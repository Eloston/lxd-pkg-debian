--- conflicted
+++ resolved
@@ -69,18 +69,6 @@
       core.https_allowed_origin core.macaroon.endpoint core.proxy_https \
       core.proxy_http core.proxy_ignore_hosts core.trust_password \
       images.auto_update_cached images.auto_update_interval \
-<<<<<<< HEAD
-      images.compression_algorithm images.remote_cache_expiry"
-
-    container_keys="boot.autostart boot.autostart.delay \
-      boot.autostart.priority boot.host_shutdown_timeout environment. \
-      limits.cpu limits.cpu.allowance limits.cpu.priority \
-      limits.disk.priority limits.memory limits.memory.enforce \
-      limits.memory.swap limits.memory.swap.priority limits.network.priority \
-      limits.processes linux.kernel_modules raw.apparmor raw.idmap raw.lxc \
-      raw.seccomp security.idmap.base security.idmap.isolated \
-      security.idmap.size security.nesting security.privileged \
-=======
       images.compression_algorithm images.remote_cache_expiry \
       maas.api.url maas.api.key maas.machine"
 
@@ -95,7 +83,6 @@
       migration.incremental.memory.iterations raw.apparmor raw.idmap raw.lxc \
       raw.seccomp security.idmap.base security.idmap.isolated \
       security.idmap.size security.devlxd security.nesting security.privileged \
->>>>>>> 27176ef6
       security.syscalls.blacklist security.syscalls.blacklist_compat \
       security.syscalls.blacklist_default \
       volatile.apply_quota volatile.apply_template volatile.base_image \
@@ -246,12 +233,9 @@
             case ${no_dashargs[2]} in
               "device")
                 COMPREPLY=( $(compgen -W "list show remove get set unset add" -- $cur) )
-<<<<<<< HEAD
-=======
                 ;;
               "add"|"assign"|"remove")
                 _lxd_names
->>>>>>> 27176ef6
                 ;;
               *)
                 _lxd_profiles
