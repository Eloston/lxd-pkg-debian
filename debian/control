--- conflicted
+++ resolved
@@ -12,13 +12,9 @@
                golang-go (>= 2:1.9),
                help2man,
                libacl1-dev,
-<<<<<<< HEAD
-               lxc-dev (>= 1:1.1.0~),
-=======
                libcap-dev,
                libuv1-dev,
-               lxc-dev (>= 1.1.0~),
->>>>>>> 9d534471
+               lxc-dev (>= 1:1.1.0~),
                pkg-config,
                python3-lxc,
                tcl8.6-dev
