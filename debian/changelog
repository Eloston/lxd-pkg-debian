<<<<<<< HEAD
lxd (3.0.1-0ubuntu1~18.04.1~bpo9+1) stretch-backports; urgency=medium

  * Rebuild for stretch-backports.

 -- Eloston <eloston@programmer.net>  Fri, 08 Jun 2018 05:57:12 +0000
=======
lxd (3.0.2-0ubuntu1~18.04.1) bionic; urgency=medium

  * New upstream bugfix release (LP: #1788280):
    - container: containerCreateAsCopy() update pool
    - forkmount: ignore ENOENT and EINVAL on umount2()
    - nsexec: simplify attach_userns()
    - Fall back to alternate way of detecting minor version of NVIDIA driver
    - lxd/maas: Make error more readable
    - lxd-p2c: Send rsync output to stderr
    - lxd/migration: Don't pass -vP to a hidden rsync
    - lxc: Properly handle --target in copy and move
    - memory: fix format string
    - lxc/move: Support config and profile overrides
    - i18n: Update translation templates
    - exec: fix format string
    - images: fix format string
    - migrate: remove debug residuals
    - lvm: fix format string
    - db: fix format string
    - nsexec: prevent fd leak
    - Fix the storage_pool_id filter for the WHERE clause of StoragePoolsConfig
    - Fix lints
    - Extract cmdInit.ApplyConfig into a separate initApplyConfig function
    - Split initApplyConfig into initDataNodeApply and initDataClusterApply
    - Fix broken alternate TLS server cert in integration tests
    - lxd/containers: Don't update MAAS for snapshots
    - lxd/maas: Allow starting with MAAS offline
    - Enable tcp KeepAlive
    - lxd/cluster: Improve error on bad target
    - reader: Handle EINTR
    - allow uidmaps to be parsed from alternate roots
    - lxd/storage/zfs: Improve defaults
    - test: Fix static analysis
    - Allow identity mappings for unprivileged containers
    - container: adapt allowedUnprivilegedOnlyMap()
    - shared: Dereference directory symlinks
    - lxd,shared: Move parseNumberFromFile to shared
    - lxc/network: Add --format option to list
    - lxd/db: Don't hang after bad request
    - lxd/apparmor: Allow ro bind-mounts and remounts
    - idmap: support skipping directories
    - lxd: Properly set containerArgs in all cases
    - lxd/storage: Fix PATCH on storage pools
    - container: use lxcSetConfigItem() for lxc.log.file
    - lxc/cluster: Remove bad alias
    - lxd/storage: Fix volume creation API
    - tests: Add alternative TCP port finder
    - doc: Document hostname requirements
    - networks: Support stateful DHCPv6 with prefixes longer than /64
    - lxd/networks: Skip DHCP mangle if firewall off
    - network: do not print writer struct on error
    - lxd/patches: Force a one-time config re-gen
    - storage pools: move structs
    - storage volumes: move structs
    - images: move structs
    - client: Export OperationWait
    - lxd/cluster: Only restart local containers
    - images: consistently name command structs
    - cluster: move structs
    - api 1.0: move struct
    - api internal: move structs
    - certificates: move structs
    - events: move structs
    - operations: move structs
    - profiles: move structs
    - resources: move structs
    - container logs: move structs
    - container post: move structs
    - lxd/storage/btrfs: Fix recursive snapshots
    - lxd/cluster: Fix attaching CEPH custom volumes
    - lxd/storage: Fix double quoting
    - Reduce the frequency of raft snapshots
    - lxd/storage/ceph: Don't keep snapshots mounted
    - util linux: add abstract unix socket helpers
    - proxy: Rework to match master
    - lxd: Cleanup logging
    - lxd: Improve error messages
    - proxy: Properly handle relay errors
    - lxd/certificates: Log password failures
    - proxy: handle full socket buffer
    - gpu: special case passing all GPUs
    - gpu: don't fail during parse
    - gpu: handle cards among Nvidia devices
    - gpu: fix Nvidia minor index parsing
    - lxd/containers: Fix removing NVIDIA containers
    - doc: Add links to REST API
    - doc: Fix storage volume examples
    - lxd/operations: Forward to right cluster node
    - lxc/{copy,move}: Allow overriding device config
    - i18n: Update translations
    - tests: Perform a lazy umount in case of errors
    - lxd/networks: Improve dnsmasq leases cleanup
    - migration: fix cross version migrations
    - doc: Note that default profile cannot be deleted/renamed
    - lxc/profile: Fix "get" command
    - lxd: Prevent renaming/deletion of the default profile
    - test: Test default profile renaming/deletion
    - Fix "neighbour: ndisc_cache: neighbor table overflow"
    - lxd: Fix StoragePoolVolumesGetNames
    - lxd/apparmor: Fix typo in nesting profile
    - lxd/patches: Make config re-gen fault tollerant
    - fix links in api-extension
    - lxd/db: Fix handling of NetworkConfigClear
    - lxd/networks: Fix PATCH operations
    - lxd/networks: Improve error on missing openvswitch
    - tests: Add test for network put/patch
    - lxd/networks: Fix revert on update failure
    - Allow deleting storage pools that only contain image volumes
    - lxd/storage: Remove image on pool deletion
    - lxd/storage: Keep images when deleting pool
    - lxd/init: Allow selecting custom Fan underlay
    - lxd/init: Fix typo in Fan question
    - lxd/networks: Calculate Fan MTU based on parent
    - shared/util: Fix unit parsing (metric vs iec)
    - lxd/storage/lvm: Round size to closest 512 bytes
    - lxd/storage: Drop late size check
    - lxd/storage/lvm: Fix umount logic during btrfs copy
    - lxd/storage/ceph: Mount the fs after growing the block
    - tests: Switch to MiB for btrfs resize
    - tests: Fix race in network test
    - lxc: Switch to Ubuntu 18.04 as initial container
    - lxc: Be clever about when showing "lxd init"
    - client: Split LXD download code into own function
    - client: Attempt to fetch through devlxd
    - Make lvm.thinpool_name and lvm.vg_name node-specific
    - This should have been a patch, for easier backporting
    - i18n: Update translation templates
    - zfs: Support querying version through modinfo
    - lxd/networks: Fix port number for DHCPv6
    - Don't include container name in backups/snapshots
    - client: Fix CopyContainerSnapshot API
    - lxc/copy: Update to fixed CopyContainerSnapshot
    - lxd/import: Fix support for snapshots without container name
    - doc: Fix API output for snapshots
    - lxc: Make answer to remote add translatable
    - doc: Fix typo
    - lxc/storage: Fix bad argument parsing
    - tests: Fix new storage get/set test
    - *: Unify error messages
    - i18n: Update translation templates
    - Use mattn's sqlite3 bindings in the lxd/db sub package
    - Drop go-1.6 code
    - Replace grpc-sql with dqlite custom protocol
    - Wire dqlite server
    - Adapt main package to new cluster sub-package API
    - Drop raft snapshot workaround
    - Fetch containers info in parallel
    - Fix some missing error checks
    - Add support for "lxd sql global .sync", to sync the cluster db to disk
    - Capitalize error messages
    - Enforce the limit of open connections to local db after initialization
    - Re-enable empty table checks
    - Fix lints
    - lxd/cluster/gateway: Tweak errors
    - lxd/cluster/gateway: Log proxy errors
    - lxd: Improve shutdown logic for cluster nodes
    - Redirect dqlite logging to lxd logging
    - Fix unit test regression
    - Makefile: Respect CGO_CFLAGS
    - Makefile: Fix typo in .PHONY
    - Makefile: Rename protobuf to update-protobuf
    - Makefile: Drop gccgo
    - Makefile: Drop outdated comment
    - Makefile: Fix tags handling
    - Makefile: Require libsqlite3
    - Makefile: Include dqlite in dist tarball
    - Makefile: Add deps target
    - lxd: Fix --syslog flag
    - lxd/containers: Don't flush leases for snapshots
    - shared/idmap: Shift fscaps
    - lxd/cluster: Fix typo in errors
    - tar: Support xattrs
    - rsync: Support xattrs
    - test: Add test for cluster shutdown logic
    - tar: Use --xattrs-include=\* during extract
    - idmap: C coding style fixups
    - idmap: s/set_caps/set_vfs_ns_caps/g
    - idmap: convert uid from big to little endian
    - client: Centrally handle targeting
    - shared/idmap: Fix xattr.h import
    - lxc/utils: Handle empty progress
    - lxc/file: Show progress
    - lxd/containers: Use internal struct values
    - networks: Ignore veth devices
    - networks: Don't try listing containers for lo
    - lxd/cluster: Only query the containers we need
    - Add ContainerArgsList and ContainerArgsNodeList
    - lxd/db: Fix snapshot filtering
    - lxd/containers: Add helpers for retrieving containers
    - lxd: Port over to new containerLoadNodeAll function
    - lxd: Port over to new containerLoadAll function
    - lxd: Only get the profiles once
    - lxd/containers: Speed up recursive list
    - shared/api: Define ContainerFull
    - lxd/storage: Don't log every storage init
    - lxc/list: Port to ContainerFull
    - lxd/storage: Cache storage version
    - Fix "no transaction is active" error during database updates
    - lxc/remote: Fix crash on bad remote name
    - lxd/storage/zfs: Optimize getting disk usage
    - lxd/networks: Drop unused db property
    - lxd: Add endpoints to state struct
    - lxc/container: CEPH also needs offline quotas
    - lxd/storage/ceph: Fix default container quotas
    - Makefile: Set PKG_CONFIG_PATH
    - i18n: Update translation templates
    - client: Implement support for recursion=2
    - doc: Update requirements
    - lxd/images: Cleanup any leftovers on startup
    - Send a notification to other nodes when an image is removed
    - Silence shellcheck
    - doc: Update README a bit
    - doc: Add some more packages to README
    - doc: Add tcl to README
    - Makefile: Tweak sqlite build flags
    - doc: Pass LD_LIBRARY_PATH through sudo
    - Support moving a container within a cluster, keeping the same name
    - lxc/image: Fix URL-based imports
    - Update rest-api.md
    - shallow clone for deps
    - Shallow clone for dist
    - *: Rename macaroon(s) -> candid
    - lxd/patches: Add patch for macaroon/candid config
    - auth: Support URL based auth
    - Update i18n
    - doc: Add example of exec with record-output
    - lxd/devices: Iterate /sys/class/drm for GPUs
    - lxd/api: Sort list of endpoints

  * Cherry-pick some upstream fixes:
    - 0001-shared-idmap-test-fcaps-support.patch
    - 0002-Add-a-few-missing-rows.Close-calls.patch
    - 0003-lxd-patches-Profiles-are-in-the-cluster-db.patch
    - 0004-lxd-storage-ceph-Only-freeze-container-if-running.patch

  * Temporarily disable ZFS tests on s390x due to conflict between
    zfsutils-linux and s390-tools (LP: #1788314)

  * Bump standards to 4.2.0
  * Update debian/copyright following go-sqlite3 move
  * Update lintian overrides
  * Update packaging to use the new libdqlite
  * Add build-depends on libuv-dev and libcap-dev
  * Add missing test dependency (socat)
  * Disable static analysis tests in autopkgtest

 -- Stéphane Graber <stgraber@ubuntu.com>  Mon, 10 Sep 2018 15:19:06 -0400
>>>>>>> 9d534471

lxd (3.0.1-0ubuntu1~18.04.1) bionic; urgency=medium

  * New usptream bugfix release (LP: #1775290):
    - lxc: Fix mistakenly hidden commands
    - i18n: Update translation templates
    - lxd/migration: Pre-validate profiles
    - client: Improve remote operation errors
    - Fix some typos and wording.
    - Wording fix.
    - lxc/image: Fix crash due to bad arg parsing
    - lxd: add missing limits.h include
    - lxd/init: Fix --auto with network config
    - lxc: Consistent naming of clustering terms
    - i18n: Update translation templates
    - lxc/file: Fix pushing files to remote
    - lxd/init: Don’t setup a remote storage pool by default
    - Fix lxd init failing to join cluster interactively with existing zfs pool
    - lxc/query: Fix -d and -X
    - lxc/help: Make help respect --all too
    - Fix typo in help of “lxc network”
    - Properly filter node-level storage configs by pool ID
    - i18n: Update translation templates
    - lxd/init: Consistency
    - Make new gofmt happy
    - lxc/file: Allow using -r to follow symlinks
    - Replace juju/idmclient with CanonicalLtd/candidclient
    - lxc/config: Fix adding trust cert on snap
    - lxc/alias: Fix example in help message
    - i18n: Update translation templates
    - client: Introduce LXD_SOCKET
    - Makefile: Add a manifest
    - containers: fix snapshot deletion
    - lxc/init: Add missing --no-profiles
    - i18n: Update translations
    - lxc/file: Fix pull target logic
    - doc: Fix example in userns-idmap
    - devices: fail if Nvidia device minor is missing
    - Add db.ContainersNodeList
    - storage: createContainerMountpoint() fix perms
    - ceph: s/0755/0711/g
    - lvm: s/0755/0711/g
    - storage utils: s/0755/0711/g
    - zfs: s/0755/0711/g
    - patches: add “storage_api_path_permissions”
    - sys/fs: s/MkdirAll/Mkdir/g
    - btrfs: fix permissions
    - Pass a logger to raft-http
    - Add new cluster.Promote function
    - Add new cluster.Rebalance function
    - Notify the cluster leader after a node removal, so it can rebalance
    - Add integration test
    - doc: Tweak backup.md
    - lxd/init: Require root for interactive cluster join
    - Disable flaky unit tests for now
    - Log the error that made Daemon.Init() fail
    - client: Expose http URL in ConnectionInfo
    - lxc/query: Add support for non-JSON endpoints
    - Handle empty query strings
    - Support reading queries from standard in
    - Support passing multiple queries
    - Rename database files
    - Support querying both local and global database
    - Update integration tests
    - Normalize name of images_aliases table
    - Add query.Dump helper to dump schema and data
    - Add support for dump command in lxd sql
    - lxd/containers: Fix lxc.net 1 check
    - doc/backup.md: update snap path
    - Add lxc cluster enable command
    - Fix command description formatting
    - Update .pot files
    - Use an isolated LXD instance in integration tests
    - Start a container in the integration test
    - Address style comments
    - add LXD_UNPRIVILEGED_ONLY to disallow privileged containers.
    - lxd: tweak LXD_UNPRIVILEGED_ONLY
    - doc: add LXD_UNPRIVILEGED_ONLY
    - tests: add tests for LXD_UNPRIVILEGED_ONLY
    - Reword errors when LXD_UNPRIVILEGED_ONLY is set
    - lxd/containers: Allow sending progress
    - lxc/rename: Deal with remote renames
    - lxd/db: Don’t crash on empty queries
    - lxd/sql: Drop custom table renderer
    - lxd/network: Fix fan subnet calculation logic
    - Update translations from weblate
    - lxc/main: Fix remote caching
    - lxc/storage_volumes: Various fixes
    - tests: Add extra cleanup code
    - lxd/storage: Also set zfs.pool_name on upgrade
    - migration: fix btrfs live migration
    - lxd/containers: Fix broken unix hotplug logic
    - lxc/list: Reduce number of API calls
    - Make the interaction betwean lxd daemon and waitready non-blocking
    - Increase logging during startup
    - Remove log alias for waitready
    - Remove log alias for db.OpenCluster
    - Make Unavailable accept an error parameter
    - Add a new Schema.File() method to load extra queries from a file
    - Add support for patch.local.sql and patch.global.sql
    - Add integration tests
    - Add shared.DirCopy to recursively copy a directory.
    - Update database.md
    - Backup global database if non-clustered
    - lxd/init: Offer to setup a Fan bridge when clustered
    - lxd init: fix maas.api.url check when setting up existing bridge
    - Take raft snapshots more frequently and at shutdown
    - Add --schema flag to lxd sql to dump only the schema.
    - Update database.md with information about lxd sql and patch.*.sql
    - Document how to dump the content or schema of databases
    - Fix shell lints
    - Disable snapshot logging, as it’s too verbose now
    - Make .dump and .schema special queries, for consistency with sqlite3
    - Run make i18n
    - xattr: Support empty values
    - doc: s/status command/info command/
    - lxd/init: Explain password less behavior
    - Make waitready less verbose
    - devices: clone mode of device
    - lxd/init: Have --auto setup networkng if missing
    - container_lxc: fix optional property for disk devs
    - test: Fix busybox image
    - lxc/action: Fix pause
    - lxd/callhook: Respect LXD_SOCKET environment variable
    - forkfile: only open O_RDWR if necessary
    - Consider a copy to be local only when not clustered
    - Add integration tests
    - api: Add backup structs
    - client: Implement backup functionality
    - shared: Implement RunCommandWithFds
    - btrfs: add doContainerCreate()
    - btrfs: add doContainerSnapshotCreate()
    - ceph: ensure fs consistency when snapshotting
    - ceph: ensure fs consistency when restoring
    - ceph: add doContainerCreate()
    - ceph: add doContainerMount()
    - lvm: add doContainerMount()
    - zfs: add doContainerMount()
    - zfs: add do*() helpers
    - lvm: use internal pool name
    - lxd-p2c: Handle target URL smarter
    - lxd-p2c: Ignore missing arg errors
    - lxd-p2c: Delete containers on failure
    - lxd-p2c: Better report rsync errors
    - lxd-p2c: Allow overriding rsync args
    - Serialize reads to the cluster database
    - doc: Fix typo in api-extensions
    - Redirect container/snapshost publish API requests to the relevant node
    - gpu: fallback to default device mode
    - Improve error messages and docs about node-specific config keys
    - Avoid wrapping long lines
    - lxd-p2c: Add rsync version check
    - lvm: s/LXDPool/LXDThinPool/g
    - Extract expandConfigFromProfiles from expandConfig to avoid db calls
    - Broadcast profile changes to other cluster nodes
    - lvm: use LXD pool name
    - tests: Reduce ceph pg_num down to 1
    - lxc-to-lxd: Respect LXD_SOCKET environment variable
    - Manually release the liblxc structs
    - Drop manual GC calls
    - lxd/containers: Fix fd leak in metadata

  * Add missing dependency on iproute2 (LP: #1770395)
  * Add missing recommend on apparmor

 -- Stéphane Graber <stgraber@ubuntu.com>  Tue, 05 Jun 2018 18:01:41 -0400

lxd (3.0.0-0ubuntu4) bionic; urgency=medium

  * Cherry-pick upstream fixes:
    - lxc/alias: Fix example in help message
    - i18n: Update translation templates
    - client: Introduce LXD_SOCKET
    - Makefile: Add a manifest
    - containers: fix snapshot deletion
    - lxc/init: Add missing --no-profiles
    - i18n: Update translations
    - lxc/file: Fix pull target logic
    - doc: Fix example in userns-idmap
    - devices: fail if Nvidia device minor is missing
    - Add db.ContainersNodeList
    - storage: createContainerMountpoint() fix perms
    - ceph: s/0755/0711/g
    - lvm: s/0755/0711/g
    - storage utils: s/0755/0711/g
    - zfs: s/0755/0711/g
    - patches: add "storage_api_path_permissions"
    - sys/fs: s/MkdirAll/Mkdir/g
    - btrfs: fix permissions
    - Pass a logger to raft-http
    - Add new cluster.Promote function
    - Add new cluster.Rebalance function
    - Notify the cluster leader after a node removal, so it can rebalance
    - Add integration test
    - doc: Tweak backup.md
    - lxd/init: Require root for interactive cluster join
    - Disable flaky unit tests for now
    - Log the error that made Daemon.Init() fail
    - client: Expose http URL in ConnectionInfo
    - lxc/query: Add support for non-JSON endpoints
    - lxd/containers: Fix lxc.net check

  * Really don't restart lxd-containers on upgrades (LP: #1762680)
  * Bump standards to 4.1.4

 -- Stéphane Graber <stgraber@ubuntu.com>  Tue, 17 Apr 2018 13:35:28 -0400

lxd (3.0.0-0ubuntu3) bionic; urgency=medium

  * Cherry-pick upstream fixes:
    - lxd/init: Don't setup a remote storage pool by default
    - lxd/init: Fix cluster join failure when using an existing zfs dataset
    - lxc/query: Fix -d and -X parameters
    - lxc/help: Make help respect --all too
    - lxc/network: Fix typo in help
    - lxd/db: Properly filter node-level storage configs by pool ID
    - i18n: Update translation templates
    - lxd/init: Make questions consistent
    - lxd/db: Make new gofmt happy
    - lxc/file: Allow using -r to follow symlinks
    - lxc/config: Fix adding trust cert on snap

 -- Stéphane Graber <stgraber@ubuntu.com>  Fri, 06 Apr 2018 13:45:31 -0400

lxd (3.0.0-0ubuntu2) bionic; urgency=medium

  * Cherry-pick upstream fixes:
    - lxc/file: Fix pushing files to remote
    - lxc: Consistent naming of clustering terms
    - lxd/init: Fix --auto with network config
    - lxd: add missing limits.h include
    - lxc/image: Fix crash due to bad arg parsing
    - doc: wording fix in cluster documentation
    - client: Improve remote operation errors
    - lxd/migration: Pre-validate profiles
    - i18n: Update translation templates
    - lxc/main: Add version subcommand
    - lxd/main: Add version subcommand
    - lxc: Fix mistakenly hidden commands

  * Fix upgrade-bridge for LXD 3.0 (LP: #1760812)

 -- Stéphane Graber <stgraber@ubuntu.com>  Tue, 03 Apr 2018 12:57:32 -0400

lxd (3.0.0-0ubuntu1) bionic; urgency=medium

  * New upstream LTS release:
    - LXD 3.0 will be supported until June 2023.
    - Announcement: https://linuxcontainers.org/lxd/news/

 -- Stéphane Graber <stgraber@ubuntu.com>  Fri, 30 Mar 2018 00:10:30 -0400

lxd (3.0.0~beta7-0ubuntu1) bionic; urgency=medium

  * New upstream beta (3.0.0~beta7)

 -- Stéphane Graber <stgraber@ubuntu.com>  Tue, 27 Mar 2018 00:28:28 -0400

lxd (3.0.0~beta6-0ubuntu1) bionic; urgency=medium

  * New upstream beta (3.0.0~beta6)
  * Update sqlite build options for clustering

 -- Stéphane Graber <stgraber@ubuntu.com>  Fri, 23 Mar 2018 18:38:03 -0400

lxd (3.0.0~beta5-0ubuntu2) bionic; urgency=medium

  * Disable lvm in autopkgtest (requires proper LVM setup)

 -- Stéphane Graber <stgraber@ubuntu.com>  Wed, 14 Mar 2018 18:56:13 -0400

lxd (3.0.0~beta5-0ubuntu1) bionic; urgency=medium

  * New upstream beta (3.0.0~beta5)

 -- Stéphane Graber <stgraber@ubuntu.com>  Wed, 14 Mar 2018 13:39:34 -0400

lxd (3.0.0~beta4-0ubuntu1) bionic; urgency=medium

  * New upstream beta (3.0.0~beta4)

 -- Stéphane Graber <stgraber@ubuntu.com>  Tue, 13 Mar 2018 23:32:17 -0400

lxd (3.0.0~beta3-0ubuntu3) bionic; urgency=medium

  * Fix typo in previous fix.

 -- Stéphane Graber <stgraber@ubuntu.com>  Wed, 07 Mar 2018 08:49:57 +0100

lxd (3.0.0~beta3-0ubuntu2) bionic; urgency=medium

  * Cherry-pick upstream fix:
    - 0001-lxd-shutdown-Fix-error-string-check.patch

 -- Stéphane Graber <stgraber@ubuntu.com>  Tue, 06 Mar 2018 23:16:47 +0100

lxd (3.0.0~beta3-0ubuntu1) bionic; urgency=medium

  * New upstream beta (3.0.0~beta3)

 -- Stéphane Graber <stgraber@ubuntu.com>  Tue, 06 Mar 2018 16:20:03 +0100

lxd (3.0.0~beta2-0ubuntu5) bionic; urgency=medium

  * Fix shellcheck test failure in previous upload...

 -- Stéphane Graber <stgraber@ubuntu.com>  Tue, 06 Mar 2018 10:05:20 +0100

lxd (3.0.0~beta2-0ubuntu4) bionic; urgency=medium

  * Add some more debugging for the s390x cluster test issue.

 -- Stéphane Graber <stgraber@ubuntu.com>  Tue, 06 Mar 2018 09:01:20 +0100

lxd (3.0.0~beta2-0ubuntu3) bionic; urgency=medium

  * Try to workaround race condition in clustering test.

 -- Stéphane Graber <stgraber@ubuntu.com>  Fri, 02 Mar 2018 22:57:42 -0500

lxd (3.0.0~beta2-0ubuntu2) bionic; urgency=medium

  * Update testsuite environment to better match upstream:
    - Run tests inside a tmpfs
    - Turn on verbose logging (easier to debug failures)

 -- Stéphane Graber <stgraber@ubuntu.com>  Fri, 02 Mar 2018 20:40:06 -0500

lxd (3.0.0~beta2-0ubuntu1) bionic; urgency=medium

  * New upstream beta (3.0.0~beta2)
  * Update testsuite for clustering (unset proxy)

 -- Stéphane Graber <stgraber@ubuntu.com>  Fri, 02 Mar 2018 16:05:22 -0500

lxd (3.0.0~beta1-0ubuntu1) bionic; urgency=medium

  * New upstream beta (3.0.0~beta1)
    - Move bash completion script
    - Use custom clustered sqlite3

  * Update testsuite to deal wtih Go 1.10

  * Update to new standards
    - Bump compat to 10
    - Bump standards to 4.1.3
    - Update copyright URLs to https
    - Refresh lintian overrides

 -- Stéphane Graber <stgraber@ubuntu.com>  Thu, 01 Mar 2018 15:18:21 -0500

lxd (2.21-0ubuntu4) bionic; urgency=medium

  * Preparation for LXD 3.0 and Ubuntu 18.04:
    - Drop the lxc2 meta-package (unused and confusing)
    - Drop golang-github-lxc-lxd-dev (unused and unsupported)

 -- Stéphane Graber <stgraber@ubuntu.com>  Tue, 20 Feb 2018 16:46:08 -0500

lxd (2.21-0ubuntu3) bionic; urgency=medium

  * Cherry-pick upstream bugfixes:
    - 0004-storage-btrfs-Fix-handling-of-UUID-based-mounts.patch
    - 0005-lxd-containers-No-slahses-in-snapshot-names.patch
    - 0006-lxd-storage-Don-t-allow-slashes-in-pool-or-volume-na.patch
    - 0007-lxd-init-Strip-leading-and-trailing-spaces.patch
    - 0008-console-Don-t-prevent-setting-lxc.console.logfile.patch
    - 0009-console-Fix-version-check-in-log-API.patch
    - 0010-lxd-containers-Don-t-drop-the-description.patch
    - 0011-network-Serialize-network-creation.patch
    - 0012-storage-Serialize-storage-pool-creation.patch
    - 0013-lxd-containers-Fix-container-shutdown-on-exit.patch
    - 0014-fix-parsing-for-container-name-tab-completion.patch
    - 0015-lxc-file-Fix-edit-in-a-snap-environment.patch
    - 0016-correct-mistake-in-help.patch
    - 0017-lxc-client-return-errArgs-on-empty-pool.patch
    - 0018-networks-Drop-all-firewall-rules-when-disabled.patch
    - 0019-container_lxc-ensure-container-is-initialized.patch
    - 0020-migrate-check-pre-dump-only-on-live-migration.patch
    - 0021-shared-hostpath-Also-check-SNAP_NAME.patch
    - 0022-shared-hostpath-Properly-handle-prefix-check.patch
    - 0023-lxc-config-Fix-metadata-edit.patch
    - 0024-containers-Default-to-pids-cgroup-for-fork-bomb-miti.patch

 -- Stéphane Graber <stgraber@ubuntu.com>  Fri, 02 Feb 2018 14:27:13 +0100

lxd (2.21-0ubuntu2) bionic; urgency=medium

  * Cherry-pick upstream bugfixes:
    - 0001-containers-Fix-device-names-containing-slashes.patch
    - 0002-lxd-containers-Fix-tc-egress-rules.patch
    - 0003-lxc-exec-Fix-typo.patch

 -- Stéphane Graber <stgraber@ubuntu.com>  Fri, 22 Dec 2017 15:19:10 -0500

lxd (2.21-0ubuntu1) bionic; urgency=medium

  * New upstream release (2.21)
    - The lxc start/stop/restart/pause commands now accept a new --all flag.
      (LP: #1735718)
    - Introduced a new infiniband device type which supports physical
      passthrough of Infiniband devices as well as SR-IOV allocated cards.
    - Added a new security.devlxd configuration key to control the
      presence of /dev/lxd inside the container.
    - Added support for incremental memory copy with container live-migration.
      This is controlled by a set of new migration.incremental.memory
      configuration keys.
    - A new boot.stop.priority configuration key can be used to control
      container shutdown order when LXD is brought down.
    - LXD users that use MAAS to manage their networks can now have LXD
      directly drive MAAS, recording all containers in MAAS and setting up
      static allocations in MAAS managed subnets.
      This is controlled with the maas.api.url and maas.api.key
      daemon keys as well as the maas.subnet.ipv4 and maas.subnet.ipv6
      network interface configuration keys.

    - client: URL escape all user input
    - doc: Add example to create an storage pool from existing LVM thinpool.
    - doc: Fix markdown escaping for prlimits
    - doc: Update LVM documentation to cover scalability issues
    - extra: Fix some profile autocompletions
    - i18n: Update translations from weblate
    - lxc: Detect first-run based on conf file not dir
    - lxc/exec: Update help to cover shell behavior
    - lxc/shell: Switch to using su -l
    - lxd-benchmark: Change the default count of containers from 100 to 1
    - lxd/certificates: Add missing name value
    - lxd/console: Adapt to new liblxc changes
    - lxd/containers: Actually return an error
    - lxd/containers: Add new disk-{char,block} path format
    - lxd/containers: Add new unix-{char,block} path format
    - lxd/containers: Escape paths fstab style
    - lxd/containers: Fix insertNetworkDevice()
    - lxd/containers: Fix race condition in shutdown
    - lxd/containers: Fix typo in prlimit error
    - lxd/containers: Log auto-start errors
    - lxd/containers: Only init the config if needed
    - lxd/containers: Skip non-existing Nvidia GPU devices
    - lxd/containers: Skip sockets in tarballs
    - lxd/daemon: Fix unsetting https address
    - lxd/daemon: Properly cache the storage information
    - lxd/dameon: Add LXD_EXEC_PATH to override execPath
    - lxd/devlxd: Cleanup in preparation for events
    - lxd/devlxd: Properly lock the internal struct
    - lxd/migration: Add handler for CRIU feature checking
    - lxd/migration: Default to pre-copy migration if CRIU supports it
    - lxd/migration: Move pre-dump check to its own function
    - lxd/migration: Remove obsolete TODO comment
    - lxd/networks: Extend allowed character set for interfaces
    - lxd/patches: Skip containers that don't have a devices dir
    - lxd/patches: Update to new device name scheme
    - lxd/storage: Use HostPath for dir/btrfs
    - lxd/storage/zfs: Fix argument order of zfs get commands
    - lxd/storage/zfs: Fix storage pool import
    - lxd/storage/zfs: Make sure to allow devices, setuid and exec
    - Makefile: Better detect sqlite3.h
    - shared/idmap: Fix handling of hardlinks
    - shared/util: Add EscapePathFstab()
    - shared/utils: Deal with symlinks
    - tests: Adapt to changes in console API behavior
    - tests: Deal with missing ttyS0/ttyS1 (on s390x)
    - tests: Skip console tests on lower liblxc versions
    - travis: Limit to just Go 1.9
  * Bump standards to 4.1.2
  * Update lintian overrides

 -- Stéphane Graber <stgraber@ubuntu.com>  Tue, 19 Dec 2017 19:21:56 -0500

lxd (2.20-0ubuntu4) bionic; urgency=medium

  * Cherry-pick upstream fixes:
    - 0002-lxd-daemon-Fix-unsetting-https-address.patch
    - 0003-tests-Deal-with-missing-ttyS0-ttyS1-on-s390x.patch

 -- Stéphane Graber <stgraber@ubuntu.com>  Fri, 17 Nov 2017 18:14:19 -0500

lxd (2.20-0ubuntu3) bionic; urgency=medium

  * Cherry-pick upstream fixes:
    - 0001-test-skip-console-tests-on-lower-versions.patch

 -- Stéphane Graber <stgraber@ubuntu.com>  Wed, 15 Nov 2017 15:02:00 -0500

lxd (2.20-0ubuntu2) bionic; urgency=medium

  * Launchpad doesn't know about the golang section.

 -- Stéphane Graber <stgraber@ubuntu.com>  Wed, 15 Nov 2017 03:13:29 -0500

lxd (2.20-0ubuntu1) bionic; urgency=medium

  * New upstream release (2.20)
    - New `lxc console` subcommand and console API to attach to the
      container's boot console or retrieve the boot log
    - New `lxc operation` subcommand to list and cancel background operations
    - Added support for SR-IOV network devices (nictype=sriov) including
      dynamic allocation of new virtual functions
    - Support for delegated external authentication through macarroons
      (using the go-bakery v2 protocol)

    - client: Add GetOperationUUIDs and GetOperations
    - client: Name all the return values in interfaces
    - doc: Fix markdown escaping
    - doc: Sort container config keys
    - doc: Sort network config keys
    - doc: Sort server.md config keys
    - doc: Sort storage config keys
    - extra: Update bash completion for all the new keys
    - global: Fix a number of unchecked variables
    - global: Fix some typos
    - global: Revert "Temporary workaround for log15 API breakage"
    - global: Switch to the built-in log15
    - lxc/file: Log downloads/uploads
    - lxc/network: Fix error message
    - lxd-benchmark: use NewConfig to get a default configuration
    - lxd/containers: Detect version at runtime
    - lxd/containers: Don't allow removing lxc.conf or lxc.log
    - lxd/containers: Rename container.StateObject to container.DaemonObject
    - lxd/daemon: Add a endpoints.Endpoints class for managing HTTP endpoints
    - lxd/daemon: Add cpu profiling and goroutines printing to the debug pkg
    - lxd/daemon: Add error messages to lxdTestSuite setup and teardown
    - lxd/daemon: Add initial Go-level daemon integration-like test
    - lxd/daemon: Add lxd/config sub-package implementing structured config map
    - lxd/daemon: Add lxd/task sub-package for running functions periodically
    - lxd/daemon: Add new debug sub-package with support for memory profiling
    - lxd/daemon: Add node.Config high-level API to modify node-level config
    - lxd/daemon: Cleanup test state at every test, to improve isolation.
    - lxd/daemon: Control all routines spawned in Daemon.Ready() with task.Task
    - lxd/daemon: Don't skip Daemon.Ready() in tests, run unconditionally
    - lxd/daemon: Don't use global path variables in sys.OS
    - lxd/daemon: Drop logging setup in Daemon.Init()
    - lxd/daemon: Drop support for "setup mode"
    - lxd/daemon: Drop the containerLXC.OS() convenience
    - lxd/daemon: Drop unnecessary checks on MockMode
    - lxd/daemon: Extract initialization of the REST and /dev/lxd http Server
    - lxd/daemon: Gracefully cancel tasks on daemon shutdown
    - lxd/daemon: Improve error on invalid config key
    - lxd/daemon: Move directory initialization to sys.OS.
    - lxd/daemon: Move execPath global variable to sys.OS.ExecPath
    - lxd/daemon: Move global aaAdmin global variable to sys.OS
    - lxd/daemon: Move global aaAvailable global variable to sys.OS
    - lxd/daemon: Move global aaConfined global variable to sys.OS
    - lxd/daemon: Move global aaStacking global variable to sys.OS
    - lxd/daemon: Move global cgBlkioController global variable to sys.OS
    - lxd/daemon: Move global cgCpuController global variable to sys.OS
    - lxd/daemon: Move global runningInUserns global variable to sys.OS
    - lxd/daemon: Move optional Daemon config values to DaemonConfig
    - lxd/daemon: Move remaining global cgXXX global variables to sys.OS
    - lxd/daemon: Move util.AppArmorCanStack to a private appArmorCanStack
    - lxd/daemon: Streamline Daemon init and shutdownn
    - lxd/daemon: Track the lifecycle of the routine performing log expiration
    - lxd/daemon: Tweak schedule function for pruning images
    - lxd/daemon: Use instance cache dir variable instead of the env one
    - lxd/daemon: Use instance log dir variable instead of the env one
    - lxd/daemon: Use instance var dir variable instead of the env one
    - lxd/daemon: Wire debug utilities into main_daemon.go
    - lxd/daemon: Wire endpoints.Endpoints into Daemon
    - lxd/db: Add a db.NodeTx structure to abstract away low-level transactions
    - lxd/db: Add a Schema.Fresh() method to set a "bootstrap" SQL statement
    - lxd/db: Add db APIs for fetching and changing node-local config values
    - lxd/db: Add db.NewTestNode helper for database-related unit tests
    - lxd/db: Add low-level query helpers for changing config tables
    - lxd/db: Add query.Count utility
    - lxd/db: Add Schema.ExerciseUpdate() for testing a individual update
    - lxd/db: Add support for gracefully aborting schema.Ensure
    - lxd/db: Complete moving schema creation logic to schema.Schema
    - lxd/db: Convert a few call sites of sql.DB.Begin to db.DB.Begin
    - lxd/db: Convert remaining call sites of the low-level db.Begin function
    - lxd/db: Drop all references to Daemon.nodeDB
    - lxd/db: Fix spurious tx.Exec argument in lxd/db/schema/query.go
    - lxd/db: Move certificate db APIs to the db.Node facade
    - lxd/db: Move container db APIs to the db.Node facade
    - lxd/db: Move devices db APIs to the db.Node facade
    - lxd/db: Move image db APIs to the db.Node facade
    - lxd/db: Move network db APIs to the db.Node facade
    - lxd/db: Move node schema updates to their own db/local/ sub-package
    - lxd/db: Move patches db APIs to the db.Node facade
    - lxd/db: Move profile db APIs to the db.Node facade
    - lxd/db: Move storage db APIs to the db.Node facade
    - lxd/db: Remove direct use of low-level db.Exec() func outside of lxd/db/
    - lxd/db: Rename Daemon.db to Daemon.nodeDB
    - lxd/db: Rename db.Exec to db.exec, making it unexported
    - lxd/db: Rename db.QueryScan to db.queryScan, making it unexported
    - lxd/db: Rename db_test.go to db_internal_test.go, since it's white box
    - lxd/db: Rename State.DB to State.NodeDB
    - lxd/db: Return the initial schema version in Schema.Ensure()
    - lxd/import: Use the right VG name on delete
    - lxd/main: Fix output of --print-goroutines-every
    - lxd/networks: Don't require a 1400 MTU with tunnels
    - lxd/seccomp: Fix security.syscalls.blacklist handling
    - lxd/storage: Drop the storageShared.OS() convenience
    - lxd/storage: Generate new UUID on thinpools for btrfs
    - lxd/storage/zfs: Try to import missing zpools
    - lxd/storage/zfs: Update for newer ZFS releases
    - shared: Add shared.KeyPairAndCA function to get coventionally named certs
    - shared: Fix file transfers to/from stdin/stdout in snap
    - shared: Make current gofmt happy
    - shared/api: Add API extension label to AuthMethods
    - shared/log15: Vendor a copy of log15 in shared/log15
    - shared/logger: Add helper to send the global logger to the testing logger
    - shared/logging: Add freebsd build conditional to log_posix.go
    - shared/version: Extract the APIExtensions list from api10Get
    - shared/version: Split version declarations into several files
    - tests: Add test for unique btrfs UUID generation
    - tests: Add test for unused variables
    - tests: Check for typos
    - tests: Don't use godeps for import check
    - tests: Skip prlimits on liblxc < 2.1
    - tests: Update for new dependencies

 -- Stéphane Graber <stgraber@ubuntu.com>  Wed, 15 Nov 2017 02:18:40 -0500

lxd (2.19-0ubuntu1) bionic; urgency=medium

  * New upstream release (2.19)
    - The LXD documentation is now available at https://lxd.readthedocs.io
    - A new "resources" API was added allowing to get CPU and memory
      information as well as storage pool sizes from the API.
      In the client, this maps to "lxc info --resources" and
      "lxc storage show NAME --resources".
    - A new set of limits.kernel.[limit name] container configuration
      keys are available to tweak the various kernel process limits for the
      container.
    - The command line client now has a number of "rename" subcommands,
      for profiles, networks and image aliases. The toplevel "rename" command
      was also updated to match.
    - The LXD API now allows renaming of custom storage volumes. In the
      client tool, this can be done through "lxc storage volume rename".
    - Extended the LXD user-agent to include the kernel version,
      architecture and OS name and release. This will allow LXD image servers
      to show a filtered image list when applicable.
    - Added a new insecureSkipVerify flag to ConnectionArgs struct in the
      client allowing to connect to a LXD host bypassing any kind
      of TLSvalidation.

    - doc: Document instance types
    - doc: Document that squashfs images can also be used
    - github: Add SUPPORT.md
    - github: Refresh the issue template
    - global: Add some more TLS ciphers
    - lxc/file: Use shared.HostPath for push/pull
    - lxc/image: Fix regression in exported filename
    - lxc/image: Use shared.HostPath for import/export
    - lxc/storage: Fix remote operations
    - lxd-benchmark: Add "spawn" as equivalent but deprecated to "launch"
    - lxd-benchmark: Change name of spawn command to launch
    - lxd/apparmor: Drop useless apparmor denies
    - lxd/daemon: Don't update images while pruning
    - lxd/daemon: Fix handling of config triggers
    - lxd/daemon: Simplify time channels
    - lxd/db: Fix bad DB schema update between schema 30 and 31
    - lxd/images: Actually get the list of images to remove
    - lxd/images: Fix bad error message
    - lxd/images: Respect disabled cache expiry
    - lxd/images: Store UploadedAt as RFC3399
    - lxd/import: Check for on-disk only snapshots
    - lxd/import: Re-create mountpoints and symlinks
    - lxd/import: Rewrite
    - lxd/init: Only nest btrfs if container is on btrfs
    - lxd/migration: Fix lvm stateful restores
    - lxd/migration: Fix stateless incremental containers
    - lxd/network: Better handle dnsmasq version checks
    - lxd/network: Do not update limits unconditionally
    - lxd/networks: Fix renaming networks
    - lxd/networks: Update dnsmasq on container renames
    - lxd/patches: Convert UploadedAt to RFC3399
    - lxd/resources: Deal with missing cpufreq directory
    - lxd/storage: Add growFileSystem helper
    - lxd/storage: Add shrinkFileSystem helper
    - lxd/storage: Add shrinkVolumeFilesystem helper
    - lxd/storage: Have "usedby" functions return empty slice
    - lxd/storage: Ignore vanished file warnings during rsync
    - lxd/storage: Move check for type into api
    - lxd/storage: Re-import image if volume filesystem has changed
    - lxd/storage: Rework container volume properties
    - lxd/storage: Rework storage pool updating
    - lxd/storage: Rework storage volume updating
    - lxd/storage: Support resizing btrfs-based volumes
    - lxd/storage/btrfs: Existence check before container delete
    - lxd/storage/btrfs: Existence check before custom delete
    - lxd/storage/btrfs: Existence check before image delete
    - lxd/storage/btrfs: Existence check before snapshot delete
    - lxd/storage/btrfs: Remove dependency on symlink
    - lxd/storage/btrfs: Workaround btrfs bug
    - lxd/storage/ceph: Check for mountpoint before calling umount
    - lxd/storage/ceph: Correctly implement (none-)live migration
    - lxd/storage/ceph: Existence check before container delete
    - lxd/storage/ceph: Existence check before custom delete
    - lxd/storage/ceph: Existence check before pool delete
    - lxd/storage/ceph: Existence check before snapshot delete
    - lxd/storage/ceph: Handle volume.block.filesystem update
    - lxd/storage/ceph: Remove size property from OSD pools
    - lxd/storage/ceph: Use [grow|shrink]FileSystem helpers
    - lxd/storage/dir: Check whether pool is already mounted
    - lxd/storage/dir: Make sure pool is mounted
    - lxd/storage/lvm: Existence check before container delete
    - lxd/storage/lvm: Existence check before custom delete
    - lxd/storage/lvm: Existence check before image delete
    - lxd/storage/lvm: Existence check before pool delete
    - lxd/storage/lvm: Mount xfs snapshots with "nouuid"
    - lxd/storage/lvm: Non-functional changes
    - lxd/storage/lvm: Re-import image on thinpool-based pools if fs changed
    - lxd/storage/lvm: Use DottedVersion for version comparison
    - lxd/storage/zfs: Existence check before custom delete
    - lxd/storage/zfs: Existence check before delete for pools
    - shared: Cleanup use of the log package
    - shared: Move testhelpers into shared/osarch for now
    - shared/api: Consistent file names
    - shared/api: Split storage in separate files for pools and volumes
    - shared/canceler: Support canceling with parallel downloads
    - shared/idmap: Fix numerous issues
    - shared/idmap: Make ACL failures more verbose
    - shared/logger: Temporary workaround for log15 API breakage
    - shared/util: Implement mountpoint checking
    - shared/util: More snap handling logic
    - tests: Add stateless live migration tests
    - tests: Add tests for btrfs resize
    - tests: Add tests using btrfs on LVM and ceph volumes
    - tests: Fix bad raw.lxc test
    - tests: Fix dependency check
    - tests: Fix image expiry test
    - tests: Fix shell return value masking
    - tests: Setup basic channel handler for triggers
    - tests: Test mountpoint and symlink recreation
    - tests: Update and expand container import tests
    - tests: Update perf.sh to "lxd-benchmark launch"
    - tests: Use 50MB as minimal block dev size for xfs
  * Disable building using Go shared libraries.
  * Use built-in dependencies.

 -- Stéphane Graber <stgraber@ubuntu.com>  Fri, 03 Nov 2017 00:49:42 -0400

lxd (2.18-0ubuntu6) artful; urgency=medium

  * Cherry-pick upstream bugfixes:
    - 0024-dir-check-whether-pool-is-already-mounted.patch

 -- Stéphane Graber <stgraber@ubuntu.com>  Sun, 15 Oct 2017 01:14:38 -0400

lxd (2.18-0ubuntu5) artful; urgency=medium

  * Cherry-pick upstream bugfixes:
    - 0022-network-do-not-update-limits-unconditionally.patch
    - 0023-dir-make-sure-pool-is-mounted.patch

 -- Stéphane Graber <stgraber@ubuntu.com>  Fri, 13 Oct 2017 14:11:15 -0400

lxd (2.18-0ubuntu4) artful; urgency=medium

  * Cherry-pick upstream bugfixes:
    - 0012-Fix-bad-DB-schema-update-between-schema-30-and-31.patch
    - 0013-images-Respect-disabled-cache-expiry.patch
    - 0014-images-Store-UploadedAt-as-RFC3399.patch
    - 0015-patches-Convert-UploadedAt-to-RFC3399.patch
    - 0016-daemon-Fix-handling-of-config-triggers.patch
    - 0017-daemon-Don-t-update-images-while-pruning.patch
    - 0018-images-Actually-get-the-list-of-images-to-remove.patch
    - 0019-lxc-storage-Fix-remote-operations.patch
    - 0020-networks-Fix-renaming-networks.patch
    - 0021-support-canceling-with-parallel-downloads.patch

 -- Stéphane Graber <stgraber@ubuntu.com>  Mon, 09 Oct 2017 12:27:53 -0400

lxd (2.18-0ubuntu3) artful; urgency=medium

  * Cherry-pick new user-agent handling from upstream:
    - 0003-shared-util-extract-helper-to-get-uname.patch
    - 0004-shared-util-add-helper-to-create-tempfiles.patch
    - 0005-shared-osarch-add-missing-architecture-aliases.patch
    - 0006-shared-osarch-add-function-for-parsing-etc-os-releas.patch
    - 0007-shared-version-add-helper-to-get-platform-specific-v.patch
    - 0008-shared-version-include-OS-architecture-and-possibly-.patch
    - 0009-Fix-uname-handling-on-some-architectures.patch
    - 0010-version-Only-include-kernel-version-not-build-id.patch
    - 0011-Move-testhelpers-into-shared-osarch-for-now.patch
  * Bump standards to 4.1.0
    - Make dh-systemd build-dependency conditional on debhelper version

 -- Stéphane Graber <stgraber@ubuntu.com>  Tue, 26 Sep 2017 11:07:55 -0400

lxd (2.18-0ubuntu2) artful; urgency=medium

  * Cherry-pick some upstream fixes:
    - 0001-networks-Update-dnsmasq-on-container-renames.patch
    - 0002-network-Better-handle-dnsmasq-version-checks.patch
  * Tighten liblxc dependency (>= 2.1)

 -- Stéphane Graber <stgraber@ubuntu.com>  Sat, 23 Sep 2017 15:14:15 -0400

lxd (2.18-0ubuntu1) artful; urgency=medium

  * New upstream release (LP: #1718342)
    - The btrfs filesystem can now be used on LVM and Ceph storage pools.
    - Our internal "lxd-benchmark" tool is now a first class utility.
    - "lxd-benchmark" can now generate performance reports.
    - It's now possible to move a running container in the background,
      only stopping it at the last minute (using --stateless option).
    - A new "ceph.osd.force_reuse" storage pool property was added to
      limit accidental import of used Ceph pools.

    - client: Reduce request logging to Debug level
    - doc: Link to release notes and downloads
    - doc: Tweak docker instructions
    - lxc/delete: Fix the --force description
    - lxc/image: Fix import crash when adding properties
    - lxc/move: Use force on delete
    - lxd-benchmark: Big code refactoring
    - lxd/apparmor: Support new stacking syntax
    - lxd/containers: Check for container mountpoint too
    - lxd/containers: Fix handling of major and minor numbers in device IDs
    - lxd/containers: Remove from db on storage failure
    - lxd/daemon: Refactoring of State as a separate package
    - lxd/daemon: Reset the images auto-update loop when configuration changes
    - lxd/db: Add db/query sub-package with common query helpers
    - lxd/db: Add db/schema sub-package for managing database schemas
    - lxd/db: Automatically generate database schema from database updates
    - lxd/events: Fix race condition in event handlers
    - lxd: Fix typo in comment
    - lxd/images: Fix ordering of compressor arguments
    - lxd/images: Fix private image copy with partial fp
    - lxd/images: Properly extract the image expiry
    - lxd/init: Code refactoring
    - lxd/init: Fix btrfs subvolume creation
    - lxd/init: Improve default storage backend selection
    - lxd/init: Re-order btrfs questions (LP: #1717771)
    - lxd/main: Fix error message when log path is missing
    - lxd/migration: Fix live migration (bad URL in dumpsuccess)
    - lxd/networks: Allow for duplicate IPs
    - lxd/networks: Don't require ipt_checksum
    - lxd/networks: Fix bridging devices with IPv6 link-local
    - lxd/networks: Make dnsmasq quiet when not in debug mode
    - lxd/networks: Only add --quiet options to dnsmasq if it supports it
    - lxd/networks: Switch to a directory based dhcp-host
    - lxd/patches: Make dir pool use bind-mount
    - lxd/patches: Move patch to the right part of the file
    - lxd/storage: Don't mask error messages
    - lxd/storage: Extend makeFSType, remove duplicated mkfs.* code
    - lxd/storage: If volume creation fails, delete DB entry
    - lxd/storage: Only validate config changes
    - lxd/storage/ceph: Add note about filesystems for Ceph cluster
    - lxd/storage/ceph: Fix divide error in size calculation
    - lxd/storage/ceph: Generate a new xfs UUID
    - lxd/storage/ceph: Implement resizing
    - lxd/storage/ceph: Sanitize path return from rbd map
    - lxd/storage/ceph: Set ACL on container copy
    - lxd/storage/ceph: Use Storage{Start,Stop}()
    - lxd/storage/ceph: Use UUID when creating zombie storage volumes
    - lxd/storage/dir: Use bind-mount for pools outside ${LXD_DIR}
    - lxd/storage/dir: Use correct function
    - lxd/storage/lvm: Generate a new xfs UUID on thinpool copy
    - lxd/storage/lvm: Report error on wrong storage type
    - lxd/storage/lvm: Require resize request to be at least 1MB
    - lxd/storage/zfs: Use "referenced" property when zfs.use_refquota=true
    - shared: Add helpers to parse/compare versions
    - shared: Fix growing of buf in GroupId
    - shared: Guess size when sysconf() returns*1
    - shared/api: Fix new golint warning
    - shared/idmap: Disallow hostids intersecting subids
    - shared/idmap: Move idmap/acl functions to a separate package
    - shared/subtest: Vendor the subtest package
    - tests: Add more ceph tests
    - tests: Add support for LXD_TMPFS to perf.sh
    - tests: Add test for disallowing hostid in subuid
    - tests: Also measure batch startup time in perf.sh
    - tests: Bump image auto update limit to 20min
    - tests: Ceph test volume resizing
    - tests: Container import fixes
    - tests: Don't copy running lvm/ceph containers
    - tests: Include LVM in image auto update
    - tests: Limit ceph volumes to 25MB
    - tests: Lower pg number for OSD pools
    - tests: Non-functional changes
    - tests: Resize block size to 200MB
    - tests: Use "--force" everywhere on stop
    - tests: Use testimage for perf testing
    - tests: Wait up to 2 minutes for image updates

 -- Stéphane Graber <stgraber@ubuntu.com>  Thu, 21 Sep 2017 20:47:37 -0400

lxd (2.17-0ubuntu4) artful; urgency=medium

  * No change rebuild for updated go-lxc.

 -- Stéphane Graber <stgraber@ubuntu.com>  Wed, 20 Sep 2017 18:09:13 -0400

lxd (2.17-0ubuntu3) artful; urgency=medium

  * No change rebuild for updated go-lxc.

 -- Stéphane Graber <stgraber@ubuntu.com>  Tue, 19 Sep 2017 21:39:00 -0400

lxd (2.17-0ubuntu2) artful; urgency=medium

  * Cherry-pick upstream fixes:
    - 0001-network-Switch-to-a-directory-based-dhcp-host.patch
    - 0002-network-Make-dnsmasq-quiet-when-not-in-debug-mode.patch
    - 0003-shared-Fix-growing-of-buf-in-GroupId.patch
    - 0004-Fix-live-migration-bad-URL-in-dumpsuccess.patch
    - 0005-apparmor-Support-new-stacking-syntax.patch

  [ Dimitri John Ledkov ]
  * Disable upstart integration on artful+.

 -- Stéphane Graber <stgraber@ubuntu.com>  Fri, 25 Aug 2017 18:35:56 -0400

lxd (2.17-0ubuntu1) artful; urgency=medium

  * New upstream release (2.17):
    - Add support for specifying the ceph user
    - Implement "instance types" as an easy way to specify limits
    - Add a new "lxc query" command as a low level query tool for the LXD API
    - Filesystem ACLs are now rewritten when the container changes uid/gid map
    - LXD now supports using binary deltas when refreshing daily images
    - "lxc image info" now shows whether an image was automatically cached

    - client: Cleanup code duplication in image download function
    - client: Remove deprecated client code
    - client: Simplify ConnectPublicLXD logic
    - doc: Add storage documentation for volatile.pool.pristine
    - doc: Add the volatile.initial\_source key
    - doc: Fix bad JSON in rest-api.md
    - doc: Properly escape path params
    - extra/lxc-to-lxd: Ignore capabilities that are dropped by default
    - extra/lxc-to-lxd: Ignore sysfs/proc mounts
    - extra/lxc-to-lxd: Properly handle lxc.seccomp
    - i18n: Update translations from weblate
    - lxc: Fix race in progress reporter
    - lxc: Re-introduce remote protocol migration
    - lxc/config: Expose extra certificate functions
    - lxc/image: Fix copy of image aliases
    - lxc/image: Wait for the refresh to complete
    - lxc/remote: Don't require a crt for public remotes
    - lxd: Move lxd/util.go into its own lxd/util/ sub-package
    - lxd/containers: Allow passing disk devices with the LXD snap
    - lxd/containers: Another LXC 2.1 key rename, lxc.idmap
    - lxd/containers: Fix a typo: now -> know
    - lxd/containers: Fix gpu attach when mixing GPU vendors
    - lxd/containers: Fix sorting order of devices
    - lxd/containers: Fix support for isolcpu in CPU scheduler
    - lxd/containers: Make stateful snapshot restores work again
    - lxd/daemon: Add initial lxd/sys sub-package and OperatingSystem structure
    - lxd/daemon: d.os.Init must be run after all paths are created
    - lxd/daemon: Extract Daemon.ExpireLogs into a standalone function
    - lxd/daemon: Extract Daemon.GetListeners into a standalone function
    - lxd/daemon: Extract Daemon.httpClient into a standalone HTTPClient
    - lxd/daemon: Extract Daemon.ListenAddresses into a standalone function
    - lxd/daemon: Extract Daemon.PasswordCheck into a standalone function
    - lxd/daemon: Extract Daemon.SetupStorageDriver into a standalone function
    - lxd/daemon: Log a warning for unknown config keys instead of crashing
    - lxd/daemon: Move Daemon.BackingFs to the OS struct
    - lxd/daemon: Move Daemon.IdmapSet to OS.IdmapSet
    - lxd/daemon: Move Daemon.isRecursionRequest to the lxd/util sub-package
    - lxd/daemon: Move Daemon.lxcpath to OS.LxcPath
    - lxd/daemon: Move Daemon.MockMode to OS.MockMode
    - lxd/daemon: Move Deamon.CheckTrustState and Deamon.isTrustedClient
    - lxd/daemon: Move filesystemDetect function into lxd/util subpackage
    - lxd/daemon: Replace Daemon with State in all model entities
    - lxd/daemon: Use select and save a few goroutines
    - lxd/daemon: Use sql.DB or sys.OS instead of Daemon where possible
    - lxd/db: Drop dependencies on Daemon in db.go
    - lxd/db: Move db\*.go files into their own db/ sub-package
    - lxd/images: Carry old "cached" value on refresh
    - lxd/import: Don't use un-initialized structs
    - lxd/networks: Allow starting LXD without dnsmasq
    - lxd/networks: Fix networkIptablesClear with missing ip{6}tables
    - lxd/networks: Make "dev" work as a network name
    - lxd/networks: Set dnsmasq.raw to be 0644
    - lxd/networks: Stop networks on clean shutdown
    - lxd/patches: Fix canmount=noauto patch
    - lxd/patches: Unset "size" for ZFS containers + images
    - lxd/storage: Count custom volumes in pool UsedBy
    - lxd/storage: Enable "volume.size" for {btrfs,zfs}
    - lxd/storage: Fix "size" property
    - lxd/storage: Fix wrong driver name for log output
    - lxd/storage: Non-functional changes
    - lxd/storage/ceph: Fix double --cluster
    - lxd/storage/ceph: Unmap until EINVAL
    - lxd/storage/ceph: Use "/dev/rbd<idx>" via sysfs
    - lxd/storage/ceph: Use minimal image feature set for clones
    - lxd/storage/dir: Check if directory is empty
    - lxd/storage/zfs: Always require existing datasets to be empty
    - lxd/storage/zfs: Refactoring
    - shared: Add wrapper to translate host paths
    - shared: Move GetRemoteCertificate from lxc/remote
    - tests: function to include storage backends helpers
    - tests: Refactor cleanup functions
    - tests: Split out lxc and lxd related helper functions
    - tests: Split out network-related helper functions
    - tests: Split out storage-related helper functions
    - tests: Split out test setup related helper functions
    - tests: Use $storage\_backends variable

  * Add dependency on xdelta3 (for delta updates)
  * Add build-dependency on libacl1-dev (for posix ACL remapping)

 -- Stéphane Graber <stgraber@ubuntu.com>  Wed, 23 Aug 2017 00:38:09 -0400

lxd (2.16-0ubuntu3) artful; urgency=medium

  * Cherry-pick upstream fixes:
    - 0002-Don-t-use-un-initialized-structs-in-import.patch
    - 0003-client-fix-image-copy.patch
    - 0004-network-Make-dev-work-as-a-network-name.patch
    - 0005-Make-lxc-image-copy-fast-again.patch
    - 0006-lxc-image-Fix-aliases-with-simplestreams-remotes.patch
    - 0007-lxc-remote-Don-t-require-a-crt-for-public-remotes.patch
    - 0008-storage-Count-custom-volumes-in-pool-UsedBy.patch
    - 0009-Make-stateful-snapshot-restores-work-again.patch
    - 0010-Add-support-for-isolcpu-in-CPU-scheduler.patch
    - 0011-devices-handle-empty-isolcpus-set.patch
    - 0012-devices-do-not-mark-all-cpus-isolated-by-default.patch
    - 0013-gpu-fix-gpu-attach.patch

 -- Stéphane Graber <stgraber@ubuntu.com>  Thu, 17 Aug 2017 00:36:12 -0400

lxd (2.16-0ubuntu2) artful; urgency=medium

  * Cherry-pick upstream fix:
    - 0001-patches-fix-canmount-noauto-patch.patch

 -- Stéphane Graber <stgraber@ubuntu.com>  Wed, 26 Jul 2017 10:55:45 -0400

lxd (2.16-0ubuntu1) artful; urgency=medium

  * New upstream release (2.15):
    - Ceph RBD can now be used as a LXD storage backend.
    - A new security.idmap.base key has been added to control what base
      uid/gid to use on the host when using security.idmap.isolated.
    - Image downloads can now be interrupted.
    - File transfers now support sending symlinks
    - "lxc copy" and "lxc move" will now show progress information
    - "lxc copy" and "lxc move" now support "relay" and "push" modes to
      go around firewalls and NAT (--mode option)
    - Custom storage volumes can now have their size set and modified
    - "lxc image import" now supports reading from a directory
      containing an unpacked image
    - The "vlan" property can now be set on "physical" network
      interfaces (was previously restricted to "macvlan")
    - It's now possible to delete image volumes from a storage pool.
      This allows removing a storage pool without having to remove the
      images from the image store.
    - The image metadata and template files can now be created or
      modified through the API prior to publish a container as an image.
    - Stateful snapshots can be restored as a new container on a remote host.

    - client: Allow specifying base http client
    - client: Commonize error handling
    - client: Don't live migrate stopped containers
    - client: Fix crash in operation handler
    - client: Fix file push/pull with names containing spaces
    - client: Fix handling of public LXD remote
    - client: Fix race condition in operation handling
    - client: Improve migration relay code
    - client: Make it possible to retrieve HTTP client
    - client: Properly handle remote disconnections
    - client.go: Make deprecation warnings visible in godoc
    - config: Try to be clever about ":" in snapshots
    - doc: Add note on use of previous image from cache
    - doc: Document storage\_images\_delete API extension
    - doc: Document the exec control API
    - doc: Expand lxd import documentation
    - doc: Extend/rework security-related documentation.
    - doc: Fix help to provide sample that actually works
    - doc: Fix spaces, commas, quotes, brackets where needed
    - doc: Initial documentation of container env
    - doc: Need quotes for /1.0/networks/ "config"."ipv6.nat"
    - doc: Remove extraneous backslash
    - doc: Update containers.md
    - github: ISSUE\_TEMPLATE.md: Fix lxd.log location
    - global: Fix a few typos
    - lxc/config: Removal of multiple devices at once
    - lxc: Create missing config paths
    - lxc: Cross-platform HOME handling
    - lxc/exec: Fix signal handler for Windows
    - lxc/file: Don't specify mode for directories created with `push -p`
    - lxc/image: Always use long fingerprint in exported filenames.
    - lxc/image: Fix "lxc image copy" not recording the source
    - lxc/image: Improve "lxc image list" filter handling
    - lxc/image: Missing error handling
    - lxc/image: Properly record alias source on copy
    - lxc/image: Update image aliases when they already exist
    - lxc/launch: Fix failure to launch containers with random names
    - lxc/list: Error if --columns and --fast are used together
    - lxc/publish: Change compression\_algorithm to compressionAlgorithm
    - lxc/publish: Fix fingerprint printing
    - lxc/utils: Avoid potential progress race condition
    - lxc/utils: Println doesn't do format strings
    - lxd/container: Fix broken error handling
    - lxd/containers: Better handle errors in memory reporting
    - lxd/containers: Show underlying error when container delete fails
    - lxd/containers: Support for LXC 2.1 configuration keys (and fallback)
    - lxd/images: Clear error for image not found
    - lxd/images: Fix image refresh when fingerprint is passed.
    - lxd/import: Keep volatile keys
    - lxd/import: Remove last dependency on symlink
    - lxd/init: Detect LVM thin provisioning tools
    - lxd/networks: Don't fail on non-process PIDs
    - lxd/storage: Check idmaps of all attaching containers
    - lxd/storage: Fix ETag handling of volumes
    - lxd/storage: Fix readonly mode for directory mount
    - lxd/storage: Fix UsedBy for containers and images
    - lxd/storage: Fix volume config logic
    - lxd/storage: Introduce a storagePoolVolumeUsedByContainersGet function
    - lxd/storage: Move db deletion to driver implementation
    - lxd/storage: Restrict size property in pool config
    - lxd/storage/lvm: Convert to RunCommand
    - lxd/storage/lvm: Fix broken error handling
    - lxd/storage/lvm: Fix non-thinpool container creation
    - lxd/storage/lvm: Non-functional changes
    - lxd/storage/zfs: Moved all the helper functions to storage\_zfs\_utils.go
    - lxd/storage/zfs: Removed s.zfsPoolVolumeCreate()
    - lxd/storage/zfs: Set canmount=noauto on all mountable datasets
    - lxd/storage/zfs: Used s.getOnDiskPoolName() instead of s.pool.Name
    - README: Fix broken links
    - README: Seriously rework the content
    - shared/cancel: Fix crash if no canceler is setup
    - shared/cancel: Fix return value ordering
    - shared/cancel: Use request Cancel channel
    - shared: Use custom error type for RunCommand
    - shared/util: Guess size when sysconf() returns -1
    - shared: Websocket proxy should proxy everything
    - tests: Add a test for "lxc storage volume set"
    - tests: Add a test for read-only disks
    - tests: Add import test when symlink has been removed
    - tests: Add test for push and relay mode
    - tests: Allow running tests without lxdbr0
    - tests: Always pass --force to stop/restart
    - tests: More apparmor presence checking
    - tests: Skip apparmor tests when no kernel support
    - tests: Validate that the right busybox is present
    - zfs: Use tryMount when mounting filesystem

 -- Stéphane Graber <stgraber@ubuntu.com>  Tue, 25 Jul 2017 20:05:57 -0400

lxd (2.15-0ubuntu6) artful; urgency=medium

  * Cherry-pick upstream fixes:
    - 0015-Fix-file-push-pull-with-names-containing-spaces.patch

 -- Stéphane Graber <stgraber@ubuntu.com>  Wed, 05 Jul 2017 14:51:44 -0400

lxd (2.15-0ubuntu5) artful; urgency=medium

  * Cherry-pick upstream fixes:
    - 0006-lxc-config-Removal-of-multiple-devices-at-once.patch (LP: #1690299)
    - 0007-network-Don-t-fail-on-non-process-PIDs.patch (LP: #1698712)
    - 0008-config-Try-to-be-clever-about-in-snapshots.patch (LP: #1694855)
    - 0009-Fix-readonly-mode-for-directory-mount.patch
    - 0010-client-Fix-race-condition-in-operation-handling.patch
    - 0011-import-keep-volatile-keys.patch
    - 0012-import-remove-last-dependency-on-symlink.patch
    - 0013-Better-handle-errors-in-memory-reporting.patch
    - 0014-client-Don-t-live-migrate-stopped-containers.patch

 -- Stéphane Graber <stgraber@ubuntu.com>  Mon, 03 Jul 2017 18:19:16 -0400

lxd (2.15-0ubuntu4) artful; urgency=medium

  * Cherry-pick upstream fixes:
    - 0005-client-Commonize-error-handling.patch

 -- Stéphane Graber <stgraber@ubuntu.com>  Fri, 30 Jun 2017 18:13:02 -0400

lxd (2.15-0ubuntu3) artful; urgency=medium

  * Cherry-pick upstream fixes:
    - 0004-cancel-Fix-crash-if-no-canceler-is-setup.patch

 -- Stéphane Graber <stgraber@ubuntu.com>  Thu, 29 Jun 2017 14:22:51 -0400

lxd (2.15-0ubuntu2) artful; urgency=medium

  * Cherry-pick upstream fixes:
    - 0001-lxc-publish-Fix-fingerprint-printing.patch
    - 0002-Fix-failure-to-launch-containers-with-random-names.patch
    - 0003-client-Fix-handling-of-public-LXD-remote.patch

 -- Stéphane Graber <stgraber@ubuntu.com>  Wed, 28 Jun 2017 17:40:28 -0400

lxd (2.15-0ubuntu1) artful; urgency=medium

  * New upstream release (2.15):
    - "lxc list" and "lxc image list" now both support table, json, yaml
      and csv as output formats.
    - It's now possible to cancel (DELETE) some background operations
      while they're downloading content.
    - The "lxc" command line tool was ported from our old client code to
      the new client package.
      This was the last bit of code which needed porting and we're now
      planning on removing the old client package from our tree with LXD 2.16.
    - New CopyContainer and CopyContainerSnapshot functions were added
      to the client package.
    - LXD will now dynamically remap custom storage volumes when
      attached to containers.

    - client: Add extra exec option to block on I/O
    - client: Fail copy if the source isn't listening on network
    - client: Fix potential race in event handler setup
    - client: Only set file headers if value is provided
    - doc: Add a note for blkio limits
    - doc: Document image refresh API call
    - doc: Fix missing markdown escaping
    - doc: Tweak storage formatting
    - lxc/file: Clean source path for recursive push
    - lxc/file: Properly read file permissions on Windows
    - lxd/containers: Support lxc.net.<n>.\* configuration keys on newer LXC
    - lxd/containers: Check whether the disk device exists before unmount
    - lxd/containers: Detect POLLNVAL when polling during exec
    - lxd/containers: Fail if we get EBUSY during startup
    - lxd/containers: Use the lxc.network.<n>.\* configuration keys
    - lxd/db: Replace some uses of InternalError with SmartError
    - lxd/images: Always expand the fingerprint
    - lxd/images: If multiple cache hits, pick the latest
    - lxd/images: Properly initialize image info in direct case
    - lxd/images: Skip cached images without auto-update
    - lxd/networks: Always pass --conf-file to dnsmasq
    - lxd/networks: Only generate DHCP fw rules if enabled
    - lxd/networks: Remove IPv6 leases on container delete
    - lxd/networks: Tweak error in subnet auto detection
    - lxd/patches: Fix bad upgrade for ZFS pools
    - lxd/patches: Make sure localdevices are properly updated
    - lxd/shutdown: Only timeout if told to
    - lxd/storage: Fix ETag calculation for pools
    - lxd/storage: Insert driver correctly
    - lxd/storage/btrfs: Apply default flags BEFORE detecting type
    - lxd/storage/btrfs: Enable filesystem quotas on demand
    - lxd/storage/dir: Still create the needed symlinks on freeze failure
    - lxd/storage/dir: Unfreeze on rsync errors
    - lxd/storage/lvm: Allow non-empty VGs when thinpool exists
    - lxd/storage/rsync: Handle sparse files when rsyncing
    - lxd/storage/zfs: Fix container snapshot copy
    - lxd/storage/zfs: Improve dummy dataset creation
    - Makefile: Update pot before po
    - shared/api: API extensions go at the bottom
    - tests: Add more copy/migration tests
    - tests: Add tests for custom storage volume attach
    - tests: Add tests for "lxc file push -r ./"
    - tests: Don't attempt to finger public remotes
    - tests: Don't run migration tests again on LVM when backend is random
    - tests: Use in-memory database for tests

  * Bump standards to 4.0.0, no change required.

 -- Stéphane Graber <stgraber@ubuntu.com>  Wed, 28 Jun 2017 00:05:49 -0400

lxd (2.14-0ubuntu5) artful; urgency=medium

  * Cherry-pick upstream fix (image direct download):
    - 0007-lxd-images-Initialize-image-info-in-direct-case.patch

 -- Stéphane Graber <stgraber@ubuntu.com>  Tue, 20 Jun 2017 13:28:36 -0400

lxd (2.14-0ubuntu4) artful; urgency=medium

  * Cherry-pick upstream fix (btrfs bind-mount):
    - 0006-btrfs-Apply-default-flags-BEFORE-detecting-type.patch

 -- Stéphane Graber <stgraber@ubuntu.com>  Thu, 15 Jun 2017 01:04:03 -0400

lxd (2.14-0ubuntu3) artful; urgency=medium

  * Cherry-pick upstream fixes (bad snapshot copies):
    - 0003-zfs-fix-container-copy.patch
    - 0004-storage-copy-move-bugfixes.patch
    - 0005-test-add-more-copy-migration-tests.patch

 -- Stéphane Graber <stgraber@ubuntu.com>  Fri, 09 Jun 2017 15:18:57 -0600

lxd (2.14-0ubuntu2) artful; urgency=medium

  * Cherry-pick upstream fixes:
    - 0001-storage-insert-driver-correctly.patch
    - 0002-patches-fix-upgrade.patch

 -- Stéphane Graber <stgraber@ubuntu.com>  Wed, 07 Jun 2017 23:04:16 -0600

lxd (2.14-0ubuntu1) artful; urgency=medium

  * New upstream release (2.14):
    * New client library
      * Add a CreateContainerFromImage function
      * Implement image upload
      * Implement remote operations
    * API additions
      * New "description" field for containers, networks, storage pools
        and storage volumes
      * Allow for image refreshes (lxc image refresh)
    * When launching containers, an existing cached image is now
      preferred over downloading a refreshed one
    * "lxd init" can now be preseeded with "--preseed" and a yaml config file
    * Introduce a new btrfs.mount\_options pool property
    * Implement resizing for LVM (grow/shrink for ext4, grow only for xfs)

    * client: Add image\_create\_aliases backward compat
    * client: Always pass pointer to queryStruct
    * client: Don't return cache on GetServer
    * client: Fill the server fingerprint if missing
    * client: Fix private image handling
    * client: Fix race condition in operation handler
    * client: Improve error on image copy
    * client: Keep track of protocol
    * client: Move CopyImage to the target server
    * client: Remove unneeded condition
    * client: Require the volume type for storage volume
    * client: Support partial fingerprints
    * client: Track the server certificate, not client
    * client: Use RemoteOperation for CopyImage
    * doc: Add documentation about the init preseed feature
    * doc: Correct typo in device type name
    * doc: Fix markdown escaping
    * doc: Update README.md Docker instructions
    * doc/network: Add section on macvlan vs bridge
    * doc/storage: Correct grammar
    * doc/storage: Document zfs quota vs refquota
    * doc/storage: Fix ordering
    * extra/lxc-to-lxd: Don't crash on missing mount file
    * global: Fix typos
    * global: Replace file Chmod() with os.Chmod()
    * global: Use containerGetParentAndSnapshotName() everywhere
    * i18n: Pre-release update
    * i18n: Update translations from weblate
    * lxc: Fix obscure error on missing object name
    * lxc: Implement progress tracking for operations
    * lxc/copy: Improve error handling
    * lxc/copy: Simplify the code
    * lxc/file: Fix broken file push on Windows
    * lxc/file: Fix recursive file push on Windows
    * lxc/init: Drop unnecessary else statement
    * lxc/remote: Show the fingerprint as string not hex
    * lxc/storage: Don't ignore yaml errors
    * lxd: Support running individual testify test suites
    * lxd/containers: Also clear the host\_name volatile key
    * lxd/containers: Cleanup volatile keys on update
    * lxd/containers: Disable IPv6 on created macvlan parents
    * lxd/containers: fillNetworkDevice is only for nic
    * lxd/containers: Use networkSysctl whenever possible
    * lxd/daemon: Fix ETag handling for /1.0
    * lxd/daemon: Actually set ServerFingerprint
    * lxd/db: Add a testify test suite for db tests, rework existing tests
    * lxd/db: Clear database state in the mock daemon after each lxdSuiteTest
    * lxd/db: Don't special-case mock mode unnecessarily in db patches
    * lxd/db: Return NoSuchObjectError on missing storage pools
    * lxd/db: Separate db-level update logic from daemon-level one
    * lxd/images: Check if the image already exists on upload
    * lxd/images: Fix potential double unlock
    * lxd/images: Fix regression in image auto-update logic
    * lxd/images: Save image source certificate and pass it to the download
    * lxd/images: Split autoUpdateImage function
    * lxd/import: Error on out missing name
    * lxd/init: Extract validation of --auto args into a separate method
    * lxd/init: Move state-changing inline functions to own methods
    * lxd/init: Rollback to initial state if anything goes wrong
    * lxd/init: Properly set the default port
    * lxd/networks: Fix ETag regression
    * lxd/patches: Drop unused variable
    * lxd/profiles: Remove the Docker profile
    * lxd/storage: Add helper to detect if pool is in use
    * lxd/storage: Add lxdResolveMountoptions()
    * lxd/storage: Add MS\_LAZYTIME to mount options
    * lxd/storage: Add permission helpers
    * lxd/storage: Avoid an infinite loop
    * lxd/storage: Fix bad internal types
    * lxd/storage: Move mount helpers to storage utils
    * lxd/storage: Only delete custom volumes
    * lxd/storage: Pass container struct to ContainerMount()
    * lxd/storage: Re-order storage pool checks
    * lxd/storage/btrfs: Add getBtrfsPoolMountOptions()
    * lxd/storage/btrfs: Handle migration on different LXDs
    * lxd/storage/btrfs: Remove unused variable
    * lxd/storage/btrfs: Use lxdResolveMountoptions()
    * lxd/storage/lvm: Allow re-using existing thinpools
    * lxd/storage/lvm: Check whether volume group is already in use
    * lxd/storage/lvm: Disallow using non-empty volume groups
    * lxd/storage/lvm: Only delete VG when empty
    * lxd/storage/lvm: Resolve mount options properly
    * lxd/storage/lvm: Simplify and improve pool creation
    * lxd/storage/zfs: Create image dataset with mountpoint=none
    * lxd/storage/zfs: Fix folder permissions after dataset creation
    * lxd/storage/zfs: Try to work around zfs EBUSY bug
    * Makefile: Add update-po to i18n target
    * Makefile: Fix static-analysis target
    * shared: Add yaml-mode marker in template for "lxc edit" actions
    * shared/cmd: Add new package with initial command I/O logic
    * shared/cmd: Complete cmd.Context support for various AskXXX methods
    * shared/cmd: Don't depend on testify
    * shared/cmd: Make the log cmdInit unit-testable
    * shared/logger: Make golint clean
    * shared/logger: Replace PrintStack with GetStack
    * shared/logging: Export LogfmtFormat
    * shared/logging: Make golint clean
    * shared/termios: Make golint clean
    * tests: Add btrfs.mount\_options test
    * tests: Add LV resizing tests
    * tests: Add mount option test for LVM
    * tests: Add quota tests
    * tests: Allow random storage backend selection
    * tests: Don't rely on busybox shutting down nicely
    * tests: Drop jenkins-specific check again
    * tests: Explicitly pass shell type to shellcheck
    * tests: Honor the LXD\_BACKEND environment variable in storage tests
    * tests: Make sure storage volume is mounted
    * tests: Remove invalid test for Jenkins
    * tests: Test suites use space indent
    * tests/deps: Make golint clean

  * Re-enable building with shared libraries.

 -- Stéphane Graber <stgraber@ubuntu.com>  Tue, 30 May 2017 17:25:29 -0400

lxd (2.13-0ubuntu3) artful; urgency=medium

  * Add build-dependency on golang-github-gorilla-context-dev.
    Only needed when building without shlibs.

 -- Stéphane Graber <stgraber@ubuntu.com>  Wed, 26 Apr 2017 12:18:27 -0400

lxd (2.13-0ubuntu2) artful; urgency=medium

  * Disable building with shared libraries.
    This will hopefully fix the weird i386 crashes we're seeing.

 -- Stéphane Graber <stgraber@ubuntu.com>  Wed, 26 Apr 2017 12:02:01 -0400

lxd (2.13-0ubuntu1) artful; urgency=medium

  * New upstream release (2.13):
    - lxc/copy: Allow copying a container without its snapshots
    - lxd/storage/zfs: Introduce a new "zfs.clone_copy" property
    - client: New, better designed, client library available for testing
    - lxd/containers: unix-char/unix-block devices can now be renamed
    - lxd/containers: AppArmor namespacing for privileged containers too
    - lxd/storage/lvm: Implement non-thinpool LVM storage pools
    - lxc/list: Support for CSV as an output format
    - lxd/init: Support for creating a subvolume in an existing btrfs setup
    - lxd/storage: Implement support for restricting rsync bandwidth
    - lxd/network: Allow overriding the VXLAN multicast interface

    - client: Add basic logging code
    - client: Fix file push path handling
    - doc/api-extensions: Properly escape markdown
    - doc/configuration: Drop deprecated config options
    - doc/configuration: Extract containers documentation to containers.md
    - doc/configuration: Extract networking documentation to networks.md
    - doc/configuration: Extract profiles documentation to profiles.md
    - doc/configuration: Extract server documentation to server.md
    - doc/configuration: Extract storage documentation to storage.md
    - doc/configuration: Fix storage volume configuration
    - doc/configuration: Update with links to other documents
    - doc/lxd-ssl-authentication: Drop mention of PKI CRL (not implemented)
    - doc/production-setup: Fix broken table
    - doc/README: Update for new API client
    - doc/storage: Add note about escaping btrfs qgroups
    - doc/storage: Re-format a bit
    - i18n: Update translations from weblate
    - lxc/copy: Return the source error too
    - lxc/copy: Wait for operations asynchronously
    - lxc/list: Document list format options
    - lxc/manpage: Show all commands in "man lxc"
    - lxd/containers: Add containerGetParentAndSnapshotName()
    - lxd/containers: Added soft memory limit even when hard is selected
    - lxd/containers: Allow for stable host interface names
    - lxd/containers: Fix handling of devices with minor>255
    - lxd/containers: Fix typo in securtiy.syscalls.blacklist
    - lxd/containers: Fix unix device removal (bad cgroup.deny entry)
    - lxd/containers: Improve storage error messages on creation
    - lxd/containers: Properly invalidate the idmap cache
    - lxd/daemon: Improve PKI certificate handling
    - lxd/db: Deal with the case where no updates exist
    - lxd/images: Drop leftover debug statement
    - lxd/init: Add all storage options
    - lxd/main_activateifneeded: Port to new client code
    - lxd/main_callhook: Port to new client code
    - lxd/main_daemon: Port to new client code
    - lxd/main_forkexec: Remove use of os.FindProcess
    - lxd/main_import: Handle non-existing snapshots path
    - lxd/main_import: Port to new client code
    - lxd/main_init: Port to new client code
    - lxd/main_migratedumpsuccess: Port to new client code
    - lxd/main_netcat: Implement logging
    - lxd/main_netcat: Switch to new helper
    - lxd/main_ready: Port to new client code
    - lxd/main_shutdown: Port to new client code
    - lxd/main_waitready: Port to new client code
    - lxd/migration: Fix stateful restore
    - lxd/operations: Remove useless for loops
    - lxd/profiles: Fix ETag handling
    - lxd/rsync: Make our netcat handle EAGAIN
    - lxd/storage: Check that pool exists on profile changes
    - lxd/storage: Fix and improve config validation
    - lxd/storage/lvm: Improve snapshot handling
    - lxd/storage/lvm: Tweak {Try}RunCommand() calls
    - shared/api: Add the Stateful field to ContainerPut
    - shared/api: Properly define the image creation source
    - shared/gnuflag: Fix golint
    - shared/i18n: Simplify and make golint clean
    - shared/ioprogress: Simplify and make golint clean
    - shared/logger: Add line number logging
    - shared/logger: Add pretty formatting
    - shared/logger: Create new package for logger
    - shared/util_linux: Add function to detect errno
    - shared/version: Make golint clean
    - tests/lxd-benchmark: Port to new client code
    - tests: Add additional "file push -p" tests
    - tests: Add additional import tests
    - tests: Add additional storage pool tests
    - tests: Add migration tests for copy and move
    - tests: Keep testsuite non-executable (they're sourced)
    - tests: Make sure a client certificate is generated
    - tests: Make sure we also delete dependent records in import tests
    - tests: Record how long the tests take
    - tests: Run golint on client/ and lxc/config/
    - tests: Stop containers before modifying the DB
    - tests: Use flake8 instead of separate pyflakes and pep8
    - tests: Use shutdown/respawn helpers to simplify import tests

  * Update systemd unit to set maximum kernel NOFILE (rather than "infinity")

 -- Stéphane Graber <stgraber@ubuntu.com>  Wed, 26 Apr 2017 01:35:57 -0400

lxd (2.12-0ubuntu3) zesty; urgency=medium

  * Cherry-pick upstream bugfixes:
    - 0001-lxc-copy-Return-the-source-error-too.patch
    - 0002-i18n-Update-translation-templates.patch
    - 0003-migration-fix-stateful-restore.patch
    - 0004-Fix-unix-device-removal-bad-cgroup.deny-entry.patch
    - 0005-containers_post-better-error-message.patch
    - 0006-lxd-container-Typo-in-securtiy.syscalls.blacklist.patch
    - 0007-operations-Remove-useless-for-loops.patch
    - 0008-storage-Check-that-pool-exists-on-profile-changes.patch
    - 0009-profiles-Fix-ETag-handling.patch
    - 0010-Enable-stacking-for-privileged-containers.patch
    - 0011-client-fix-file-push.patch

 -- Stéphane Graber <stgraber@ubuntu.com>  Wed, 05 Apr 2017 16:30:03 -0400

lxd (2.12-0ubuntu2) zesty; urgency=medium

  * Increate default inotify limits to 1024 instances per uid.
    (LP: #1602192)

 -- Stéphane Graber <stgraber@ubuntu.com>  Mon, 03 Apr 2017 18:51:34 -0400

lxd (2.12-0ubuntu1) zesty; urgency=medium

  * New upstream release (2.12):
    - doc: Add a note about restricting access to kernel ring buffer
    - doc: Document backup strategies
    - doc: Document that X-LXD-type is valid for POST
    - i18n: Update translation templates
    - lxc: Properly clear transfer stats on error
    - lxc/copy: Don't attempt to live migration on copy
    - lxc/exec: Implement ssh-style -t/-T/-n
    - lxc/list: Add a simple list formatting example
    - lxd/backup: Improve backup handling
    - lxd/backup: Record container's storage volume
    - lxd/backup: Record storage pool struct
    - lxd/containers: Find max value currently used
    - lxd/daemon: Allow unsetting deprecated keys with default
    - lxd/daemon: Skip StoragePoolCheck() broken patch
    - lxd/images: Record the server certificate in the cache
    - lxd/init: Better render available storage backends
    - lxd/init: Support all storage drivers
    - lxd/internal: Check for container storage volume
    - lxd/patches: Check if config is empty before update
    - lxd/patches: Ensure existing pool config is kept
    - lxd/storage: Adapt SetupStorageDriver()
    - lxd/storage: Fix container_lxc to match shared/api
    - lxd/storage: Make Storage{Start,Stop}() return bool and error
    - lxd/storage/btrfs: Add isBtrfsFilesystem()
    - lxd/storage/lvm: Force lvmetad cache update
    - lxd/storage/zfs: Create a volume entry for re-used images
    - lxd/storage/zfs: Load kernel module in case it isn't
    - lxd/storage/zfs: Prevent removal of the snapshot mountpoint
    - lxd/storage/zfs: Try lazy umount if zfs umount fails
    - scripts/lxc-to-lxd: Typo in description of --move-rootfs
    - shared/api: Update storage.go to cover POST too
    - shared/simplestreams: Export image file list
    - tests: Add tests for lxd import
    - tests: Fix btrfs detection code
    - tests/lxd-benchmark: Fix --help and --version handling

 -- Stéphane Graber <stgraber@ubuntu.com>  Mon, 20 Mar 2017 16:56:21 -0400

lxd (2.11-0ubuntu4) zesty; urgency=medium

  * Add versioned dependency on passwd/uidmap. (LP: #1672100)

 -- Stéphane Graber <stgraber@ubuntu.com>  Mon, 13 Mar 2017 14:44:21 +0000

lxd (2.11-0ubuntu3) zesty; urgency=medium

  * Better handle broken network upgrades. (LP: #1671692)
  * Remove LVM patch as it turned out to be an lvm2 bug.

 -- Stéphane Graber <stgraber@ubuntu.com>  Fri, 10 Mar 2017 17:27:35 -0500

lxd (2.11-0ubuntu2) zesty; urgency=medium

  * Cherry-pick upstream candidate fix for autopkgtest i386 failure:
    - 0001-lvm-use-ff-with-vgremove.patch

 -- Stéphane Graber <stgraber@ubuntu.com>  Wed, 08 Mar 2017 22:05:17 -0500

lxd (2.11-0ubuntu1) zesty; urgency=medium

  * New upstream release (2.11):
    - New "aliases" field in POST /1.0/images
    - Reworked help messages and "lxc manpage" command (LP: #1544984)
    - New "vlan" nic property for "macvlan" devices
    - doc: Add instructions to grow ZFS loop (LP: #1648995)
    - doc: Improve storage doc
    - global: Use RunCommand everywhere
    - i18n: Refresh templates
    - i18n: Update translations from weblate
    - i18n: Update translation templates
    - lxc: Allow --version to be passed with any command
    - lxc: Make help/usage a bit more consistent
    - lxc: Rework for better manpages
    - lxc/image: Show the alias description
    - lxc/profile: Properly implement "profile unset" (LP: #1669772)
    - lxd/containers: Don't use FindProcess, just pass exec.Cmd
    - lxd/containers: Properly revert memory limits on failure
    - lxd/images: Properly return the alias description
    - lxd/images: Refactor code a bit
    - lxd/migration: Actually unset the storage pool if unavailable
    - lxd/migration: Better handle rsync errors (subprocesses)
    - lxd/migration: Set correct pool property for btrfs
    - lxd/migration: Set correct pool property for zfs
    - lxd/migration: Tweak rsync logging a bit
    - lxd/patches: Call tryMount() if not already mounted
    - lxd/patches: Conditionalize lvrename
    - lxd/patches: Delete image db entry if LV is missing
    - lxd/patches: Detect the logical volume size
    - lxd/patches: Fix incorrect btrfs source properties
    - lxd/patches: Handle mixed-storage upgrade
    - lxd/patches: Use MNT_DETACH for lvm
    - lxd/patches: Use RemoveAll() for lvm snapshots dir
    - lxd/storage/btrfs: Correctly handle loop-backed pools
    - lxd/storage/btrfs: Handle custom subvolume paths
    - lxd/storage/dir: Limit valid pool source paths
    - lxd/storage/lvm: Call {pv,vg}scan
    - lxd/storage/lvm: Dumb down functions from methods to functions
    - lxd/storage: Deal with source not being btrfs
    - lxd/storage: Ensure correct pool for snapshots
    - lxd/storage: Harden the btrfs migration code
    - lxd/storage: Report prepareLoopDev() error directly
    - shared/idmap: Fix various issues
    - tests: Add more dir and btrfs tests
    - tests: Improve lvm part of storage tests
  * Use "lxc manpage" to generate the manpages.
  * Update debian/tests/control to pull in lvm2 and thin-provisioning-tools.
  * Include lxd-benchmark in lxd-tools.

 -- Stéphane Graber <stgraber@ubuntu.com>  Wed, 08 Mar 2017 16:24:35 -0500

lxd (2.10.1-0ubuntu1) zesty; urgency=medium

  * New upstream bugfix release (2.10.1):
    - global: Fix error handling in all filepath.Walk calls
    - lxd/images: Fix base image tracking (Issue #2999)
    - lxd/init: Allow running as non-root
    - lxd/storage: Add set_autoclear_loop_device()
    - lxd/storage/lvm: Allow loop-backed lvm storage pools
    - lxd/storage/lvm: Fix defer calls
    - lxd/storage/lvm: Make sure loop devices stays around on volume delete
    - lxd/storage/lvm: Set LO_FLAGS_AUTOCLEAR before file removal
    - lxd/storage/lvm: Use lvmized container name for LV
    - lxd/storage/zfs: Do not revert on success
    - lxd/storage/zfs: Import loop-backed storage pools on startup
    - shared/simplestreams: Improve error handling
    - shared/util: Check for err in {UUID, BlockDev} lookup
    - tests: Fix yet another LVM pool's volume size
    - tests: Give more time to reboot
     tests: Rely on "lxc storage" create only for lvm
  * Silence some warnings from the network upgrade script

 -- Stéphane Graber <stgraber@ubuntu.com>  Fri, 03 Mar 2017 00:10:44 -0500

lxd (2.10-0ubuntu1) zesty; urgency=medium

  * New upstream release:
    - doc: Escape markdown
    - doc: Fix badly named example device
    - global: Use int64 for uid and gid everywhere
    - i18n: Refresh translations and templates
    - i18n: Update translations from weblate
    - lxc: Move common functions/types to utils.go
    - lxc/action: Improve batch mode
    - lxc/file: Detect and fail to transfer symlinks
    - lxc/publish: Wait for the container to be running
    - lxd/containers: Clarify uid/gid error
    - lxd/containers: Don't parse id ranges as int32
    - lxd/containers: Fix override of Devices during copy
    - lxd/containers: Fix uint32 check
    - lxd/containers: Initialize idmap on demand
    - lxd/containers: Kill forkexec on abnormal websocket closure
    - lxd/containers: Properly validate architectures
    - lxd/containers: Remove debugging during idmap changes
    - lxd/containers: Simplify container storage init
    - lxd/containers: Validate container idmap as early as possible
    - lxd/containers: Validate the expanded config at container create
    - lxd/daemon: Check for the validity of the id maps at startup
    - lxd/daemon: Detect downgrades with newer DB and fail
    - lxd/daemon: Fix some race conditions
    - lxd/events: Improve formatting in events API
    - lxd/images: Properly handled non-optimized stores
    - lxd/init: Only show userns message if lacking uid/gid
    - lxd/patches: Activate volume group and logical volumes
    - lxd/patches: Do not parse volume.size for lvm
    - lxd/patches: Fix zfs upgrade from existing dataset
    - lxd/storage: Add proper logging
    - lxd/storage: Check if profiles use pool or volume
    - lxd/storage: Detect if loop file is already in use
    - lxd/storage: Improve storage volume attachment
    - lxd/storage: Make flag argument configurable
    - lxd/storage: Move storage drivers cache to storage.go
    - lxd/storage: Remove unused function argument
    - lxd/storage: Return correct error messages
    - lxd/storage: Simplifiy StoragePoolInit()
    - lxd/storage/btrfs: Quotas can't be enabled when unprivileged
    - lxd/storage/lvm: Allow updating lvm.vg_name
    - lxd/storage/lvm: Allow updating lvm.thinpool_name
    - lxd/storage/lvm: Activate volume groups and logical volumes
    - lxd/storage/lvm: Don't set volume size
    - shared/idmap: Drop GetOwner
    - shared/idmap: Implement Usable() functions
    - shared/idmap: Make more of an effort to find a default
    - tests: Add test for storage volume {attach,detach}
    - tests: Don't leak zpools in "lxd init" test

  * Drop all patches, now upstream.
  * Update "upgrade-bridge" script to be a bit more quiet.

 -- Stéphane Graber <stgraber@ubuntu.com>  Wed, 01 Mar 2017 00:34:43 -0500

lxd (2.9.3-0ubuntu2) zesty; urgency=medium

  * Cherry-pick some upstream fixes:
    - 0001-tests-Don-t-leak-zpools-in-lxd-init-test.patch
    - 0002-btrfs-Quotas-can-t-be-enabled-when-unprivileged.patch
    - 0003-patches-fix-zfs-upgrade-from-existing-dataset.patch

 -- Stéphane Graber <stgraber@ubuntu.com>  Sat, 25 Feb 2017 11:30:03 -0500

lxd (2.9.3-0ubuntu1) zesty; urgency=medium

  * New upstream bugfix release (2.9.3):
    - client: Always use "simplestreams" for the images: remote
    - doc: Add client tool examples to storage.md
    - doc: Add lvm.{thinpool,vg}\_name pool properties
    - lxd: Cleanup root device validation
    - lxd/containers: Add extra validation for unix-block/unix-char
    - lxd/containers: Check whether storage is ready before applying quota
    - lxd/containers: Don't ignore snapshot deletion failures
    - lxd/daemon: s/Default map/Available map/
    - lxd/init: "lxd init" can now be run as a normal user
    - lxd/main: Fix comment in activateifneeded
    - lxd/main: Restrict daemon and activateifneeded to root
    - lxd/patches: Fix pool and volume configuration on upgrade
    - lxd/patches: Move to lvm.thinpool\_name pool key
    - lxd/storage: Add ContainerStorageReady()
    - lxd/storage: Call storageVolumeFillDefault() on demand
    - lxd/storage: Don't modify configuration during config check
    - lxd/storage: Ensure image is wiped from DB on error
    - lxd/storage: Fill in default configuration for images
    - lxd/storage: Implement correct config inheritance for pools and volumes
    - lxd/storage: Only fill in defaults on creation
    - lxd/storage: Only set size property on lvm
    - lxd/storage: Properly report UsedBy
    - lxd/storage: Store size values as given to us
    - lxd/storage/btrfs: Always pass the mount options
    - lxd/storage/btrfs: Always use the recursive subvol functions
    - lxd/storage/btrfs: Drop dead code
    - lxd/storage/btrfs: Improve upgrade
    - lxd/storage/btrfs: Only use size in the loop case
    - lxd/storage/btrfs: Properly handle nested subvolumes
    - lxd/storage/btrfs: Set loop file if "source" is empty
    - lxd/storage/dir: Handle cross-device upgrade
    - lxd/storage/lvm: Add lvm.thinpool\_name and lvm.vg\_name
    - lxd/storage/lvm: Allow reuse of existing volume groups
    - lxd/storage/lvm: Always set lvm.thinpool\_name
    - lxd/storage/lvm: Don't unmount the container twice on delete
    - lxd/storage/lvm: Handle "i" in sizes
    - lxd/storage/lvm: Parse "volume.size" not "size" property
    - lxd/storage/lvm: Remove volume.lvm.thinpool\_name
    - lxd/storage/lvm: Lock during StoragePoolVolume{M,Um}ount
    - lxd/storage/zfs: Lock during StoragePoolVolume{M,Um}ount
    - lxd/storage/zfs: Correctly handle configuration keys
    - lxd/storage/zfs: Only use size property in the loop case
    - lxd/storage/zfs: Remove very repetitive log message
    - lxd/storage/zfs: Set mountpoint=none on old images
    - shared/idmap: DefaultIdmapSet is always for root
    - shared/idmap: Implement parsing of kernel id maps
    - shared/idmap: Improve parsing of the shadow id files
    - shared/simplestreams: Properly handle image rebuilds
    - tests: Adapt to command line unification
    - tests: Add LVM specific storage pool tests
    - tests: Also unmount the devlxd path
    - tests: Always cleanup loop devices
    - tests: Always use 25MB volumes for LVM
    - tests: Fix lxd auto init test suite
    - tests: Improve performance of deadcode test
    - tests: Test custom storage volume creation

 -- Stéphane Graber <stgraber@ubuntu.com>  Fri, 24 Feb 2017 02:20:08 -0500

lxd (2.9.2-0ubuntu1) zesty; urgency=medium

  * New upstream bugfix release (2.9.2):
    - lxd/containers: Add fun to detect root disk device
    - lxd/containers: Ensure proper root disk device
    - lxd/containers: Helper to retrieve pool from devices
    - lxd/containers: Path may only be used by one disk
    - lxd/init: Fix regressions caused by storage work
    - lxd/init: Small fixes
    - lxd/migration: Call helper to detect valid storage pool
    - lxd/migration: Fix moving containers with storage api
    - lxd/patches: Handle partial upgrades + pool fixes
    - lxd/patches: Handle partial upgrades + pool fixes
    - lxd/patches: Improve btrfs upgrade
    - lxd/patches: Improve dir upgrade
    - lxd/patches: Only rerun pool updates
    - lxd/profiles: Verify root disk devices
    - lxd/storage/btrfs: Enable quotas on the pools we create
    - lxd/storage/dir: Delete image from database
    - Makefile: Always include gorilla/context
    - Makefile: Drop repeated calls to "go get"
    - tests: Add lxd init --auto tests
    - tests: Add test for root disk devices in profiles
    - tests: Execute tests based on available tools
    - tests: Fix mixed tab/spaces again

 -- Stéphane Graber <stgraber@ubuntu.com>  Tue, 21 Feb 2017 00:11:01 -0500

lxd (2.9.1-0ubuntu3) zesty; urgency=medium

  * Re-introduce gorilla/context as it's needed for backports (Go < 1.7)
    - Add 0006-Re-introduce-gorilla-context.patch to debian/patches
    - Update debian/copyright
    - Don't re-introduce the build-dependency as backports don't use those

 -- Stéphane Graber <stgraber@ubuntu.com>  Fri, 17 Feb 2017 16:12:32 -0500

lxd (2.9.1-0ubuntu2) zesty; urgency=medium

  * Cherry-pick upstream fixes:
    - 0001-tests-Fix-mixed-tab-spaces-again.patch
    - 0002-init-Fix-regressions-caused-by-storage-work.patch
    - 0003-lxd-main_init-small-fixes.patch
    - 0004-test-add-lxd-init-auto-tests.patch
    - 0005-test-execute-tests-based-on-available-tools.patch

 -- Stéphane Graber <stgraber@ubuntu.com>  Thu, 16 Feb 2017 20:17:28 -0500

lxd (2.9.1-0ubuntu1) zesty; urgency=medium

  * New upstream bugfix release (2.9.1):
    - doc: Document the "pool" property for disk devices
    - lxc/storage: Fix help output for create
    - lxc/storage: simplify
    - lxd/daemon: Allow unsetting the deprecated storage keys
    - lxd/patches: Add more comments to storage upgrade code
    - lxd/storage: Improve logging
    - lxd/storage: Rename and add opcode functions
    - lxd/storage: Use existing ZFS {pool, dataset} or create it
    - lxd/storage: Use unified operation ids when locking
    - tests: Use dataset as pool or existing pool for ZFS

  * New upstream release (2.9):
    - Introduce the LXD storage management API
    - Updated "lxd init" to support creating storage pools
    - Allow setting network interface name with "lxc network attach"
    - New "lxc file delete" command and API
    - Ability to append to rather than overwrite a file through the API
    - New "ipv4.dhcp.expiry" and "ipv6.dhcp.expiry" options for DHCP leases

    - doc: Clarify PUT vs PATCH
    - doc: Note that LXD assumes full control over its ZFS dataset
    - doc: Update database.md to match current DB schema
    - lxc: Don't include spaces in translated strings
    - lxc/list: Fix regression in json output
    - lxd/containers: Disable IPv6 on host side veth when bridged
    - lxd/containers: Don't block resolution on non-existing paths
    - lxd/containers: Don't check the image fingerprint twice
    - lxd/containers: Fix concurent read/write to s.conns in exec
    - lxd/containers: Fix error handling on FileRemove
    - lxd/containers: Set default values for USER, HOME and LANG
    - lxd/daemon: Mount a tmpfs under devlxd
    - lxd/daemon: Use a tmpfs for shmounts
    - lxd/db: Actually enable foreign keys per connection
    - lxd/db: Raise DB lock timeout to 30s, retry every 30ms
    - lxd/db: Rely on CASCADE
    - lxd/db: Remove some extra cleanup code
    - lxd/devlxd: Fix extraction of fd from UnixConn with go tip
    - lxd/images: Fix partial image fingerprint matches
    - lxd/images: Move imagesDownloading out of the daemon struct
    - lxd/init: Don't check the storage backend twice
    - lxd/migration: Clarify CRIU related errors
    - lxd/migration: Don't report migration success on failure
    - lxd/nsexec: Close *DIR stream returned by fdopendir()
    - lxd/nsexec: Free allocated memory
    - lxd/storage/btrfs: Fix recursive subvol deletion
    - lxd/storage/zfs: Simplify device tracking logic
    - Makefile: Use system libsqlite3 if available
    - network: Skip ip6tables clear on non-ipv6 hosts
    - shared: Forward user-agent and other headers on redirect
    - shared/api: Use consistent json and yaml field names
    - shared/simplestreams: Always prefer squashfs when available
    - shared/utils: Don't do chown on windows
    - shared/utils: FileCopy should also keep owner
    - shared/utils: FileCopy should keep the same mode
    - tests: Add golint for shared/api
    - tests: Avoid a zfs race
    - tests: Empty and validate network tables
    - tests: Fix typo
    - tests: Properly cleanup in template testsuite
    - tests: Switch to use gofmt instead of "go fmt"
    - tests: The monitor can exit on its own (ignore kill failure)

  * Drop gorilla/context:
    - Drop golang-context-dev from build-depend
    - Update debian/rules

  * Remove unused lintian override

 -- Stéphane Graber <stgraber@ubuntu.com>  Thu, 16 Feb 2017 00:38:53 -0500

lxd (2.8-0ubuntu1) zesty; urgency=medium

  * New upstream release (2.8):
    - Exec sessions being killed by a signal will now report the signal
      number as part of their exit code.
    - The first stage of our Go client API rework is now done with a new
      api module containing all REST API definitions.
    - The dnsmasq instance used for LXD managed bridges is now running
      as an unprivileged user.
    - VLAN device types are now properly reported in the API and client.
    - The client will now show the date an image was last used at (in
      lxc image info).
    - LXD is now using Weblate for its translations.

    - client: Add a done signal to Monitor API
    - client: Better handle http errors
    - doc: Add Documentation on Network Configuration via cloud-init
    - doc: Update README.md for CI and Weblate
    - doc: Update README.md for godoc
    - global: Fix typos
    - global: "gofmt -s" run
    - i18n: Improved and completed french translation
    - i18n: Update message catalogs and Japanese translation
    - i18n: Update translations from weblate
    - lxc: Better handle timestamps
    - lxc/file: Fix directory permissions on recursive push
    - lxc/init: Properly replace args list
    - lxc/list: Fix unused variable
    - lxc/list: Sort IP addresses in output
    - lxc/network: Better handle network modifications
    - lxc/network: Sort UsedBy list on show
    - lxc: Properly check yaml errors
    - lxc/remote: Update help
    - lxd/containers: Allow passing in-memory buffers to a FileResponse
    - lxd/containers: Don't attempt to read xattrs from symlinks
    - lxd/containers: Improve error handling and reporting during export
    - lxd/containers: Report -1 (255) on signal exit during exec
    - lxd/containers: Report exit code when we got killed by signal
    - lxd/db: Drop unused code from db.go
    - lxd/devices: Don't ignore regexp failures
    - lxd/images: Close race condition in image download
    - lxd/init: We need an address in CIDR notation instead of CIDR subnet
    - lxd/migrate: Use the generated snapshot list
    - lxd/networks: Clean up leases for static assignments
    - lxd/networks: Handle empty dnsmasq pid file
    - lxd/networks: Update permissions of network directories
    - lxd/patches: Mark all patches as applied on create
    - lxd/profiles: Fix unusued variable
    - lxd/storage: Don't assume a path is a subvolume
    - shared: Add Int64InSlice()
    - shared: Have GetByteSizeString() take a precision argument
    - shared: Byte parsing in GetByteSizeString() and ParseByteSizeString()
    - shared: Move Device/Devices types to lxd package
    - shared: ParseByteSizeString() deal with bytes
    - shared: Remove GroupName function and add UserId one
    - tests: Don't ignore errors in db tests
    - tests: Fix deadcode to work with new upstream
    - tests: Fix shellcheck being confused by cd
    - tests: Use lxc restart whenever possible

 -- Stéphane Graber <stgraber@ubuntu.com>  Tue, 24 Jan 2017 23:38:56 -0500

lxd (2.7-0ubuntu2) zesty; urgency=medium

  * Cherry-pick upstream fix:
    - tests: Fix shellcheck being confused by cd
  * Add lxc-to-lxd to lxd-tools.
  * Re-enable Go shared libraries.

 -- Stéphane Graber <stgraber@ubuntu.com>  Wed, 21 Dec 2016 03:28:42 -0500

lxd (2.7-0ubuntu1) zesty; urgency=medium

  * New upstream release (2.7):
    - New "ipv4.firewall" and "ipv6.firewall" network attributes
      controlling the generation of iptables FORWARD rules
    - New "ipv4.routes" and "ipv6.routes" network attributes allowing
      for additional static routes to be set to the network.
    - New "lxd import" command allowing importing of containers when all
      that exists is the "containers" directory.

    - client: Commonize update methods and add PATCH
    - extra/lxc-to-lxd: Add more unsupported config keys
    - extra/lxc-to-lxd: All properties must be strings
    - extra/lxc-to-lxd: Copy rootfs by default, do not move
    - extra/lxc-to-lxd: Show nicer error on missing python3-lxc
    - extra/lxc-to-lxd: Switch to using whitelist
    - i18n: Update french translation
    - lxc/file: Fix off by one error in push
    - lxc: Improve help messages
    - lxc/init: Fix example
    - lxc/launch: Just use init.go's flags()
    - lxd: Common codepath for http client
    - lxd: Don't set InsecureSkipVerify on daemon's tls config
    - lxd: Log daemon version
    - lxd: Make LXD_DIR 711 by default (needed for unprivileged containers)
    - lxd: Only mark daemon ready once containers are up
    - lxd: Properly validate daemon keys on unset
    - lxd: Refactoring of sub-command code
    - lxd: Use our custom http server when updating HTTPS address too
    - lxd/containers: Add basic logging to container creation
    - lxd/containers: Avoid race condition in network fill function
    - lxd/containers: Blacklist lxc.syslog and lxc.ephemeral
    - lxd/containers: Cleanup leftover temp file
    - lxd/containers: Detect background tasks to allow clean exit on exec
    - lxd/containers: Do mounts in the right order
    - lxd/containers: Don't record last_state.power twice
    - lxd/containers: Fix container state recording
    - lxd/containers: Fix device hotplug with major/minor set
    - lxd/containers: Fix file push error handling
    - lxd/containers: Fix logging for file_manip commands
    - lxd/containers: Move FromLXCState out of shared
    - lxd/containers: Return a clear error when replacing a directory
    - lxd/containers: Rework EEXISTS detection on create
    - lxd/networks: Allow for network-specific lease updates
    - lxd/networks: DHCP over TCP has never been implemented
    - lxd/nsexec: Also call setgroups
    - lxd/seccomp: Fix generated seccomp profile
    - lxd/storage: Change ContainerStart to take the name and path to start
    - Makefile: Rework "make dist"
    - shared: Give Architecture handling its own package
    - shared: Give IO progress tracker its own package
    - shared: Give simplestreams client its own package
    - shared: Give version handling its own package
    - shared: Introduce our own formatter
    - shared: Make a helper to compute cert fingerprint
    - shared: Make PrintStack print at the Error level
    - shared: Move WebsocketUpgrader to network.go
    - shared: Rename idmapset_test_linux.go to idmapset_linux_test.go
    - shared/idmap: Drop debugging code
    - shared/idmap: Fix intersection test
    - shared/simplestreams: Don't depend on custom http handler
    - shared/simplestreams: Pass UserAgent as argument
    - tests: Add pki test
    - tests: Only attach lxdbr0 if it is present on the host
    - tests: Simplify testsuite spawn code
    - tests: Test lxd shutdown

 -- Stéphane Graber <stgraber@ubuntu.com>  Wed, 21 Dec 2016 00:21:11 -0500

lxd (2.6.2-0ubuntu3) zesty; urgency=medium

  * Fix container last-state recording (LP: #1647312)
    - 0001-Fix-container-state-recording.patch
    - 0002-tests-Test-lxd-shutdown.patch
    - 0003-Only-mark-ready-once-containers-are-up.patch

 -- Stéphane Graber <stgraber@ubuntu.com>  Mon, 05 Dec 2016 13:33:41 +0100

lxd (2.6.2-0ubuntu2) zesty; urgency=medium

  * Restrict autopkgtest to standalone systems.

 -- Stéphane Graber <stgraber@ubuntu.com>  Fri, 02 Dec 2016 00:46:31 -0500

lxd (2.6.2-0ubuntu1) zesty; urgency=medium

  * New upstream bugfix release (2.6.2):
    - Don't grab addresses from public remotes

 -- Stéphane Graber <stgraber@ubuntu.com>  Thu, 24 Nov 2016 23:34:26 -0500

lxd (2.6.1-0ubuntu1) zesty; urgency=medium

  * New upstream bugfix release (2.6.1):
    - extra/bash: Better parse containers list
    - lxc/copy: Make container copy more robust
    - lxc/init: Remove unicode character from lxc warning
    - lxd/containers: Don't assign idmaps to privileged containers
    - lxd/containers: Don't break when parsing old containers
    - lxd/containers: Don't double apply templates
    - lxd/containers: Fix concurrent map iteration+modification
    - lxd/containers: Fix idmap handling of pre-idmap containers
    - tests: Add tests for file templating

 -- Stéphane Graber <stgraber@ubuntu.com>  Thu, 24 Nov 2016 22:22:08 -0500

lxd (2.6-0ubuntu3) zesty; urgency=medium

  * Disable Go shared libraries as they cause a file templating regression.
    (LP: #1644566)

 -- Stéphane Graber <stgraber@ubuntu.com>  Thu, 24 Nov 2016 13:30:29 -0500

lxd (2.6-0ubuntu2) zesty; urgency=medium

  * Add a build-dependency on libsqlite3-dev for PPA/backports that
    don't use the Go shared libraries.

 -- Stéphane Graber <stgraber@ubuntu.com>  Wed, 23 Nov 2016 13:42:08 -0500

lxd (2.6-0ubuntu1) zesty; urgency=medium

  * New upstream release (2.6):
    - Support for container specific uid/gid maps
    - Send progress notification during container migration (API only)
    - Copy the source image properties into the container properties
    - doc: Add hacking guide (debugging.md)
    - doc: Add missing pci options for gpu in configuration.md
    - doc: Bump liblxc version required in README
    - doc: Document user.network-config
    - doc: Exec recording needs an API extension
    - doc: Specify docker installation details in README
    - lxc/delete: Update help text
    - lxc/file: Fix recursive file pull/push on Windows
    - lxc/finger: Update help text
    - lxc/restore: Update help text
    - lxc: Rework progress handling
    - lxd/containers: Actually surface the last used update error
    - lxd/containers: Add /snap/bin to PATH even if only /snap exists
    - lxd/containers: Attach to userns on file operations
    - lxd/containers: Better handle concurent stop/shutdown
    - lxd/containers: Clarify container delete failure error
    - lxd/containers: Correctly set liblxc loglevel to debug when in debug mode
    - lxd/containers: Don't double delete ephemeral containers
    - lxd/containers: Improve container error handling
    - lxd/containers: Improve container locking mechanism
    - lxd/containers: Save properties on publish
    - lxd/containers: Skip leading whitespace in raw.lxc
    - lxd/containers: Start storage when necessary during stateful start
    - lxd/containers: Timeout container freeze on stop
    - lxd/containers: Track speed during network transfers
    - lxd/images: Don't update images at all if interval is 0
    - lxd/main: Immediately exit when no DB in activateifneeded
    - lxd/networks: Fixed minor typo in checkNetwork
    - lxd/networks: Spawn dnsmasq on FAN bridges
    - lxd/storage: Fix 10s delay on removing ZFS used images
    - lxd/storage: Freeze container during copy on directory backend
    - scripts/lxc-to-lxd: Better output with no container
    - scripts/lxc-to-lxd: Check that source path exists (disk)
    - scripts/lxc-to-lxd: Consistent logging
    - scripts/lxc-to-lxd: Don't fail dry-run with running containers
    - scripts/lxc-to-lxd: Drop dependency on pylxd
    - scripts/lxc-to-lxd: Fix lxdpath handling
    - scripts/lxc-to-lxd: Formatting
    - scripts/lxc-to-lxd: Migrate lxc.aa_profile if set
    - scripts/lxc-to-lxd: Print summary and proper exit code
    - shared/idmapset: Fix typo in Intersects
    - shared/simplestreams: Cleanup unused properties
    - tests: Cleanup leftover containers
    - tests: Don't depend on main.sh for filemanip
    - tests: Implement LXD_VERBOSE for reduced verbosity
    - tests: Reduce verbosity under LXD_DEBUG
  * Always link against system libsqlite3 (applies to backports/PPA).
  * Restart LXD if running at the end of upgrade (race with the unix socket).

 -- Stéphane Graber <stgraber@ubuntu.com>  Tue, 22 Nov 2016 23:39:35 -0500

lxd (2.5-0ubuntu1) zesty; urgency=medium

  * New upstream release (2.5):
    - lxc/remote: Allow adding a new remote just by FQDN/IP (without a name)
    - lxd/containers: Implement exec output recording in the API
    - lxd/images: Store the simplestreams cache to disk (allows for
      offline use of those remote images)
    - lxd/certificates: Add support for PUT/PATCH of certificates
    - lxd/containers: Support signal forwarding in exec session
    - lxd/containers: Add support for GPU hotplug ("gpu" device type)

    - appveyor: Add appveyor config to git
    - client: Disable keepalives in http.Transports
    - client: Fix tests of client on Windows/Mac
    - doc: Add official Windows support to README
    - doc: Sort API endpoints in rest-api
    - doc: Use consistent method ordering in rest-api
    - doc: Use spaces everywhere
    - doc: We actually require 2.0.0 or higher
    - doc: Workaround github markdown renderer
    - examples: Use .yaml as the yaml extension
    - extra: Added the command network to lxc-client bash-completion
    - extra: Allow dash in parameters to lxc-client bash-completion
    - extra: Fix _lxd_profiles in lxc-client bash-completion
    - lxc/copy: Don't use the operation as a marker of success
    - lxc/copy: Wait on the source operation too
    - lxc/exec: Set term to "dumb" on windows
    - lxc/file: Fix help typo
    - lxc/file: Fix mkdir -p /
    - lxc/file: Normalize paths before sending them to the server
    - lxc/init: Fix typo in nictype value for -n
    - lxc/list: Fix typo in lxc list help
    - lxc/push: Fix typo
    - lxc/remote: Fix remote add with Go tip
    - lxd/certificates: Export all documented certificate fields
    - lxd/containers: Be more verbose on mkdir failure
    - lxd/containers: Catch and return more errors in OnStop
    - lxd/containers: Clean up apparmor stuff in OnStart when something fails
    - lxd/containers: Don't destroy ephemeral container on restart
    - lxd/containers: Don't show invalid logs
    - lxd/containers: exec: Remove unused code
    - lxd/containers: Fix forkmount to work with 4.8 and higher
    - lxd/containers: Fix wording of seccomp error message
    - lxd/containers: Improve config validation on update
    - lxd/containers: Log OnStart/OnStop hook errors
    - lxd/containers: More reliable container autostart
    - lxd/containers: Only load kernel modules if not loaded
    - lxd/containers: Properly validate CPU allowance
    - lxd/containers: Properly validate memory limits
    - lxd/containers: Record the err from go-lxc
    - lxd/containers: Remove legacy code from OnStop
    - lxd/containers: Report correct dev type in log
    - lxd/containers: Set LXC loglevel to match daemon
    - lxd/containers: USB vendorid is mandatory, productid isn't
    - lxd/devices: Be less optimistic about netlink info
    - lxd/devices: Use DEVNAME entry of netlink for usb
    - lxd/images: Detect out of disk space unpack errors
    - lxd/images: Don't make unnecessary image copies
    - lxd/images: Fix invalid filename of metadata on export
    - lxd/init: Detect zfs kernel support
    - lxd/init: Ignore ZFS if in a container
    - lxd/migration: Fix a race for collecting logs
    - lxd/migration: Remove debugging by file creation
    - lxd/migration: Start migration storage at the right time
    - lxd/networks: Always allow communication with dnsmasq
    - lxd/networks: Always pass --enable-ra with IPv6
    - lxd/networks: Fill DHCP checksums
    - lxd/networks: Fix IPv6 DHCP logic
    - shared/cert: be more thorough when parsing ip addr
    - shared: Move Linux specific tests away
    - travis: Run the client tests
    - travis: Update to match Jenkins Go versions
  * Disabling shared libraries for now (broken with Go 1.7)

 -- Stéphane Graber <stgraber@ubuntu.com>  Tue, 25 Oct 2016 23:32:02 -0400

lxd (2.4.1-0ubuntu2) zesty; urgency=medium

  * Add a logrotate profile for /var/log/lxd/lxd.log (LP: #1635079)
  * Add a clear dependency on lsb-base

 -- Stéphane Graber <stgraber@ubuntu.com>  Wed, 19 Oct 2016 22:08:22 -0400

lxd (2.4.1-0ubuntu1) yakkety; urgency=medium

  * New upstream bugfix release (2.4):
    - Fix reported version string (was saying 2.3)
    - shared: Remove logging import
    - tests: add a test to make sure we don't accidentally include new deps
    - extras: Added the command shell to lxc-client bash-completion

 -- Stéphane Graber <stgraber@ubuntu.com>  Wed, 05 Oct 2016 17:27:56 +0200

lxd (2.4-0ubuntu1) yakkety; urgency=medium

  * New upstream release (2.4) (LP: #1618159):
    - Add API support for push based migration (with a client acting as relay)
    - Add a new used_by property to profiles (similar to networks)
    - Update "lxc profile list" to show a table
    - Support configuring NAT through "lxd init"

    - lxd/init: Actually add new network to profile
    - lxd/init: Typo fix
    - lxd/migration: Don't use ActionScript if it's not available
    - lxd/network: Allow nil network config
    - lxd/network: Better deal with partially disabled IPv6
    - lxd/network: Fix automatic nat settings
    - lxd/network: Fix IPv6 forwarding logic
    - lxd/network: Fix rare race condition with sysctl
    - lxd/network: Fix typo discovered by lintian
    - lxd/zfs: Extra checks and config for ZFS pools
    - doc: Add AppVeyor badge (Windows testing)
    - Makefile: Don't recursively include test deps
    - shared: Add GetOwner stub for Windows
    - shared: Generate client certificate with proper extended usage info
    - test: Fix apparmor version check
    - test: Fix shellcheck warning
    - test: Force UTC timezone
    - test: Make container cleanup more reliable

  * Drop all previous cherry-picks, now upstream.

 -- Stéphane Graber <stgraber@ubuntu.com>  Tue, 04 Oct 2016 21:19:11 +0200

lxd (2.3-0ubuntu7) yakkety; urgency=medium

  * Ignore rm failures in postrm (caused by mounted ZFS/LVM) (LP: #1629992)

 -- Stéphane Graber <stgraber@ubuntu.com>  Mon, 03 Oct 2016 16:09:00 -0400

lxd (2.3-0ubuntu6) yakkety; urgency=medium

  * Fix typo in migration script and make shellcheck happier. (LP: #1629766)

 -- Stéphane Graber <stgraber@ubuntu.com>  Mon, 03 Oct 2016 01:04:42 -0400

lxd (2.3-0ubuntu5) yakkety; urgency=medium

  * Make it possible to run the bridge migration script again on failure.

 -- Stéphane Graber <stgraber@ubuntu.com>  Sun, 02 Oct 2016 14:36:08 -0400

lxd (2.3-0ubuntu4) yakkety; urgency=medium

  * Cherry-pick upstream fixes:
    - Fix typo discovered by lintian
    - network: Allow nil network config
    - network: Fix rare race-condition with sysctl
    - network: Fix IPv6 forwarding logic
    - test: Make container cleanup more reliable
    - network: Properly catch ENOENT
    - network: Better deal with partially disabled IPv6 (LP: #1629540)
  * Fix invalid upstart job
  * Bugfix for migration script
    - Don't print error on missing lxd-bridge script
    - Don't attempt to setup IPv6 if the host kernel has it disabled

 -- Stéphane Graber <stgraber@ubuntu.com>  Sat, 01 Oct 2016 20:41:41 -0400

lxd (2.3-0ubuntu3) yakkety; urgency=medium

  * Add a versioned dependency on lxd-client to lxd as we need it for
    the bridge configuration upgrade script.
  * Update bridge upgrade script to not mess with the user's LXD client.

 -- Stéphane Graber <stgraber@ubuntu.com>  Thu, 29 Sep 2016 20:29:17 -0400

lxd (2.3-0ubuntu2) yakkety; urgency=medium

  * Fix upgrade-bridge script to properly deal with systems that have
    LXD disabled (including chroots).

 -- Stéphane Graber <stgraber@ubuntu.com>  Thu, 29 Sep 2016 12:23:09 -0400

lxd (2.3-0ubuntu1) yakkety; urgency=medium

  * New upstream release (2.3)
    - Introduce the new network management API
    - Support for AppArmor namespaces and profile stacking
    - Introduce a new storage.lvm_mount_options daemon configuration option
    - Rework log message priorities and add more context to log messages
    - "lxc info" now shows the remote name in its output
    - The client now includes the remote name in error messages

    - apparmor: Be less restrictive when unprivileged
    - apparmor: create an apparmor namespace for each container
    - doc: Fix rest-api for PATCH addition
    - doc: Fix the table sytle of environment.md
    - extras: Containers state checking in bash completion
    - extras: Fixed container convert from LXC to LXD
    - extras: Update bash completion for current options
    - lxc: Drop unused httpAddr property
    - lxc/exec: Document lxc exec -- args
    - lxc/file: Make the target directory on recursive pull
    - lxd/db: Don't try to backup the database when running tests
    - lxd/db: Fix int64 handling
    - lxd/images: Tweak squashfs for low-memory systems
    - lxd/init: Change validation functions for consistency
    - lxd/init: Enable compression on new zfs pools
    - lxd/log: Add format wrappers for log functions
    - lxd/log: Add wrappers for log functions
    - lxd/log: Transition to new wrappers
    - lxd/migration: Support copying across different CoW based backend types
    - lxd/migration: Also show warnings on c/r errors
    - lxd/migration: Preserve snapshot configuration during copy
    - lxd/network: Detect bonds
    - lxd/network: Detect openvswitch
    - lxd/network: Fix networkIsInUse
    - lxd/network: Move and rename isOnBridge
    - shared: Export type checking functions
    - shared: fuidshift: Expand symlinks to last path component
    - shared: New RunCommand wrapper function
    - snappy: Add /snap/bin to PATH if present

  * Cherry-pick from upstream:
    - init: Typo fix
    - init: Actually add new network to profile
    - test: Fix shellcheck warning
    - test: Force UTC timezone
    - test: Fix apparmor version check

  * Update dependencies:
    - No longer depend on netcat
    - Add dependency on ebtables

  * Switch to built-in network management
    - Drop all the debconf bridge handling code
    - Drop all the old bridge related scripts
    - Introduce bridge migration code and run it from postinst
    - Update tests for network change

 -- Stéphane Graber <stgraber@ubuntu.com>  Wed, 28 Sep 2016 01:44:50 -0400

lxd (2.2-0ubuntu1) yakkety; urgency=medium

  * New upstream release (2.2)
    - client: Add a "manpage" command
    - client: Add a "rename" alias
    - client/file: Recursive file push/pull (-r) (LP: #1531364)
    - client/file: Support recursive directory creation (-p)
    - client/info: Add cpu usage
    - client/publish: Allow overriding compression algorithm
    - daemon: Make a database backup on schema updates
    - daemon/container: Expose CPU usage
    - daemon/container: Initial implementation of recursive file push/pull
    - daemon/image: Allow overriding compression algorithm
    - daemon/init: Ask for images.auto\_update\_interval
    - daemon/storage: Add new storage.zfs\_use\_refquota option
    - client/exec: Use os.LookupEnv from go 1.5 to find environment vars
    - client/help: Change lxc help to go to stdout
    - daemon: Consistently handle name conflicts
    - daemon/container: Allow unsetting any config key
    - daemon/container: Fix USB transposed major/minor
    - daemon/container: Handle xattrs on publish
    - daemon/container: Retry generating petnames on conflict
    - daemon/container: Error on "restart" without force of a paused container
    - daemon/container: Rework container operation locking
    - daemon/container: Try to remove the usb bus dir after device disconnect
    - daemon/container: Various USB hotplug fixes
    - daemon/dir: Copy everything on container copy
    - daemon: Do our own socket activation
    - daemon/image: Fix support for lzma alone file format
    - daemon/init: Change default host to all (::)
    - daemon/init: Default to "dir" when "zfs" isn't available (LP: #1619958)
    - daemon/init: Fix listed default value for ZFS pool (LP: #1619959)
    - daemon/init: Use more intelligent logic for partition sizing
    - daemon/profile: Cleaner error on existing profile name
    - daemon/profile: Properly cleanup on profile removal
    - doc: Add txqueuelen tweak
    - doc: Clarify that user\_subvol\_rm\_allowed is needed for btrfs nesting
    - doc: Fix typos in production-setup.md
    - doc: Rename api\_extensions to api-extensions
    - i18n: Update po files and Japanese translation
    - lxd-bridge: Fix crash in lxd-bridge-proxy
    - tests: Fix race in alias test
    - tests: Make TestReaderToChannel transfer smaller
    - tests: Only check leftovers on active LXD

  * Update debian/copyright
    - Drop godbus
    - Drop go-systemd
    - Drop yaml.v1

  * Update debian/control
    - Drop dependency on go-systemd

 -- Stéphane Graber <stgraber@ubuntu.com>  Tue, 13 Sep 2016 22:38:18 -0400

lxd (2.1-0ubuntu4) yakkety; urgency=medium

  * Fix powerpc build by using golang-any-shared-dev instead of
    golang-go-shared-dev.

 -- Stéphane Graber <stgraber@ubuntu.com>  Thu, 08 Sep 2016 17:39:41 -0400

lxd (2.1-0ubuntu3) yakkety; urgency=medium

  [ Michael Hudson-Doyle ]
  * Link against go shared library packages. (LP: #1508122)

  [ Stéphane Graber ]
  * Bump standard to 3.9.8
  * Drop deprecated XS-Testsuite option
  * Drop a whole lot of lintian overrides following shlibs switch.

 -- Stéphane Graber <stgraber@ubuntu.com>  Thu, 08 Sep 2016 16:03:07 -0400

lxd (2.1-0ubuntu2) yakkety; urgency=medium

  * Properly handle purge. (LP: #1614621)
  * Configure system-wide dnsmasq not to touch lxdbr0. (LP: #1613820)
  * Stop lxd.socket on package remove. (LP: #1577001)

 -- Stéphane Graber <stgraber@ubuntu.com>  Mon, 29 Aug 2016 17:29:27 -0400

lxd (2.1-0ubuntu1) yakkety; urgency=medium

  * New upstream release (2.1)
    - All the bugfixes listed as part of LXD 2.0.1, 2.0.2, 2.0.3 and 2.0.4

    - client: Add a lxc shell alias by default
    - client: Build unix-like aliases directly into LXC
    - client: Generate the client certificate on-demand
    - client/copy: Allow additional profiles and config (LP: #1585307)
    - client/copy: Pick a random name if not specified (LP: #1585308)
    - client/image: Add --format and json output
    - client/image: Allow deleting multiple images at once
    - client/list: Add support for config key columns
    - client/profile: lxc profile apply is now lxc profile assign
    - client/profile: New lxc profile add and lxc profile remove sub-commands
    - client/version: Do not show the version command by default
    - daemon: Add a global core.https_allowed_credentials key
    - daemon: Implement ETag support for all PUT calls
    - daemon: Implement PKI authentication
    - daemon: Implement the PATCH method for all endpoints that have PUT
    - daemon/container: Add config key for container force shutdown timeout
    - daemon/container: Add some seccomp knobs
    - daemon/container: Add support for the "usb" device type
    - daemon/container: Record the last used date for containers
    - daemon/zfs: Allow forcing snapshot removal through configuration
    - tests: Fix for newer shellcheck
    - lxd-bridge: Fail on dnsmasq failure (LP: #1613815)
    - c/r: switch to the new ->migrate API
    - c/r: use liblxc's new preserves_inodes feature
    - c/r: bump ghost limit

 -- Stéphane Graber <stgraber@ubuntu.com>  Wed, 17 Aug 2016 19:31:36 -0400

lxd (2.0.4-0ubuntu2) yakkety; urgency=medium

  * Cherry-pick from upstream:
    - 0002-Fix-for-newer-shellcheck (Fixes adt with yakkety's shellcheck)

 -- Stéphane Graber <stgraber@ubuntu.com>  Tue, 16 Aug 2016 15:00:49 -0400

lxd (2.0.4-0ubuntu1) yakkety; urgency=medium

  * New upstream bugfix release (2.0.4)
    - /dev/net/tun is now a default device (always present)
    - lxd-bridge: dnsmasq is now configured with IPv6 name resolution
    - lxd-bridge: iptables rules now have a comment
    - "lxd init" now comes with reasonable defaults
    - The "images:" remote now uses simplestreams on new installations
    - "lxc image export" now always uses the image fingerprint as filename
    - Import progress is now reported for URL imports in "lxc image import"
    - apparmor: Add feature detection and clean things a bit
    - apparmor: Don't depend on the LXC apparmor profile
    - apparmor: Rename main two chunks of rules
    - apparmor: Setup a more modular apparmor profile
    - client: Don't share http client with go routines
    - client: Error when trying to remove a non-existent device (LP: #1612388)
    - client: Fix API info reporting in "lxc info"
    - client: Fix spelling: permisson -> permission
    - client: Make client.websocket a public API
    - client: Make --version option visible
    - client: Relax constraints on WebsocketRecvStream args
    - client: Use named args for actionCmds
    - client/finger: Remove unused field from finger cmd
    - client/image: Fix image import from URL
    - client/list: fix concurrent read/write
    - client/list: Fix error handling and race in "lxc list"
    - client/pause: Add some additional help to lxc pause
    - client/profile: Add "lxc profile unset" to help message (LP: #1592529)
    - daemon/container: Actually handle containers list error
    - daemon/container: Add sanity checks for common problems
    - daemon/container: Alphabetize device processing
    - daemon/container: Better errors when sanity checking devices
    - daemon/container: Better handle missing or invalid device types
    - daemon/container: Document and validate limits.*.priority values
    - daemon/container: Document image export target behavior and fix bugs
    - daemon/container: Don't unfreeze a container on stop
    - daemon/container: Fix flag name in init error message
    - daemon/container: Fix limits.disk.priority when set to 0 (LP: #1603982)
    - daemon/container: Fix nic hotplug with openvswitch
    - daemon/container: Fix unix-char/unix-block in nested containers
      (LP: #1574158)
    - daemon/container: Improve check for invalid physical devices
    - daemon/container: Remember the return code in the non wait-for-websocket
    - daemon/container: Remove unused "name" argument from UnixDevice
    - daemon/container: Return more error information back to the user
    - daemon/container: Sort disk devices by their path before their names
    - daemon/container: Unfreeze frozen container on shutdown
    - daemon/db: Don't fail db upgrade if $LXD_DIR/containers doesn't exist
      (LP: #1602025)
    - daemon/db: remove fuse device from docker profile
    - daemon/migration: fix tempdir handling
    - daemon/profile: Prevent using invalid profile names (LP: #1612228)
    - daemon/zfs: Fix ZFS volume size on 32bit architectures
    - daemon/zfs: Only delete copy- snapshots on delete
    - daemon/zfs: Remove subvolume in zfs.ImageCreate error flow
    - doc: Add /dev/net/tun and /dev/fuse to docs
    - doc: Added command to install squashfs-tools in README.md
    - doc: Document config_get in pongo templates
    - doc: Fixed errors on api examples with curl
    - doc: Initial documentation for production use of LXD
    - doc: Shuffle packages a bit in README.md
    - lxd-bridge-proxy: Remove unused code
    - Makefile: Also have "make dist" run multiple go get
    - scripts: Make lxc-to-lxd work inside virtualenv
    - simplestreams: Fix size reporting
    - simplestreams: Handle images without labels
    - simplestreams: List images available as both squashfs and tar.xz
    - simplestreams: Properly deal with unset expiry
    - simplestreams: Set proper user-agent
    - simplestreams: Use the hashes in the right order

  * Refresh debian/copyright to match vendor directory (dist/).
    Note that this bundled code isn't used for the main archive builds.

 -- Stéphane Graber <stgraber@ubuntu.com>  Tue, 16 Aug 2016 00:23:05 -0400

lxd (2.0.3-0ubuntu2) yakkety; urgency=medium

  * Cherry-pick squashfs fix from upstream:
    - simplestreams: list images available as both squashfs and tar.xz

 -- Stéphane Graber <stgraber@ubuntu.com>  Thu, 30 Jun 2016 13:56:29 -0400

lxd (2.0.3-0ubuntu1) yakkety; urgency=medium

  * New upstream bugfix release (2.0.3)
    - extras: Better bash completion coverage
    - client/delete: Allow -f as a shortcut of --force
    - client/info: Include the certificate fingerprint in server info
      (Issue #2098)
    - client/info: Show remote in the --show-log example provided on error
    - core: Add squashfs support as needed by newer Ubuntu images
    - core: Tweak TLS cipher list a bit to allow browsers to talk to LXD
      (Issue #2034)
    - daemon/container: Setup /dev/fuse by default
    - client: Better handle connection errors
    - client: Check all alias args to support subcommand aliases (Issue #2095)
    - client/file: Don't modify file permissions on edit
    - client/image: Use the daemon provided fingerprint on image copy
      (Issue #2162)
    - client: Normalize the URLs in the client (Issue #2112)
    - client/remote: Fix a panic in 'remote add' (Issue #2089)
    - client/remote: Fix parsing of :
    - core: Better handle PEM decoding errors (Issue #2119)
    - core: Check for zero byte send in ReaderToChannel (Issue #2072)
    - core: Fix a concurrent websocket write crash
    - core: Use default buffer size for WebsocketUpgrader
    - daemon: Add missing linebreak to lxd help
    - daemon/api: Set Location on sync POST requests (Issue #2092)
    - daemon/btrfs: Fix failure to restore on btrfs (Issue #2058)
    - daemon/certificate: Fail to add an existing certificate
    - daemon/config: Allow "none" as compression algorithm (regression fix)
    - daemon/container: Add target path to rootfs tarball in image
      export (Issue #1980)
    - daemon/container: Better handle bind mounts
    - daemon/container: GET of a nonexistent file now 404s (Issue #2059)
    - daemon/container: Make devices cgroup config more readable
    - daemon/containers: Improve error message on disk setup failure
    - daemon/container: Use defer to undo changes on failed update
    - daemon/db: Don't try to chmod zfs.img when testing db upgrades
    - daemon/db: Don't try to update /var/lib/lxd/containers in go tests
    - daemon/init: Actually unset the storage keys
    - daemon/lvm: Don't call lvextend with recent LVM versions
    - daemon/migration: Setup some buffering for zfs/btrfs send
    - daemon/migration: Simplify checkpoint/restore code everywhere
    - daemon/migration: switch to the new LXC migrate API
    - daemon/zfs: Improve block device detection
    - daemon/zfs: Mount if not mounted (Issue #1888)
    - doc: Clarify ZFS snapshot shortcomings (Issue #2055)
    - doc: Drop JSON example from configuration.md
    - doc: Fix certificates JSON examples to cover all fields
    - doc: Fix typo in "unix-block" description
    - doc: Improve shared folder documentation (README) (Issue #2123)
    - lxd/patches: Add support for one-time patches
      (separate from DB schema updates)
    - Makefile: go get has become worse, now need 3 runs
    - Makefile: Update repository URL for xgettext-go
    - migration: Consolidate error handling
    - test: 201 is a valid return code for alias creation
    - test: Add a test for ReaderToChannel
    - test: Add test for "lxc file edit" target file owner and permission
  * Add dependency on squashfs-tools (for new Ubuntu images).
  * Fix typo in debconf question. (LP: #1584024)

 -- Stéphane Graber <stgraber@ubuntu.com>  Wed, 29 Jun 2016 17:42:49 -0400

lxd (2.0.2-0ubuntu1) yakkety; urgency=medium

  * New upstream security release (2.0.2) (LP: #1584230)
    - CVE-2016-1581: Fix bad permissions on zfs.img
    - CVE-2016-1582: Fix bad container permisisons after remap

 -- Stéphane Graber <stgraber@ubuntu.com>  Mon, 30 May 2016 14:16:21 -0400

lxd (2.0.1-0ubuntu1) yakkety; urgency=medium

  * New upstream bugfix release (2.0.1)
    - Don't fail to start when shmounts can't be mounted, instead fail
      container startup
    - Invalidate the simplestreams cache on proxy change
    - Write the container's config file on start to the log path directly
    - Fix crash in list due to empty responses (Issue #1903)
    - Fail when removing non-existent profiles (Issue #1886)
    - Document --alias to image import (Issue #1900)
    - Fix "lxc start" and "lxc stop" options (stateful/stateless)
    - Give better error on invalid source stream (simplestreams)
    - Add basic REST API usage example to README.md
    - Fix typo in lxc stop --help
    - Convert lxc-to-lxd to stable supported pylxd API (Issue #1901)
    - Properly log image update failures
    - Better validate and rollback bad images (Issue #1913)
    - Send operation return value through SmartError
    - Fix basic filtering in lxc list (Issue #1917)
    - Tell the user how to launch a container on first start (Issue #1931)
    - Redirect "remote" to "remote:" when not conflicting (Issue #1931)
    - Don't load the LXC config for snapshots (Issue #1935)
    - list: Allow filtering by unset key (Issue #1917)
    - Fix example in lxc launch
    - Update Japanese translation and other po files
    - Fall back to cpuset.cpus on older kernels (Issue #1929)
    - Properly validate the server configuration keys (Issue #1939)
    - Fix daemonConfig handling of storage
    - Don't remove config file on forkmigrate
    - Fix config handling following config validation change
    - Fixed Markdown syntax in documentation
    - Don't fail early when removing disks (Issue #1964)
    - Don't recursively delete devices
    - Don't fail when some unix devices fail to be deleted
    - Use the same config checks for unix-char and unix-block
    - Allow removing when fs object no longer exists (Issue #1967)
    - Do proper logfile expiry (Issue #1966)
    - Make logging a bit more consistent
    - Don't ignore zfs errors
    - Properly update the mode, uid and gid on existing files (Issue #1975)
    - Detect invalid certificate files (Issue #1977)
    - Fix broken apparmor status check
    - Allow on/off as boolean strings
    - Properly validate the container configuration keys (Issue #1940)
    - Don't mask rsync transfer errors
    - Move execPath to a global variable
    - Use custom netcat instead of nc -U for rsync over websocket (Issue #1944)
    - Fix wrong state dir path in migration
    - Don't fail deleting images when the storage delete fails
    - Improve messages in the Japanese translation
    - Add more checks for the criu binary
    - Rework (live) migration tests
    - Make it explicit in documentation that devices on create are optional
    - Properly record the source of all image copies (Issue #2010)
    - Don't mark containers as ERROR while being created (Issue #1988)
    - Cleanup events sent for operations (Issue #1992)
    - Fix ZFS refcounting issues (Issue #1916 and Issue #2013)
    - Propagate snapshot config when copying a snapshot (Issue #2017)
    - Implement lxc config show for snapshots
    - Add Unix socket example to REST API usage

 -- Stéphane Graber <stgraber@ubuntu.com>  Mon, 16 May 2016 17:57:46 -0400

lxd (2.0.0-0ubuntu4) xenial; urgency=medium

  * Only start lxd after network-online.target has been reached.
    This avoids a cloud-init race at boot time and also makes it more
    likely for whatever IP address or bridge LXD needs to have been properly
    setup. (LP: #1569064)

 -- Stéphane Graber <stgraber@ubuntu.com>  Thu, 14 Apr 2016 16:03:02 -0400

lxd (2.0.0-0ubuntu3) xenial; urgency=medium

  * Raise the systemd timeout to match the LXD startup timeout.
    This is needed on systems where TLS certificate generation takes a
    long time. (LP: #1569698)

 -- Stéphane Graber <stgraber@ubuntu.com>  Wed, 13 Apr 2016 12:43:54 -0400

lxd (2.0.0-0ubuntu2) xenial; urgency=medium

  * Add apparmor profile for lxd-bridge-proxy (profile by Simon Deziel).

 -- Stéphane Graber <stgraber@ubuntu.com>  Mon, 11 Apr 2016 22:04:25 -0400

lxd (2.0.0-0ubuntu1) xenial; urgency=medium

  * New upstream release (2.0.0) (LP: #1548489):
    - client: Add a json format option to "lxc list".
    - client: Recommend running lxd init
    - lxd: Allow setting security.privileged when nested
    - client: Filter on expanded config rather than local config
    - client: Fix wrong mode being passed by file push
    - client: Show the snapshot name instead of the path
    - client: Tweak help messages
    - client: Update Japanese translation
    - core: Don't let umask mess with modes
    - core: Fix uid, gid and mode of retrieved files
    - core: zfs: Clean any leftover snapshot
    - core: zfs: Ignore non-LXD paths in user count
    - doc: Mark API as stable for release
  * lxd-bridge: Don't fail on missing /etc/default/lxd-bridge

 -- Stéphane Graber <stgraber@ubuntu.com>  Mon, 11 Apr 2016 15:31:52 -0400

lxd (2.0.0~rc9-0ubuntu5) xenial; urgency=medium

  * Fix debconf "seen" detection logic.
  * Update lintian overrides.

 -- Stéphane Graber <stgraber@ubuntu.com>  Sun, 10 Apr 2016 23:21:46 -0400

lxd (2.0.0~rc9-0ubuntu4) xenial; urgency=medium

  * More lxdbr0 tweaks:
    - Fix logic so that on first "dpkg-reconfigure" run, IPv4 and IPv6
      are actually set to "yes". (LP: #1567874)
    - Add an extra check to the IPv4 and IPv6 subnet generators to
      attempt to ping the usual default gateways on the subnet and use another
      subnet if we get an answer.

 -- Stéphane Graber <stgraber@ubuntu.com>  Fri, 08 Apr 2016 13:52:46 -0400

lxd (2.0.0~rc9-0ubuntu3) xenial; urgency=medium

  * More lxdbr0 tweaks:
    - Generate a random IPv4 and IPv6 subnet and pre-fill the questions
      with it at interactive configuration time. (LP: #1567440)
    - Point users towards dpkg-reconfigure if lxd init can't be run.

 -- Stéphane Graber <stgraber@ubuntu.com>  Thu, 07 Apr 2016 15:26:33 -0400

lxd (2.0.0~rc9-0ubuntu2) xenial; urgency=medium

  * Fix the missing lxdbr0 bridge when running the tests.
  * Make sure the user is asked for input again when an invalid value is
    detected on upgrade.
  * Empty the bridge name when switching from a configured bridge to an
    existing one.
  * Suggest an IPv6 site-local subnet rather than an unused global one.

 -- Stéphane Graber <stgraber@ubuntu.com>  Thu, 07 Apr 2016 09:13:02 -0400

lxd (2.0.0~rc9-0ubuntu1) xenial; urgency=medium

  * New upstream release (2.0.0~rc9):
    - The 1.0 API is now considered stable
    - A new lxd-benchmark tool has been added as part of the testsuite
    - The client has been translated into Japanese
    - core: Check that the target is set on alias update
    - core: Don't use the cpu map from /proc/self/status
    - core: Fix all non-gzip compression algorithms
    - core: Improve ZFS reliability and performance
    - core: lxcbr0 is no more, replace it by lxdbr0
    - core: Prevent container actions while in setup mode
    - core: Set lxc.rootfs.bdev (performance improvement)
    - core: Stop the storage code after we're done remapping
    - core: Support holes in CPU usage (disabled CPUs)
    - core: Throttle the event listeners
    - core: Workaround bad go-lxc Start() behavior
    - extra: Update bash completion to use --fast (performance improvement)
    - list: Don't crash on missing disk or network info
    - lxd-bridge: Don't set link-local without a proxy
    - lxd-bridge-proxy: Bump port number to 13128
    - lxd-bridge: Run dnsmasq as the lxd user instead of the
      non-existing lxd-dnsmasq user
    - main: Have ActiveIfNeeded trigger if we have running containers
    - specs: Images are auto-updated every 6 hours
    - tests: Don't rely on the filesystem so much

  * Drop patches (now upstream):
    - 0002-lxd-bridge-proxy-Bump-port-number-to-13128.patch
    - 0003-Run-lxd-bridge-s-dnsmasq-as-the-lxd-user.patch
    - 0004-lxd-bridge-Don-t-set-link-local-without-a-proxy.patch

  * Silence some more lintian warnings
  * Create /var/lib/lxd-bridge if missing at bridge startup time

 -- Stéphane Graber <stgraber@ubuntu.com>  Wed, 06 Apr 2016 23:30:54 -0400

lxd (2.0.0~rc8-0ubuntu7) xenial; urgency=medium

  * More lxdbr0 tweaks:
    - Update wording of the initial question. (LP: #1566764)
    - Refuse empty output for questions needing a value.
    - Trigger lxd (through lxd-containers.service) so that it starts
      again if it should be running.
    - Make it possible to disable the profile update part of the lxdbr0
      integration while keeping a working bridge.
    - Fix preinst so that reading an empty /etc/default/lxd-bridge works.

 -- Stéphane Graber <stgraber@ubuntu.com>  Wed, 06 Apr 2016 15:56:55 -0400

lxd (2.0.0~rc8-0ubuntu6) xenial; urgency=medium

  * Change the suggested lxdbr0 IPv4 subnet to 10.0.8.0/24
    The old suggested value of 10.0.4.0/24 happens to be what nested
    containers would usually pick for their lxcbr0 bridge, causing yet
    another network masking issue for users who don't check beforehands.

 -- Stéphane Graber <stgraber@ubuntu.com>  Wed, 06 Apr 2016 09:46:39 -0400

lxd (2.0.0~rc8-0ubuntu5) xenial; urgency=medium

  * Update dependencies:
    - Depend on dnsmasq-base for lxd-bridge
    - Depend on iptables for lxd-bridge
    - Drop dependency on python3 (lxd-images is no more)
    - Drop dependency on gnupg (lxd-images is no more)
  * Recommend "lxd init" at installation time rather than dpkg-reconfigure.

 -- Stéphane Graber <stgraber@ubuntu.com>  Tue, 05 Apr 2016 17:31:07 -0400

lxd (2.0.0~rc8-0ubuntu4) xenial; urgency=medium

  * Debconf configuration of lxdbr0
    - Always set the proxy configuration to something reasonable
    - Recommend running dpkg-reconfigure -p medium lxd
    - Clarify the dnsmasq question
    - Lower the proxy question from medium to low
    - The default value for IPv4 NAT should be true
  * Use archive copy of golang-gopkg-lxc-go-lxc.v2-dev (LP: #1507156)
  * Fix uninstall when lxd isn't running (LP: #1566253)

 -- Stéphane Graber <stgraber@ubuntu.com>  Tue, 05 Apr 2016 15:06:43 -0400

lxd (2.0.0~rc8-0ubuntu3) xenial; urgency=medium

  * Switch from lxcbr0 to lxdbr0.
    - Show upgrade warning telling users to configure lxdbr0.
    - Force re-application of the bridge settings to move everyone off lxcbr0.
    - Drop dependency on lxc (no longer needed).
    - Properly stop/start the lxd bridge during reconfigure on systemd systems.
    - Remove compatibility code.
    - Add more details to existing debconf templates.
    - Fix typo in cidr function name.
    - Don't parse an empty netmask as a CIDR mask of 0.
    - Fix logic when disabling IPv4 or IPv6 networking.
    - Print a warning message about LXD networking from postinst.
    - Make the tests depend on lxc1 (upstream testsuite uses lxcbr0)
    - Cherry-pick lxd-bridge fixes from upstream:
      + lxd-bridge-proxy: Bump port number to 13128
      + Run lxd-bridge's dnsmasq as the lxd user
      + lxd-bridge: Don't set link-local without a proxy
    - Apply distro patch:
      + Have lxd init offer to call dpkg-reconfigure

    The reason for the switch away from lxcbr0 is to avoid masking the
    10.0.3.0/24 subnet on a whole lot of Ubuntu systems which may not even
    be using containers.

    The new bridge provides basic http connectivity through a proxy out
    of the box and requires manual configuration for anything else.

    To reconfigure the bridge, run: dpkg-reconfigure lxd

  * Bump standard to 3.9.7, no change required.
  * Update systemd unit to not limit the number of threads.
  * Switch to archive copies of:
    - golang-gopkg-flosch-pongo2.v3-dev
    - golang-gopkg-inconshreveable-log15.v2-dev
  * Fix new lintian warnings:
    - Add Documentation field to systemd units
    - Change Vcs-Git to https
    - Update overrides (typos and golang stuff)

 -- Stéphane Graber <stgraber@ubuntu.com>  Mon, 04 Apr 2016 22:31:01 -0400

lxd (2.0.0~rc8-0ubuntu2) xenial; urgency=medium

  * Use the archive version of gorilla-websocket.

 -- Stéphane Graber <stgraber@ubuntu.com>  Fri, 01 Apr 2016 14:42:49 -0400

lxd (2.0.0~rc8-0ubuntu1) xenial; urgency=medium

  * New upstream release (2.0.0~rc8):
    - The LVM volume size is now configurable through configuration
      rather than environment variables
    - "lxc image alias list" now supports filtering
    - Fix initial exec size
    - Fix wrong packets sent value
    - Workaround RemoveAll failures on long paths
    - doc: Fix bad markdown
    - Apply all templates at container startup time
    - simplestreams: cleanup
    - Use fork for command execution
    - Failure to unload the apparmor profile isn't fatal
    - Prevent deadlock on container stop failure

 -- Stéphane Graber <stgraber@ubuntu.com>  Thu, 31 Mar 2016 22:13:46 -0400

lxd (2.0.0~rc7-0ubuntu2) xenial; urgency=medium

  * Use the archive version of golang-github-mattn-go-colorable-dev.

 -- Stéphane Graber <stgraber@ubuntu.com>  Thu, 31 Mar 2016 15:42:22 -0400

lxd (2.0.0~rc7-0ubuntu1) xenial; urgency=medium

  * New upstream release (2.0.0~rc7):
    - "lxc info" now reports resource consumption
    - Improved bash completions
    - Implement container creation from image properties
    - exec: remove dead code path
    - exec: send initial window size
    - exec: client: don't always send window size
    - exec: only access terminal size in interactive mode
    - docs: s/initial/Initial
    - Tests: Don't translate lxc output for parsing it.
    - Workaround a URL parser issue
    - Clarify the ZFS restore error
    - lxd-bridge: Don't fail due to missing IPv6

 -- Stéphane Graber <stgraber@ubuntu.com>  Mon, 28 Mar 2016 22:20:54 -0400

lxd (2.0.0~rc6-0ubuntu2) xenial; urgency=medium

  * Turn on lxdbr0. This upload enables the debconf questions for lxdbr0
    as well as the needed init scripts and handlers.

    It however does NOT change the default bridge over BY DEFAULT.
    The default bridge will only be switched to lxdbr0 if the user
    manually edits /etc/default/lxd-bridge or runs "dpkg-reconfigure lxd".

    This is a temporary setup to allow all downstreams to adjust for the
    new world where the lxdbr0 bridge comes with a link-local address only
    and requires configuration.

    Once we are satisfied those downstreams have updated their code to
    support this new bridge, we will remove the dependency on the "lxc1"
    package and switch everyone over to the lxdbr0 with a suitable
    upgrade-only warning and initial debconf run (so users can minimize the
    impact of the switch).

    This change includes:
     - Introduce debconf configuration script to generate
       /etc/default/lxd-bridge
     - New lxd-bridge.service systemd unit
     - New update-profile and lxd-bridge.start helper scripts, used to
       only apply LXD configuration changes when needed.
     - Update to the sysvinit and upstart jobs to run the needed
       scripts. Those two "legacy" init systems do not get the full treatment
       of a separate init script for the bridge, but do get all the features
       nevertheless.
  * Fix lxd.service start condition to start after lxc-net.service
    rather than lxc.service.

 -- Stéphane Graber <stgraber@ubuntu.com>  Wed, 23 Mar 2016 23:49:29 -0400

lxd (2.0.0~rc6-0ubuntu1) xenial; urgency=medium

  * New upstream release (2.0.0~rc6):
    - lxd init: clarify no port is wanted with server address
    - lxd init: accept empty trust password
    - lxd init: recommend port 8843
    - README: document composing docker and default profiles
    - Rename IsMock to MockMode
    - Cleanup daemon initialization
    - Remove the startDaemon function
    - Add a setup mode allowing to delay part of startup
    - Cleanup function names in main.go
    - Improve waitready
    - Implement device set/unset
    - Fix permissions of new devices nodes (LP: #1560752)
    - Allow the bridge to be brought down even if disabled
    - Some more lxd-bridge fixes
    - lxd-bridge: Make shellcheck happy
    - Implement "lxc config device get"
    - List broken containers (with state set to ERROR)
  * Update lxd.service to start after lxc-net.service (if present)
  * Update the debconf templates (planning for lxdbr0 configuration)
  * Fix bash completion profile

 -- Stéphane Graber <stgraber@ubuntu.com>  Wed, 23 Mar 2016 22:40:18 -0400

lxd (2.0.0~rc5-0ubuntu1) xenial; urgency=medium

  * New upstream release (2.0.0~rc5):
    - Fix DELETE /1.0/images/<fingerprint> to actually be Async. This is a
      minor API change to match the specification and will break backward
      compatibility with older clients (only when performing image deletion).
    - The deprecated lxd-images script has now been entirely removed.
    - Improve error reporting on image POST
    - Fix error handling logic around snapshots
    - Fix container shutdown to actually happen in parallel
    - Document 'auto\_update' parameter for 'POST /1.0/images'
    - stateful start: rework behavior
    - stateful snapshots: rework behavior
    - Bind-mount mqueue if unprivileged
    - update documentation on using docker in containers
    - bump the monitor timeout to 5s
    - lxd-bridge: Some tweaks

 -- Stéphane Graber <stgraber@ubuntu.com>  Mon, 21 Mar 2016 23:47:43 -0400

lxd (2.0.0~rc4-0ubuntu1) xenial; urgency=medium

  * New upstream release (2.0.0~rc4):
    - Support for recursive bind-mounts (recursive property on disk entries)
    - Add a new "ERROR" state for containers, used to indicate a
      communication problem with LXC
    - Make it possible to have templates only apply for non-existing
      files (create_only property)
    - All the specifications have been updated and moved to the doc/ directory
    - /dev/lxd access is now restricted to uid 0 in the container
    - devices client: only print success message when successful
    - Fix devlxd failing to detect container
    - Have "device show" print yaml
    - specs: Clarify image handling
    - specs: Remove command-line-user-experience
    - specs: Remove dia database diagram
    - specs: Clarify the daemon spec
    - specs: Update /dev/lxd spec to match current state
    - specs: Update environment variables list
    - specs: Update SSL spec to match current state
    - specs: Re-format the migration document
    - specs: Update requirements
    - specs: Update storage backend spec
    - specs: Update userns to match reality
    - docker profile: add the apparmor enabled overmount
    - More strictly parse remote URLs
    - Fix devlxd access outside of an exec session
    - Return better errors for public and simplestream remotes
    - Block sys_rawio by default

 -- Stéphane Graber <stgraber@ubuntu.com>  Wed, 16 Mar 2016 22:57:18 -0400

lxd (2.0.0~rc3-0ubuntu4) xenial; urgency=medium

  * Use golang-gettext-dev from the archive.

 -- Stéphane Graber <stgraber@ubuntu.com>  Tue, 15 Mar 2016 23:28:15 -0400

lxd (2.0.0~rc3-0ubuntu3) xenial; urgency=medium

  * Use /etc/environment in the init scripts.

 -- Stéphane Graber <stgraber@ubuntu.com>  Tue, 15 Mar 2016 21:29:31 -0400

lxd (2.0.0~rc3-0ubuntu2) xenial; urgency=medium

  * debian/tests/control: Fix pyflakes → pyflakes3 test dep.

 -- Martin Pitt <martin.pitt@ubuntu.com>  Tue, 15 Mar 2016 11:03:58 +0100

lxd (2.0.0~rc3-0ubuntu1) xenial; urgency=medium

  * New upstream release (2.0.0~rc3):
    - GET /1.0/containers/NAME/snapshots/SNAPNAME now returns the
      configuration and devices included in the snapshot
    - Three new configuration options have been introduced to configure
      the daemon to use an HTTP proxy
        + core.proxy_https (if not set, uses HTTPS_PROXY env variable)
        + core.proxy_http (if not set, uses HTTP_PROXY env variable)
        + core.proxy_ignore_hosts (if not set, uses NO_PROXY env variable)
    - Cache remote simplestream data for an hour in the daemon so we
      don't hammer the remote server
    - Allow for auto-update of images coming from a LXD server
    - Change ConnectInfo to take a RemoteConfig.
    - Workaround kernel overmounting protection
    - migration: attempt to be slightly smart about moving filesystems
    - tests: disarm the gremlins by comparing things in UTC
    - zfs: fix handling of the "snapshot only" send case
    - Allow reducing the LVM LV size and update tests
    - profiles: don't mask error message when not found
    - mounting: only block devices hold filesystems
    - Rework event locking
    - Fix panic due to concurent read/edit of container lock
    - zfs: Skip the pool header line
    - Make it clear that the init arguments only apply in auto mode
    - Fix error message when snapshotting with existing name
    - lvm: make errors log as errors
    - Don't generate client certificates when calling NewClient
    - Fix parsing image names
    - Forward errors from forkgetfile and forkputfile
    - Make changing https_address more reliable
    - migration: don't defer cleanup of sending snapshots

 -- Stéphane Graber <stgraber@ubuntu.com>  Thu, 10 Mar 2016 23:10:53 -0500

lxd (2.0.0~rc2-0ubuntu3) xenial; urgency=medium

  * Remove the lxd cron job. (LP: #1555013)

 -- Stéphane Graber <stgraber@ubuntu.com>  Wed, 09 Mar 2016 14:48:36 -0500

lxd (2.0.0~rc2-0ubuntu2) xenial; urgency=medium

  * Cherry-pick upstream bugfix:
    - Workaround kernel overmounting protection (LP: #1551854)

 -- Stéphane Graber <stgraber@ubuntu.com>  Mon, 07 Mar 2016 22:18:32 -0500

lxd (2.0.0~rc2-0ubuntu1) xenial; urgency=medium

  * New upstream release (2.0.0~rc2):
    - Add configuration keys for the rest of the CORS headers
    - Get one step closer to dropping lxd-images, lxd-images is now just a shim
    - Deprecate support for Go < 1.5 as some of our dependencies dropped
      1.4 support
    - Fix image import from remote lxd using aliases
    - Fix creation of extra volatile entries
    - Fix testsuite for when stdout is a file
    - Initialize the storage driver before messing with images
    - Restrict lxd init to root
    - Only attempt to load containers AFTER the socket is setup
    - Fix default protocol in image download
    - Only setup forwarding when an IP is set
    - client: add default config in NewClientFromInfo
    - Fix incorrect device type in dbUpdateFromV26

 -- Stéphane Graber <stgraber@ubuntu.com>  Mon, 07 Mar 2016 21:08:02 -0500

lxd (2.0.0~rc1-0ubuntu3) xenial; urgency=medium

  * Fix incorrect version string in LXD.

 -- Stéphane Graber <stgraber@ubuntu.com>  Fri, 04 Mar 2016 10:58:14 -0500

lxd (2.0.0~rc1-0ubuntu2) xenial; urgency=medium

  * Cherry-pick upstream bugfixes:
    - Typo fix in the client (s/transfering/transsferring)
    - Fix for V26 DB update

 -- Stéphane Graber <stgraber@ubuntu.com>  Thu, 03 Mar 2016 11:58:31 -0500

lxd (2.0.0~rc1-0ubuntu1) xenial; urgency=medium

  * New upstream release (2.0.0~rc1):
    - Support for the Cgroup namespace.
    - It is now possible to set the lxc.network.X.ipv{4,6}[.gateway]
      raw.lxc keys (with usual caution with regard to raw.lxc)
    - /proc and /sys are now clean straight mounts when the container is
      unprivileged
    - The scope of IP addresses is now exported and used to filter local
      addresses out by default
    - lxc exec now defaults to non-interactive mode when stdout isn't a tty
    - All the tables rendered by the client now look alike
    - Simplestreams is now natively supported by both the client and the
      server, eliminating the need for lxd-images
    - Background image syncronization is now supported by the server and
      done by-default for all cached images
    - The last time an image was used and whether it's stored in the
      cached is now exported over the API and visible in "lxc image info"
    - Profiles now have a description field
    - It is now possible to do a stateful container stop where the
      container is checkpointed to disk rather than killed, then resumed on
      next start.
    - A "docker" profile is now present by default with those settings
      required to be able to run Docker inside a LXD container.
    - Image import now reports upload progress.
    - Various bugfixes:
      + Refactor the GenCert function so it can be reused.
      + tests: get rid of commented out code
      + Rework lxd.NewClient so we don't need a disk cache.
      + shared: export limit parsing function
      + Add upgrade procedure to README
      + websocket: fix panic() on concurrent writes
      + Don't allow the state functions to fail
      + specs: Remove section on Etag (not implemented)
      + specs: Fix rest-api layout
      + list: Fix crash on PID column
      + Fix name printing on lxc init
      + Fix a variety of issues with blkio limits
      + Fix hardcoded architecture path in apparmor profile
      + tests: Fix failure on networked test
      + tests: Fix the number of certs check
      + Fix snapshot configuration
      + Don't rely on the filesystem to check if stateful
      + Catch checkpoint failures
      + Fix DB test
      + Better lock around event listeners
      + Fix container not rebooting properly
      + Add package "make" to build dependencies installation command
      + Don't stop at an unsatisfactory sub?id entry
      + client: better error on lxc stop remote:
      + Just use the shared struct whenever possible in the client
      + Fix download progress on launch
      + Fix alignment of numbers in tables

 -- Stéphane Graber <stgraber@ubuntu.com>  Wed, 02 Mar 2016 19:39:18 -0500

lxd (2.0.0~beta4-0ubuntu7) xenial; urgency=medium

  * Don't hardcode the library path in the systemd unit.
  * Cherry-pick upstream bugfix:
    - Don't hardcode architecture in apparmor profile

 -- Stéphane Graber <stgraber@ubuntu.com>  Fri, 26 Feb 2016 12:40:28 -0500

lxd (2.0.0~beta4-0ubuntu6) xenial; urgency=medium

  * Drop the trailing newline patch as it was causing regressions in
    interactive mode.

 -- Stéphane Graber <stgraber@ubuntu.com>  Thu, 25 Feb 2016 16:13:03 -0500

lxd (2.0.0~beta4-0ubuntu5) xenial; urgency=medium

  * Cherry-pick upstream bugfixes:
    - Don't allow the state functions to fail
    - exec: remove trailing newlines
    - websocket: fix panic() on concurrent writes
    - Don't list link local addresses in list
    - Detect and support the cgroup namespace

 -- Stéphane Graber <stgraber@ubuntu.com>  Thu, 25 Feb 2016 12:43:46 -0500

lxd (2.0.0~beta4-0ubuntu4) xenial; urgency=medium

  * Fix race condition between systemd units at shutdown.
  * Update the description of all systemd units to be easier to grep.
  * Update upstart job to also do proper shutdown/restart of containers
    on host reboot and a quick daemon restart the rest of the time.

 -- Stéphane Graber <stgraber@ubuntu.com>  Wed, 24 Feb 2016 17:44:22 -0500

lxd (2.0.0~beta4-0ubuntu3) xenial; urgency=medium

  * Rename lxd-startup.service to lxd-containers.service
  * Have lxd-containers.service handle clean shutdowns of LXD by calling
    "lxd shutdown" on host shutdown.
  * Do a standard daemon restart (SIGTERM) on restart of lxc.service

 -- Stéphane Graber <stgraber@ubuntu.com>  Wed, 24 Feb 2016 14:32:07 -0500

lxd (2.0.0~beta4-0ubuntu2) xenial; urgency=medium

  * debian/lxd.preinst: Add missing check for $1 == "upgrade".
    (LP: #1549133)

 -- Martin Pitt <martin.pitt@ubuntu.com>  Wed, 24 Feb 2016 07:52:22 +0100

lxd (2.0.0~beta4-0ubuntu1) xenial; urgency=medium

  * New upstream release (2.0.0~beta4):
    - The API versioning data at /1.0 has changed, now includes,
      api_status, api_version and api_extensions
    - Architecture fields are now returned as strings instead of obscure
      integer
    - GET /1.0/containers/NAME/state has been reworked, now includes
      more detailed network information, disk usage information as well as
      memory consumption data.
    - New --fast mode for "lxc list" which only lists "cheap" fields
    - The container architecture is now listed in "lxc info"
    - Add process count limit (pids cgroup)
    - Fix container creation from remote image alias
    - Fix Content-Type value for errors
    - Don't stop containers before asking the user
    - Re-implement terminal functions through cgo (fixes ppc64el)
    - Allow access to /dev/zero
    - tests: Keep pprof self-contained
    - Use iproute2 instead of bridge-utils
    - lxd-images: Fix sync
    - allow cgroupfs mounting on cgns kernels
    - Optimize container process count (use pid cgroup)
    - Fix file push permissions (LP: #1548878)
    - list: Query containers by batch of 10
    - Only re-balance on host network changes
    - list: Attempt to optimize the go routines slightly
  * Move adduser logic to preinst.

 -- Stéphane Graber <stgraber@ubuntu.com>  Tue, 23 Feb 2016 19:59:21 -0500

lxd (2.0.0~beta3-0ubuntu4) xenial; urgency=medium

  * Chery-pick fixes from upstream:
    - allow cgroupfs mounting on cgns kernels (LP: #1548440)
    - lxd-images: Fix sync
    - Use iproute2 instead of bridge-utils
    - tests: Keep pprof self-contained
    - Allow acces to /dev/zero

 -- Stéphane Graber <stgraber@ubuntu.com>  Mon, 22 Feb 2016 13:33:20 -0500

lxd (2.0.0~beta3-0ubuntu3) xenial; urgency=medium

  * Introduce a new lxc2 metapackage.
  * Update init scripts not to depend on the lxc ones.
  * Call lxc-apparmor-load at startup time.
  * Update maintainer scripts not to start lxd when system-activation is
    available (LP: #1545017)

 -- Stéphane Graber <stgraber@ubuntu.com>  Fri, 19 Feb 2016 23:57:44 -0500

lxd (2.0.0~beta3-0ubuntu2) xenial; urgency=medium

  * Cherry-pick fixes from upstream:
    - Fix static analysis tests
    - Re-implement terminal functions through cgo (LP: #1547190)
    - Move i18n under shared
    - Don't stop containers before asking the user
    - Fix Content-Type value for errors
    - Fix container creation from remote image alias

 -- Stéphane Graber <stgraber@ubuntu.com>  Fri, 19 Feb 2016 16:31:32 -0500

lxd (2.0.0~beta3-0ubuntu1) xenial; urgency=medium

  * New upstream release (2.0.0~beta3):
    - "lxc publish" can now be forced to publish running containers (it
      will temporarily stop them)
    - "lxc image list" now shows images sorted by description
    - Complete review of the REST API and update to make it all match
      the specification.
    - Extra security now applies for cross-server communication:
    - Fix invalid container name in lxc file
    - tests: Add test for aliases with slashes
    - Fix updating ephemeral and architecture flags
    - Clarify publish error message a bit
    - Fix interacting with aliases with a trailing slash
    - Don't move the image into place until it's been parsed
    - Make sure we always use the right dialer and proxy
    - specs: Fix wrong key name
    - Fix lxc file on Windows
    - Fix broken DB migration when upgrading from LXD 0.27 or older
    - Avoid global variables in client tool
    - Fix errors due to early failure to connect
    - Always export the file size on transfer
    - Fixed some typos
    - lxd-images: Register atexit at init time
    - specs: Update storage spec for btrfs send/receive
    - Use upstream go-systemd (this breaks backward compatibility with Go 1.3)
  * Move bash completion profile to /usr/share/bash-completion

 -- Stéphane Graber <stgraber@ubuntu.com>  Thu, 18 Feb 2016 00:34:35 -0500

lxd (2.0.0~beta2-0ubuntu2) xenial; urgency=medium

  * Cherry-pick upstream bugfix:
    - DB migration failure fix

 -- Stéphane Graber <stgraber@ubuntu.com>  Sun, 14 Feb 2016 17:27:34 -0500

lxd (2.0.0~beta2-0ubuntu1) xenial; urgency=medium

  * New upstream release (2.0.0~beta2):
    - /dev/console has been re-enabled
    - The btrfs backend now supports optimized container transfer
    - Source file ownership and permissions are conserved by default on
      "lxc file push"
    - Both "lxc list" and "lxc image list" now accept regular
      expressions as filter
    - lxc info now shows the container creation date (if known), the
      list of profiles and detailed snapshot information
    - Recursive aliases are now supported in the client
      (e.g. "delete: delete -f")
    - "lxc delete" now requires a "-f/--force" flag when run against a
      running container
    - "lxc delete" now has a -i option to always request user
      confirmation on delete
  * Add a direct dependency on liblxc1, lxcfs and uidmap.

  [ Michael Hudson-Doyle ]
  * Update debian/rules to follow dh-golang's expectations a little more

 -- Stéphane Graber <stgraber@ubuntu.com>  Wed, 10 Feb 2016 22:45:46 -0500

lxd (2.0.0~beta1-0ubuntu4) xenial; urgency=medium

  [ Stéphane Graber ]
  * Cherry-pick zfs storage fix (copy non-zfs to zfs)

  [ Michael Hudson-Doyle ]
  * Simpify debian/rules logic

 -- Stéphane Graber <stgraber@ubuntu.com>  Thu, 04 Feb 2016 01:14:09 +0100

lxd (2.0.0~beta1-0ubuntu3) xenial; urgency=medium

  * Cherry-pick fix for arm64 build.

 -- Stéphane Graber <stgraber@ubuntu.com>  Wed, 27 Jan 2016 08:32:42 +0000

lxd (2.0.0~beta1-0ubuntu2) xenial; urgency=medium

  * Fix version parsing code in debian/rules

 -- Stéphane Graber <stgraber@ubuntu.com>  Wed, 27 Jan 2016 01:35:00 +0000

lxd (2.0.0~beta1-0ubuntu1) xenial; urgency=medium

  * New upstream release (2.0.0~beta1):
    - "lxc config edit" now works to edit the local server configuration
    - Add support for block I/O limits
    - Add support for network I/O limits
    - error out on deleting nonexistent alias
    - Fix LXC config rendering
    - Improve detection of text editor
    - Fix "lxc file edit"
    - Add network limits
    - Fix IPv6 handling in daemon code
    - Update specs and documentation on file pull/push
    - Better deal with broken LXC
    - Update README to avoid setting a mountpoint for zfs
    - Print message on sucessfull copy of image
    - Fix small typo s/sucessfully/successfully
    - Improve forkstart debugging
    - Always call Rename() when not migrating
    - Use a tempfile for image uploads
    - report errors if the restore call's start command fails
    - Truncate the target on file transfer
    - Mention that raw keys are risky
    - Allow writes to /dev/tty in privileged containers
    - implement stateful snapshot restore
    - don't fail to delete when deleting snapshots fails

 -- Stéphane Graber <stgraber@ubuntu.com>  Tue, 26 Jan 2016 19:38:11 -0500

lxd (0.27-0ubuntu2) xenial; urgency=high

  * golang-go:ppc64el has fixed linking support, golang-go:powerpc is a
    dummy package, which depends on gccgo, thus update dependencies to use
    golang package name unconditionally.

 -- Dimitri John Ledkov <xnox@ubuntu.com>  Thu, 21 Jan 2016 16:12:28 +0000

lxd (0.27-0ubuntu1) xenial; urgency=medium

  * New upstream release (0.27)
    - Support for container disk quota (zfs and btrfs only)
    - Download progress during image copy and container launch (LP: #1530414)
    - Initial work on a LXC to LXD script (supports almost every
      configuration except for unprivileged containers)
    - New linux.kernel_modules container property (list of modules to
      load before starting the container)
    - New core.https_allowed_origin server property (controls the
      Access-Control-Allow-Origin header)
    - Profile changes are now live-applied to all affected containers
    - "lxc config edit" now works against servers too
    - Changes to security.nesting are now live-applied
    - Support for xfs with the lvm backend
    - "lxc image list" now supports filtering (by name, hash and properties)
    - Improved bash completion profile
    - The default remote is now visible in "lxc remote list"
    - "lxc info" now indicates whether a container is ephemeral or persistent
    - Various improvement to help messages
      (LP: #1531643, LP: #1530413, LP: #1531357)
    - A lot of bugfixes and other performance improvement, see:
      https://linuxcontainers.org/lxd/news/

 -- Stéphane Graber <stgraber@ubuntu.com>  Wed, 20 Jan 2016 09:53:05 -0500

lxd (0.26-0ubuntu3) xenial; urgency=medium

  * Cherry-pick upstream bugfixes:
    - 0001-export-fix-crash-when-metadata.yaml-is-missing.patch
    - 0002-migration-report-errors-from-criu-or-liblxc.patch
    - 0003-lxc-copy-try-and-report-the-real-error.patch
    - 0004-bash-completion-updates.patch (LP: #1531358)
  * Install bash completion profile

 -- Stéphane Graber <stgraber@ubuntu.com>  Thu, 07 Jan 2016 18:28:38 -0500

lxd (0.26-0ubuntu2) xenial; urgency=medium

  * Fix autopkgtest exercise script to use new environment variable name.

 -- Stéphane Graber <stgraber@ubuntu.com>  Tue, 05 Jan 2016 10:33:17 -0500

lxd (0.26-0ubuntu1) xenial; urgency=medium

  * New upstream release (0.26)
    - New "host_name" network interface property that specifies the name
      of the host side veth device
    - It is now possible to pull/push/edit files of a stopped container
    - It's now possible to specify what "lxc list" columns to show
      (including a new PID column)
    - Properly inherit the active CPU map rather than assuming all CPUs
      are usable
    - zfs: Fix a couple of race conditions
    - lvm: Fix creation of container from an image
    - Cut down network round trips in half by not calling Finger() every time
    - Fix invalid permissions on container shmounts and devices directories
    - Fix container teardown not always cleaning up devices & mounts
    - Improve performance of host-triggered container stop/restart (5s faster)
    - Make lxd callhook timeout after 30s
      (instead of hanging indefinitely on failure)
    - Cleanup and document the testsuite
    - Fix remote certificate handling on add/rename/remove

 -- Stéphane Graber <stgraber@ubuntu.com>  Mon, 04 Jan 2016 18:40:23 -0500

lxd (0.25-0ubuntu1) xenial; urgency=medium

  * New upstream release (0.25)
    - New --mode argument to "lxc exec", makes it possible to force
      non-interactive mode.
    - Full support of the s390x architecture (IBM z/series 64bit)
    - Command aliases can now move the command arguments by using the
      @ARGS@ keyword
    - Full support for CPU limits:
      + limits.cpu: Number of CPUs (e.g. 2) or range of core (e.g. 0,2-3)
      + limits.cpu.allowance: Percentage of CPU time under load (e.g. 50%)
        or hard time limit (10ms/50ms)
      + limits.cpu.priority: Container priority when host is under load
        as a value between 1 (lowest) and 10 (highest) (e.g. 5)
    - Full support for memory limits:
      + limits.memory: Limit in bytes (kB, MB, GB, TB, PB, EB suffixes
        supported) (e.g. 256MB) or in percentage of the host memory (e.g. 20%)
      + limits.memory.enforce: hard (container cannot use more memory
        than allocated) or soft (limit only applies under load)
      + limits.memory.swap: true or false, indicates whether the
        container may use the swap
      + limits.memory.swap.priority: Priority for swap usage, from 1 to 10,
        with 1 causing the most data to be swapped out to disk
    - All CPU and memory limits are now applied live.
    - Support for optimized (send/receive) ZFS container & snapshot migration

 -- Stéphane Graber <stgraber@ubuntu.com>  Mon, 21 Dec 2015 18:56:10 -0500

lxd (0.24-0ubuntu4) xenial; urgency=medium

  * Cherry-pick the following upstream commits:
    - 0009-images-fix-expiry-logic.patch
    - 0010-Add-proper-s390x-support.patch
    - 0011-Allow-moving-arguments-in-aliases.patch
    - 0012-Live-apply-memory-limits.patch

 -- Stéphane Graber <stgraber@ubuntu.com>  Fri, 11 Dec 2015 18:32:15 -0500

lxd (0.24-0ubuntu3) xenial; urgency=medium

  * Use the packaged versions of:
    - golang-github-coreos-go-systemd
    - golang-github-pborman-uuid-dev
    - golang-gocapability-dev
  * Add a new golang-github-lxc-lxd-dev package.

 -- Stéphane Graber <stgraber@ubuntu.com>  Thu, 10 Dec 2015 14:35:01 -0500

lxd (0.24-0ubuntu2) xenial; urgency=medium

  * Cherry-pick the following upstream bugfixes: (LP: #1522755)
    - 0001-Introduce-a-new-mode-option-to-exec.patch
    - 0002-remove-extra-debugging-statement.patch
    - 0003-generate-a-better-error-message-for-legacy-image-imp.patch
    - 0004-hide-lxc-importer-from-help-output.patch
    - 0005-tests-Avoid-device-conflicts.patch
    - 0006-Use-the-mountpoint-command-when-available.patch
    - 0007-tests-Fix-mount-issues.patch
    - 0008-Apparently-IsMountPoint-is-never-very-reliable-with-.patch
  * Set wait timeout to 10 minutes in lxd job. This should be long
    enough for even the slowest hardware to generate a SSL key.
  * Update debian/rules to make it easier to flip between building with
    the embedded dependencies or not.

 -- Stéphane Graber <stgraber@ubuntu.com>  Wed, 09 Dec 2015 16:46:41 -0500

lxd (0.24-0ubuntu1) xenial; urgency=medium

  * New upstream release (0.24)
  * Drop all patches (merged upstream)
  * Update debian/copyright file (change of gettext and uuid dependencies)
  * For the following dependencies, use the packaged version rather than
    the one bundled within the LXD source:
    - golang-go.crypto-dev
    - golang-context-dev
    - golang-github-gorilla-mux-dev
    - golang-github-mattn-go-sqlite3-dev
    - golang-github-olekukonko-tablewriter-dev
    - golang-gopkg-tomb.v2-dev
    - golang-goprotobuf-dev
    - golang-petname-dev
    - golang-yaml.v2-dev

 -- Stéphane Graber <stgraber@ubuntu.com>  Wed, 09 Dec 2015 00:33:28 -0500

lxd (0.23-0ubuntu3) xenial; urgency=medium

  * Fix systemd resource limits. (LP: #1521980)

 -- Stéphane Graber <stgraber@ubuntu.com>  Wed, 02 Dec 2015 12:34:14 -0500

lxd (0.23-0ubuntu2) xenial; urgency=medium

  * Cherrypick https://github.com/lxc/lxd/pull/1358
  * Add s390x dependencies.

 -- Dimitri John Ledkov <xnox@ubuntu.com>  Thu, 26 Nov 2015 10:56:04 +0000

lxd (0.23-0ubuntu1) xenial; urgency=medium

  * New upstream release (0.23)
    - New "lxd init" command is available to help setup storage, network
      and password on new LXD installations
    - Log messages are now sent over the events API
    - New process count metric available in the containers API
      and in "lxc info"
    - Rewritten operations handling, now includes events for each
      changes and includes download status
    - "lxc image import" can now take the URL to an https webserver
      advertising a LXD image through HTTP headers
    - The minimal HTTP proxy shipped by LXD has been rewritten to be
      even lighter
    - "lxc config get \<server-config-key>" now works as expected
    - lxd-images: Much lower memory usage when importing an image
    - More readable log entries over the events API
    - Event filtering in "lxc monitor" now works properly
    - Container architectures are now properly tracked
    - LXD now ensures that published containers will always have
      metadata in their image
    - Container copy now copies devices and config properly
    - Image import failure now result in proper error messages
    - "lxc info --show-log" is now also suggested on "lxc launch" failures

 -- Stéphane Graber <stgraber@ubuntu.com>  Wed, 25 Nov 2015 02:11:02 -0500

lxd (0.22-0ubuntu2) xenial; urgency=medium

  * SECURITY UPDATE: Fix the mode of /var/lib/lxd/unix.socket when
    socket-activated by systemd to be 0660 instead of 0666. (LP: #1515689)

 -- Stéphane Graber <stgraber@ubuntu.com>  Thu, 12 Nov 2015 11:35:59 -0500

lxd (0.22-0ubuntu1) xenial; urgency=medium

  * New upstream release (0.22)
    - Freeze containers before killing them (helps with fork bombs)
    - Configurable image compression algorithm (also supports no compression)
    - Support using an HTTP proxy when downloading a remote image
    - Initial implementation of the events interface and minimal client
      for it (lxc monitor)
    - Don't remove the main LXD socket when starting a second daemon
    - On failure to add a remote, cleanup the cached certificate
    - LXD no longer requires a client certificate to talk to public endpoints
    - Better error and debug messages for checkpoint/restore and
      container startup
    - Fixed a race condition during container startup
    - Update the busybox test image to avoid an occasional hang
    - lvm-setup: Update to work on older Ubuntu releases
    - Fix extraction of bz2 compressed images
    - Fix a number of fd leaks
    - Fix shmount handling to avoid creating an extra mount everytime
      LXD starts
    - lxd-images: Fallback to the daily stream if an image can't be
      found in the releases stream
    - Fix a uid/gid mapping issue on container copy
    - Fix a LXD hang on invalid LXC configuration key

 -- Stéphane Graber <stgraber@ubuntu.com>  Tue, 10 Nov 2015 18:00:48 -0500

lxd (0.21-0ubuntu5) xenial; urgency=medium

  * Don't wrap our testsuite with "script", it apparently mangles output
    in some odd cases.

 -- Stéphane Graber <stgraber@ubuntu.com>  Fri, 06 Nov 2015 11:43:34 -0500

lxd (0.21-0ubuntu4) xenial; urgency=medium

  * Re-enable all the tests so we can better debug what's going on in
    autopkgtest.

 -- Stéphane Graber <stgraber@ubuntu.com>  Sun, 01 Nov 2015 16:20:48 -0500

lxd (0.21-0ubuntu3) xenial; urgency=medium

  * Update previous patch to remove any related code as otherwise the
    static analysis run in the testsuite (shellcheck) will fail on unused
    variables.

 -- Stéphane Graber <stgraber@ubuntu.com>  Sun, 01 Nov 2015 00:10:16 -0400

lxd (0.21-0ubuntu2) xenial; urgency=medium

  * Add a local patch which disables the MAC address check for now as we
    appear to be getting some odd values back from the kernel under adt
    (used to be empty is now valid value but prefixed with \@ and trailing \n).

 -- Stéphane Graber <stgraber@ubuntu.com>  Sat, 31 Oct 2015 22:16:29 -0400

lxd (0.21-0ubuntu1) xenial; urgency=medium

  * New upstream release (0.21)
    - Default LVM volume size to 10GB (instead of 100GB)
    - Client now supports aliases
    - "lxc info" now works against servers
    - Nested LXD now works on btrfs too

 -- Stéphane Graber <stgraber@ubuntu.com>  Sat, 31 Oct 2015 19:45:00 -0400

lxd (0.20-0ubuntu4) wily; urgency=medium

  * Use dh-golang. (LP: #1481507)
  * Fix some lintian warnings (debconf related)

 -- Stéphane Graber <stgraber@ubuntu.com>  Fri, 16 Oct 2015 21:32:41 -0700

lxd (0.20-0ubuntu3) wily; urgency=medium

  * Cherry-pick upstream bugfix:
    - Fix non-interactive exec race condition

 -- Stéphane Graber <stgraber@ubuntu.com>  Thu, 15 Oct 2015 10:21:31 -0700

lxd (0.20-0ubuntu2) wily; urgency=medium

  * Add new test dependencies.

 -- Stéphane Graber <stgraber@ubuntu.com>  Wed, 14 Oct 2015 23:36:25 -0700

lxd (0.20-0ubuntu1) wily; urgency=medium

  * New upstream release (0.20) (LP: #1487756)
    - Fix LVM copy/move of stopped containers (LP: #1499359)
    - Container restart is now implemented as stop + start (reloads all config)
    - Config key=value can now be passed at launch time using --config/-c
    - A new "pause" command is now available to temporarily freeze a container
    - Cached images are now private by default
    - You can now publish a remote container into the local image store
    - It is now possible to add character or block devices to a container
    - The image size is now shown in the image list

 -- Stéphane Graber <stgraber@ubuntu.com>  Wed, 14 Oct 2015 17:40:47 -0700

lxd (0.19-0ubuntu5) wily; urgency=medium

  * Cherry-pick a few more upstream bugfixes:
    - CVE-2015-1340: Fix race condition in uidshift (LP: #1502270)
    - Compare IPs more intelligently when changing core.https_address
    - Drop an unused container property
    - Make cached images and copied images private by default
  * Update debian/tests/control to depend on everything that we need

 -- Stéphane Graber <stgraber@ubuntu.com>  Tue, 06 Oct 2015 13:20:58 +0100

lxd (0.19-0ubuntu4) wily; urgency=medium

  * Cherry-pick another upstream bugfix:
    - Fix image show/edit handling of the public flag
  * Add an hourly cron job (only runs if LXD is running) which will
    update any image that was imported with the --sync flag.
  * Set both NPROC and NOFILE to their maximum value (-1) in the LXD
    systemd unit. This ensures consistent behavior on all init systems.

 -- Stéphane Graber <stgraber@ubuntu.com>  Thu, 01 Oct 2015 17:46:10 -0400

lxd (0.19-0ubuntu3) wily; urgency=medium

  * Cherry-pick a few more usptream bugfixes:
    - Workaround a kernel race condition in testsuite (should fix adt)
    - Add extra needed apparmor permissions for nesting
    - Start container storage before public (fixes publish on LVM)
    - Don't remove non-existent file when setting up LVM
  * Update lintian overrides for 0.19

 -- Stéphane Graber <stgraber@ubuntu.com>  Thu, 01 Oct 2015 00:11:05 -0400

lxd (0.19-0ubuntu2) wily; urgency=medium

  * Cherry-pick two upstream bugfixes (regressions in 0.19):
    - Fix the testsuite failing when GOPATH isn't set
    - Allow empty lines and comments in raw.lxc

 -- Stéphane Graber <stgraber@ubuntu.com>  Wed, 30 Sep 2015 13:30:45 -0400

lxd (0.19-0ubuntu1) wily; urgency=medium

  * New upstream release (0.19)
    - ZFS support
    - Support for container nesting
    - Allow setting multi-line configuration keys by reading from stdin
    - It's now possible to make an ephemeral copy of a container
    - Public read-only servers are now auto-detected
    - lxd-images now supports updating existing images
    - It is now possible to mark/unmark images as public
    - Completely reworked testsuite
    - Updated documentation and specifications
    - A lot of bugfixes (no known bugs left at time of release)

 -- Stéphane Graber <stgraber@ubuntu.com>  Tue, 29 Sep 2015 19:57:52 -0400

lxd (0.18-0ubuntu2) wily; urgency=medium

  * Add a lxd-startup.service systemd unit to detect whether LXD is
    needed at startup (bound to network or got containers to start) and if
    so, triggers it.

 -- Stéphane Graber <stgraber@ubuntu.com>  Sat, 19 Sep 2015 14:50:34 -0400

lxd (0.18-0ubuntu1) wily; urgency=medium

  * New upstream release (0.18)
    - lxc: Add a new --force-local argument
    - lxc: Allow file push/pull using stdin/stdout
    - lxc: Rework translation template
    - lxd/core: Fix image creation of privileged containers
    - lxd/core: implement per-container apparmor profiles
    - lxd/core: implement per-container seccomp profiles
    - lxd/core: Fix socket-activation on exit
    - lxd/core: Add support for nested LXD
    - lxd/btrfs: Fix shared mount detection on btrfs
    - lxd: Implement new "shutdown" sub-command
    - lxd: Implement new "activateifneeded" sub-command
    - scripts: Add script to set up and delete LVM storage
    - A bunch more fixes, tests and other improvements
  * This release includes the needed fixes for autopkgtest in the Ubuntu
    CI environment.

 -- Stéphane Graber <stgraber@ubuntu.com>  Thu, 17 Sep 2015 15:19:10 -0400

lxd (0.17-0ubuntu2) wily; urgency=medium

  * Add XS-Testsuite to debian/control so it's consistently set no
    matter what Ubuntu version was used to build the source package.

 -- Stéphane Graber <stgraber@ubuntu.com>  Mon, 07 Sep 2015 01:32:17 -0400

lxd (0.17-0ubuntu1) wily; urgency=medium

  * New upstream release (0.17)
    - lxc: Add a new "lxc file edit" command
    - lxc: Add support for public remotes
    - lxc: Support adding a remote by its IPv6 address
    - lxd/core: Fix building with Go 1.5
    - lxd/core: Allow renaming snapshots
    - lxd/core: Add a new /logs REST API to containers
    - lxd/core: Export the storage backend name and version
    - lxd/btrfs: Support for recursive subvolume snapshot and removal
    - lxd/lvm: Add snapshot support
    - lxd/lvm: Add container copy support
    - lxd/lvm: Add container rename support
    - lxd/lvm: Disallow changing LVM config if pool is in use.
    - lxd/lvm: Document LVM config keys in specs
    - lxd-images: Deprecate "lxd images import lxc"
    - lxd-images: Print the manifest URL
    - lxd-images: Default to the "releases" stream for Ubuntu images
    - vagrant: Support running in vmware
    - A bunch more fixes, tests and other improvements
  * Update debian/copyright to match reality.
  * Add lxd-tools package containing fuidshift.
  * Add lxd-bridge and lxd-bridge-proxy to the lxd package.
  * Update lintian overrides.
  * Add autopkgtest.

 -- Stéphane Graber <stgraber@ubuntu.com>  Thu, 03 Sep 2015 15:13:36 -0400

lxd (0.16-0ubuntu1) wily; urgency=medium

  * New upstream release (0.16)
    - Fix uid/gid mapping during container migration
    - Fix uid/gid mapping when changing the local map
    - Fix EDITOR handling
    - Fix stateful snapshots
    - Fix operations between a local and remote LXD
    - Rework container auto-start to work as expected
  * Use golang-go for arm64
  * Force gccgo builds on everything bug amd64, i386, armhf and arm64
    (LP: #1481921)

 -- Stéphane Graber <stgraber@ubuntu.com>  Sat, 22 Aug 2015 11:52:07 -0700

lxd (0.15-0ubuntu2) wily; urgency=medium

  * No change rebuild to pick up LXc 1.1.3.

 -- Stéphane Graber <stgraber@ubuntu.com>  Sun, 16 Aug 2015 12:14:39 -0400

lxd (0.15-0ubuntu1) wily; urgency=medium

  * New upstream release (0.15)
  * With this release, LXD no longer binds [::]:8443 by default.
    To restore the previous behavior, please do:
        lxc config set core.https_address [::]:8443

 -- Stéphane Graber <stgraber@ubuntu.com>  Wed, 05 Aug 2015 14:48:51 -0400

lxd (0.14-0ubuntu3) wily; urgency=medium

  * Have the package create /var/log/lxd.

 -- Stéphane Graber <stgraber@ubuntu.com>  Wed, 29 Jul 2015 16:41:45 +0200

lxd (0.14-0ubuntu2) wily; urgency=medium

  * Cherry-pick bugfix for invalid / permission when using split-images.
    5f45bfb2032716259be2412e0ac0902d70b944f0

 -- Stéphane Graber <stgraber@ubuntu.com>  Sun, 26 Jul 2015 15:23:06 +0200

lxd (0.14-0ubuntu1) wily; urgency=medium

  * New upstream release (0.14)
  * Log daemon output to /var/log/lxd/lxd.log

 -- Stéphane Graber <stgraber@ubuntu.com>  Tue, 21 Jul 2015 19:04:19 -0400

lxd (0.13-0ubuntu1) wily; urgency=medium

  * New upstream release (0.13)
  * Default to shutting down all containers on stop under systemd and upstart.
    This isn't yet ideal as unfortunately that means all containers will
    be bounced on service restart. Ideally, SIGPWR would only be sent to
    LXD on host shutdown and SIGTERM would be sent the rest of the time.

 -- Stéphane Graber <stgraber@ubuntu.com>  Tue, 07 Jul 2015 18:27:32 -0400

lxd (0.12-0ubuntu2) wily; urgency=medium

  * Cherry-pick commit disabling /dev/lxd on gccgo for now.

 -- Stéphane Graber <stgraber@ubuntu.com>  Wed, 01 Jul 2015 11:29:02 -0400

lxd (0.12-0ubuntu1) wily; urgency=medium

  * New upstream release (0.12)
  * Bump open file limits to 65536 by default.
  * Switch to socket activation for the systemd units.

 -- Stéphane Graber <stgraber@ubuntu.com>  Tue, 30 Jun 2015 18:58:41 -0400

lxd (0.11-0ubuntu1) wily; urgency=medium

  * New upstream release (0.11)

 -- Stéphane Graber <stgraber@ubuntu.com>  Tue, 09 Jun 2015 19:18:56 +0200

lxd (0.10-0ubuntu1) wily; urgency=medium

  * New upstream release (0.10)

 -- Stéphane Graber <stgraber@ubuntu.com>  Wed, 27 May 2015 15:58:16 -0400

lxd (0.9-0ubuntu2) wily; urgency=medium

  * Fix dh_installinit override.

 -- Stéphane Graber <stgraber@ubuntu.com>  Wed, 13 May 2015 13:49:38 -0400

lxd (0.9-0ubuntu1) wily; urgency=medium

  * New upstream release (0.9)

 -- Stéphane Graber <stgraber@ubuntu.com>  Tue, 12 May 2015 19:14:59 -0400

lxd (0.7-0ubuntu1) vivid; urgency=medium

  * New upstream release (0.7) (LP: #1425686)

 -- Stéphane Graber <stgraber@ubuntu.com>  Tue, 14 Apr 2015 23:54:16 -0500

lxd (0.6-0ubuntu1) vivid; urgency=medium

  * New upstream release (0.6) (LP: #1425686)

 -- Stéphane Graber <stgraber@ubuntu.com>  Tue, 07 Apr 2015 18:08:32 -0400

lxd (0.5-0ubuntu4) vivid; urgency=medium

  * Fix debian/compat

 -- Stéphane Graber <stgraber@ubuntu.com>  Mon, 06 Apr 2015 20:33:06 -0400

lxd (0.5-0ubuntu3) vivid; urgency=medium

  * Bind to port 8443 by default (needed for remote management).

 -- Stéphane Graber <stgraber@ubuntu.com>  Mon, 06 Apr 2015 19:57:46 -0400

lxd (0.5-0ubuntu2) vivid; urgency=medium

  * Cherry-pick powerpc fix from upstream.

 -- Stéphane Graber <stgraber@ubuntu.com>  Thu, 26 Mar 2015 16:55:15 -0400

lxd (0.5-0ubuntu1) vivid; urgency=medium

  * New upstream release (0.5) (LP: #1425686)
  * Build on all architectures (using gccgo)

 -- Stéphane Graber <stgraber@ubuntu.com>  Thu, 26 Mar 2015 15:57:40 -0400

lxd (0.1-0ubuntu1) vivid; urgency=medium

  * Initial upstream release.

 -- Stéphane Graber <stgraber@ubuntu.com>  Fri, 13 Feb 2015 16:32:33 -0500<|MERGE_RESOLUTION|>--- conflicted
+++ resolved
@@ -1,10 +1,9 @@
-<<<<<<< HEAD
-lxd (3.0.1-0ubuntu1~18.04.1~bpo9+1) stretch-backports; urgency=medium
+lxd (3.0.2-0ubuntu1~18.04.1~bpo9+1) stretch-backports; urgency=medium
 
   * Rebuild for stretch-backports.
 
- -- Eloston <eloston@programmer.net>  Fri, 08 Jun 2018 05:57:12 +0000
-=======
+ -- Eloston <eloston@programmer.net>  Tue, 11 Sep 2018 22:56:43 +0000
+
 lxd (3.0.2-0ubuntu1~18.04.1) bionic; urgency=medium
 
   * New upstream bugfix release (LP: #1788280):
@@ -252,7 +251,6 @@
   * Disable static analysis tests in autopkgtest
 
  -- Stéphane Graber <stgraber@ubuntu.com>  Mon, 10 Sep 2018 15:19:06 -0400
->>>>>>> 9d534471
 
 lxd (3.0.1-0ubuntu1~18.04.1) bionic; urgency=medium
 
