--- conflicted
+++ resolved
@@ -1,10 +1,9 @@
-<<<<<<< HEAD
-lxd (3.0.2-0ubuntu1~18.04.1~bpo9+1) stretch-backports; urgency=medium
+lxd (3.0.3-0ubuntu1~18.04.1~bpo9+1) stretch-backports; urgency=medium
 
   * Rebuild for stretch-backports.
 
- -- Eloston <eloston@programmer.net>  Tue, 11 Sep 2018 22:56:43 +0000
-=======
+ -- Eloston <eloston@programmer.net>  Sat, 24 Nov 2018 06:11:24 +0000
+
 lxd (3.0.3-0ubuntu1~18.04.1) bionic; urgency=medium
 
   * New upstream bugfix release (LP: #1804876)
@@ -201,7 +200,6 @@
   * Bump standards to 4.2.1
 
  -- Stéphane Graber <stgraber@ubuntu.com>  Fri, 23 Nov 2018 13:58:51 -0500
->>>>>>> d8942379
 
 lxd (3.0.2-0ubuntu1~18.04.1) bionic; urgency=medium
 
