<<<<<<< HEAD
lxd (3.0.0-0ubuntu4~bpo9+1) stretch-backports; urgency=medium

  * Rebuild for stretch-backports.

 -- Eloston <eloston@programmer.net>  Fri, 20 Apr 2018 12:43:06 +0000
=======
lxd (3.0.1-0ubuntu1~18.04.1) bionic; urgency=medium

  * New usptream bugfix release (LP: #1775290):
    - lxc: Fix mistakenly hidden commands
    - i18n: Update translation templates
    - lxd/migration: Pre-validate profiles
    - client: Improve remote operation errors
    - Fix some typos and wording.
    - Wording fix.
    - lxc/image: Fix crash due to bad arg parsing
    - lxd: add missing limits.h include
    - lxd/init: Fix --auto with network config
    - lxc: Consistent naming of clustering terms
    - i18n: Update translation templates
    - lxc/file: Fix pushing files to remote
    - lxd/init: Don’t setup a remote storage pool by default
    - Fix lxd init failing to join cluster interactively with existing zfs pool
    - lxc/query: Fix -d and -X
    - lxc/help: Make help respect --all too
    - Fix typo in help of “lxc network”
    - Properly filter node-level storage configs by pool ID
    - i18n: Update translation templates
    - lxd/init: Consistency
    - Make new gofmt happy
    - lxc/file: Allow using -r to follow symlinks
    - Replace juju/idmclient with CanonicalLtd/candidclient
    - lxc/config: Fix adding trust cert on snap
    - lxc/alias: Fix example in help message
    - i18n: Update translation templates
    - client: Introduce LXD_SOCKET
    - Makefile: Add a manifest
    - containers: fix snapshot deletion
    - lxc/init: Add missing --no-profiles
    - i18n: Update translations
    - lxc/file: Fix pull target logic
    - doc: Fix example in userns-idmap
    - devices: fail if Nvidia device minor is missing
    - Add db.ContainersNodeList
    - storage: createContainerMountpoint() fix perms
    - ceph: s/0755/0711/g
    - lvm: s/0755/0711/g
    - storage utils: s/0755/0711/g
    - zfs: s/0755/0711/g
    - patches: add “storage_api_path_permissions”
    - sys/fs: s/MkdirAll/Mkdir/g
    - btrfs: fix permissions
    - Pass a logger to raft-http
    - Add new cluster.Promote function
    - Add new cluster.Rebalance function
    - Notify the cluster leader after a node removal, so it can rebalance
    - Add integration test
    - doc: Tweak backup.md
    - lxd/init: Require root for interactive cluster join
    - Disable flaky unit tests for now
    - Log the error that made Daemon.Init() fail
    - client: Expose http URL in ConnectionInfo
    - lxc/query: Add support for non-JSON endpoints
    - Handle empty query strings
    - Support reading queries from standard in
    - Support passing multiple queries
    - Rename database files
    - Support querying both local and global database
    - Update integration tests
    - Normalize name of images_aliases table
    - Add query.Dump helper to dump schema and data
    - Add support for dump command in lxd sql
    - lxd/containers: Fix lxc.net 1 check
    - doc/backup.md: update snap path
    - Add lxc cluster enable command
    - Fix command description formatting
    - Update .pot files
    - Use an isolated LXD instance in integration tests
    - Start a container in the integration test
    - Address style comments
    - add LXD_UNPRIVILEGED_ONLY to disallow privileged containers.
    - lxd: tweak LXD_UNPRIVILEGED_ONLY
    - doc: add LXD_UNPRIVILEGED_ONLY
    - tests: add tests for LXD_UNPRIVILEGED_ONLY
    - Reword errors when LXD_UNPRIVILEGED_ONLY is set
    - lxd/containers: Allow sending progress
    - lxc/rename: Deal with remote renames
    - lxd/db: Don’t crash on empty queries
    - lxd/sql: Drop custom table renderer
    - lxd/network: Fix fan subnet calculation logic
    - Update translations from weblate
    - lxc/main: Fix remote caching
    - lxc/storage_volumes: Various fixes
    - tests: Add extra cleanup code
    - lxd/storage: Also set zfs.pool_name on upgrade
    - migration: fix btrfs live migration
    - lxd/containers: Fix broken unix hotplug logic
    - lxc/list: Reduce number of API calls
    - Make the interaction betwean lxd daemon and waitready non-blocking
    - Increase logging during startup
    - Remove log alias for waitready
    - Remove log alias for db.OpenCluster
    - Make Unavailable accept an error parameter
    - Add a new Schema.File() method to load extra queries from a file
    - Add support for patch.local.sql and patch.global.sql
    - Add integration tests
    - Add shared.DirCopy to recursively copy a directory.
    - Update database.md
    - Backup global database if non-clustered
    - lxd/init: Offer to setup a Fan bridge when clustered
    - lxd init: fix maas.api.url check when setting up existing bridge
    - Take raft snapshots more frequently and at shutdown
    - Add --schema flag to lxd sql to dump only the schema.
    - Update database.md with information about lxd sql and patch.*.sql
    - Document how to dump the content or schema of databases
    - Fix shell lints
    - Disable snapshot logging, as it’s too verbose now
    - Make .dump and .schema special queries, for consistency with sqlite3
    - Run make i18n
    - xattr: Support empty values
    - doc: s/status command/info command/
    - lxd/init: Explain password less behavior
    - Make waitready less verbose
    - devices: clone mode of device
    - lxd/init: Have --auto setup networkng if missing
    - container_lxc: fix optional property for disk devs
    - test: Fix busybox image
    - lxc/action: Fix pause
    - lxd/callhook: Respect LXD_SOCKET environment variable
    - forkfile: only open O_RDWR if necessary
    - Consider a copy to be local only when not clustered
    - Add integration tests
    - api: Add backup structs
    - client: Implement backup functionality
    - shared: Implement RunCommandWithFds
    - btrfs: add doContainerCreate()
    - btrfs: add doContainerSnapshotCreate()
    - ceph: ensure fs consistency when snapshotting
    - ceph: ensure fs consistency when restoring
    - ceph: add doContainerCreate()
    - ceph: add doContainerMount()
    - lvm: add doContainerMount()
    - zfs: add doContainerMount()
    - zfs: add do*() helpers
    - lvm: use internal pool name
    - lxd-p2c: Handle target URL smarter
    - lxd-p2c: Ignore missing arg errors
    - lxd-p2c: Delete containers on failure
    - lxd-p2c: Better report rsync errors
    - lxd-p2c: Allow overriding rsync args
    - Serialize reads to the cluster database
    - doc: Fix typo in api-extensions
    - Redirect container/snapshost publish API requests to the relevant node
    - gpu: fallback to default device mode
    - Improve error messages and docs about node-specific config keys
    - Avoid wrapping long lines
    - lxd-p2c: Add rsync version check
    - lvm: s/LXDPool/LXDThinPool/g
    - Extract expandConfigFromProfiles from expandConfig to avoid db calls
    - Broadcast profile changes to other cluster nodes
    - lvm: use LXD pool name
    - tests: Reduce ceph pg_num down to 1
    - lxc-to-lxd: Respect LXD_SOCKET environment variable
    - Manually release the liblxc structs
    - Drop manual GC calls
    - lxd/containers: Fix fd leak in metadata

  * Add missing dependency on iproute2 (LP: #1770395)
  * Add missing recommend on apparmor

 -- Stéphane Graber <stgraber@ubuntu.com>  Tue, 05 Jun 2018 18:01:41 -0400
>>>>>>> 0deae7f0

lxd (3.0.0-0ubuntu4) bionic; urgency=medium

  * Cherry-pick upstream fixes:
    - lxc/alias: Fix example in help message
    - i18n: Update translation templates
    - client: Introduce LXD_SOCKET
    - Makefile: Add a manifest
    - containers: fix snapshot deletion
    - lxc/init: Add missing --no-profiles
    - i18n: Update translations
    - lxc/file: Fix pull target logic
    - doc: Fix example in userns-idmap
    - devices: fail if Nvidia device minor is missing
    - Add db.ContainersNodeList
    - storage: createContainerMountpoint() fix perms
    - ceph: s/0755/0711/g
    - lvm: s/0755/0711/g
    - storage utils: s/0755/0711/g
    - zfs: s/0755/0711/g
    - patches: add "storage_api_path_permissions"
    - sys/fs: s/MkdirAll/Mkdir/g
    - btrfs: fix permissions
    - Pass a logger to raft-http
    - Add new cluster.Promote function
    - Add new cluster.Rebalance function
    - Notify the cluster leader after a node removal, so it can rebalance
    - Add integration test
    - doc: Tweak backup.md
    - lxd/init: Require root for interactive cluster join
    - Disable flaky unit tests for now
    - Log the error that made Daemon.Init() fail
    - client: Expose http URL in ConnectionInfo
    - lxc/query: Add support for non-JSON endpoints
    - lxd/containers: Fix lxc.net check

  * Really don't restart lxd-containers on upgrades (LP: #1762680)
  * Bump standards to 4.1.4

 -- Stéphane Graber <stgraber@ubuntu.com>  Tue, 17 Apr 2018 13:35:28 -0400

lxd (3.0.0-0ubuntu3) bionic; urgency=medium

  * Cherry-pick upstream fixes:
    - lxd/init: Don't setup a remote storage pool by default
    - lxd/init: Fix cluster join failure when using an existing zfs dataset
    - lxc/query: Fix -d and -X parameters
    - lxc/help: Make help respect --all too
    - lxc/network: Fix typo in help
    - lxd/db: Properly filter node-level storage configs by pool ID
    - i18n: Update translation templates
    - lxd/init: Make questions consistent
    - lxd/db: Make new gofmt happy
    - lxc/file: Allow using -r to follow symlinks
    - lxc/config: Fix adding trust cert on snap

 -- Stéphane Graber <stgraber@ubuntu.com>  Fri, 06 Apr 2018 13:45:31 -0400

lxd (3.0.0-0ubuntu2) bionic; urgency=medium

  * Cherry-pick upstream fixes:
    - lxc/file: Fix pushing files to remote
    - lxc: Consistent naming of clustering terms
    - lxd/init: Fix --auto with network config
    - lxd: add missing limits.h include
    - lxc/image: Fix crash due to bad arg parsing
    - doc: wording fix in cluster documentation
    - client: Improve remote operation errors
    - lxd/migration: Pre-validate profiles
    - i18n: Update translation templates
    - lxc/main: Add version subcommand
    - lxd/main: Add version subcommand
    - lxc: Fix mistakenly hidden commands

  * Fix upgrade-bridge for LXD 3.0 (LP: #1760812)

 -- Stéphane Graber <stgraber@ubuntu.com>  Tue, 03 Apr 2018 12:57:32 -0400

lxd (3.0.0-0ubuntu1) bionic; urgency=medium

  * New upstream LTS release:
    - LXD 3.0 will be supported until June 2023.
    - Announcement: https://linuxcontainers.org/lxd/news/

 -- Stéphane Graber <stgraber@ubuntu.com>  Fri, 30 Mar 2018 00:10:30 -0400

lxd (3.0.0~beta7-0ubuntu1) bionic; urgency=medium

  * New upstream beta (3.0.0~beta7)

 -- Stéphane Graber <stgraber@ubuntu.com>  Tue, 27 Mar 2018 00:28:28 -0400

lxd (3.0.0~beta6-0ubuntu1) bionic; urgency=medium

  * New upstream beta (3.0.0~beta6)
  * Update sqlite build options for clustering

 -- Stéphane Graber <stgraber@ubuntu.com>  Fri, 23 Mar 2018 18:38:03 -0400

lxd (3.0.0~beta5-0ubuntu2) bionic; urgency=medium

  * Disable lvm in autopkgtest (requires proper LVM setup)

 -- Stéphane Graber <stgraber@ubuntu.com>  Wed, 14 Mar 2018 18:56:13 -0400

lxd (3.0.0~beta5-0ubuntu1) bionic; urgency=medium

  * New upstream beta (3.0.0~beta5)

 -- Stéphane Graber <stgraber@ubuntu.com>  Wed, 14 Mar 2018 13:39:34 -0400

lxd (3.0.0~beta4-0ubuntu1) bionic; urgency=medium

  * New upstream beta (3.0.0~beta4)

 -- Stéphane Graber <stgraber@ubuntu.com>  Tue, 13 Mar 2018 23:32:17 -0400

lxd (3.0.0~beta3-0ubuntu3) bionic; urgency=medium

  * Fix typo in previous fix.

 -- Stéphane Graber <stgraber@ubuntu.com>  Wed, 07 Mar 2018 08:49:57 +0100

lxd (3.0.0~beta3-0ubuntu2) bionic; urgency=medium

  * Cherry-pick upstream fix:
    - 0001-lxd-shutdown-Fix-error-string-check.patch

 -- Stéphane Graber <stgraber@ubuntu.com>  Tue, 06 Mar 2018 23:16:47 +0100

lxd (3.0.0~beta3-0ubuntu1) bionic; urgency=medium

  * New upstream beta (3.0.0~beta3)

 -- Stéphane Graber <stgraber@ubuntu.com>  Tue, 06 Mar 2018 16:20:03 +0100

lxd (3.0.0~beta2-0ubuntu5) bionic; urgency=medium

  * Fix shellcheck test failure in previous upload...

 -- Stéphane Graber <stgraber@ubuntu.com>  Tue, 06 Mar 2018 10:05:20 +0100

lxd (3.0.0~beta2-0ubuntu4) bionic; urgency=medium

  * Add some more debugging for the s390x cluster test issue.

 -- Stéphane Graber <stgraber@ubuntu.com>  Tue, 06 Mar 2018 09:01:20 +0100

lxd (3.0.0~beta2-0ubuntu3) bionic; urgency=medium

  * Try to workaround race condition in clustering test.

 -- Stéphane Graber <stgraber@ubuntu.com>  Fri, 02 Mar 2018 22:57:42 -0500

lxd (3.0.0~beta2-0ubuntu2) bionic; urgency=medium

  * Update testsuite environment to better match upstream:
    - Run tests inside a tmpfs
    - Turn on verbose logging (easier to debug failures)

 -- Stéphane Graber <stgraber@ubuntu.com>  Fri, 02 Mar 2018 20:40:06 -0500

lxd (3.0.0~beta2-0ubuntu1) bionic; urgency=medium

  * New upstream beta (3.0.0~beta2)
  * Update testsuite for clustering (unset proxy)

 -- Stéphane Graber <stgraber@ubuntu.com>  Fri, 02 Mar 2018 16:05:22 -0500

lxd (3.0.0~beta1-0ubuntu1) bionic; urgency=medium

  * New upstream beta (3.0.0~beta1)
    - Move bash completion script
    - Use custom clustered sqlite3

  * Update testsuite to deal wtih Go 1.10

  * Update to new standards
    - Bump compat to 10
    - Bump standards to 4.1.3
    - Update copyright URLs to https
    - Refresh lintian overrides

 -- Stéphane Graber <stgraber@ubuntu.com>  Thu, 01 Mar 2018 15:18:21 -0500

lxd (2.21-0ubuntu4) bionic; urgency=medium

  * Preparation for LXD 3.0 and Ubuntu 18.04:
    - Drop the lxc2 meta-package (unused and confusing)
    - Drop golang-github-lxc-lxd-dev (unused and unsupported)

 -- Stéphane Graber <stgraber@ubuntu.com>  Tue, 20 Feb 2018 16:46:08 -0500

lxd (2.21-0ubuntu3) bionic; urgency=medium

  * Cherry-pick upstream bugfixes:
    - 0004-storage-btrfs-Fix-handling-of-UUID-based-mounts.patch
    - 0005-lxd-containers-No-slahses-in-snapshot-names.patch
    - 0006-lxd-storage-Don-t-allow-slashes-in-pool-or-volume-na.patch
    - 0007-lxd-init-Strip-leading-and-trailing-spaces.patch
    - 0008-console-Don-t-prevent-setting-lxc.console.logfile.patch
    - 0009-console-Fix-version-check-in-log-API.patch
    - 0010-lxd-containers-Don-t-drop-the-description.patch
    - 0011-network-Serialize-network-creation.patch
    - 0012-storage-Serialize-storage-pool-creation.patch
    - 0013-lxd-containers-Fix-container-shutdown-on-exit.patch
    - 0014-fix-parsing-for-container-name-tab-completion.patch
    - 0015-lxc-file-Fix-edit-in-a-snap-environment.patch
    - 0016-correct-mistake-in-help.patch
    - 0017-lxc-client-return-errArgs-on-empty-pool.patch
    - 0018-networks-Drop-all-firewall-rules-when-disabled.patch
    - 0019-container_lxc-ensure-container-is-initialized.patch
    - 0020-migrate-check-pre-dump-only-on-live-migration.patch
    - 0021-shared-hostpath-Also-check-SNAP_NAME.patch
    - 0022-shared-hostpath-Properly-handle-prefix-check.patch
    - 0023-lxc-config-Fix-metadata-edit.patch
    - 0024-containers-Default-to-pids-cgroup-for-fork-bomb-miti.patch

 -- Stéphane Graber <stgraber@ubuntu.com>  Fri, 02 Feb 2018 14:27:13 +0100

lxd (2.21-0ubuntu2) bionic; urgency=medium

  * Cherry-pick upstream bugfixes:
    - 0001-containers-Fix-device-names-containing-slashes.patch
    - 0002-lxd-containers-Fix-tc-egress-rules.patch
    - 0003-lxc-exec-Fix-typo.patch

 -- Stéphane Graber <stgraber@ubuntu.com>  Fri, 22 Dec 2017 15:19:10 -0500

lxd (2.21-0ubuntu1) bionic; urgency=medium

  * New upstream release (2.21)
    - The lxc start/stop/restart/pause commands now accept a new --all flag.
      (LP: #1735718)
    - Introduced a new infiniband device type which supports physical
      passthrough of Infiniband devices as well as SR-IOV allocated cards.
    - Added a new security.devlxd configuration key to control the
      presence of /dev/lxd inside the container.
    - Added support for incremental memory copy with container live-migration.
      This is controlled by a set of new migration.incremental.memory
      configuration keys.
    - A new boot.stop.priority configuration key can be used to control
      container shutdown order when LXD is brought down.
    - LXD users that use MAAS to manage their networks can now have LXD
      directly drive MAAS, recording all containers in MAAS and setting up
      static allocations in MAAS managed subnets.
      This is controlled with the maas.api.url and maas.api.key
      daemon keys as well as the maas.subnet.ipv4 and maas.subnet.ipv6
      network interface configuration keys.

    - client: URL escape all user input
    - doc: Add example to create an storage pool from existing LVM thinpool.
    - doc: Fix markdown escaping for prlimits
    - doc: Update LVM documentation to cover scalability issues
    - extra: Fix some profile autocompletions
    - i18n: Update translations from weblate
    - lxc: Detect first-run based on conf file not dir
    - lxc/exec: Update help to cover shell behavior
    - lxc/shell: Switch to using su -l
    - lxd-benchmark: Change the default count of containers from 100 to 1
    - lxd/certificates: Add missing name value
    - lxd/console: Adapt to new liblxc changes
    - lxd/containers: Actually return an error
    - lxd/containers: Add new disk-{char,block} path format
    - lxd/containers: Add new unix-{char,block} path format
    - lxd/containers: Escape paths fstab style
    - lxd/containers: Fix insertNetworkDevice()
    - lxd/containers: Fix race condition in shutdown
    - lxd/containers: Fix typo in prlimit error
    - lxd/containers: Log auto-start errors
    - lxd/containers: Only init the config if needed
    - lxd/containers: Skip non-existing Nvidia GPU devices
    - lxd/containers: Skip sockets in tarballs
    - lxd/daemon: Fix unsetting https address
    - lxd/daemon: Properly cache the storage information
    - lxd/dameon: Add LXD_EXEC_PATH to override execPath
    - lxd/devlxd: Cleanup in preparation for events
    - lxd/devlxd: Properly lock the internal struct
    - lxd/migration: Add handler for CRIU feature checking
    - lxd/migration: Default to pre-copy migration if CRIU supports it
    - lxd/migration: Move pre-dump check to its own function
    - lxd/migration: Remove obsolete TODO comment
    - lxd/networks: Extend allowed character set for interfaces
    - lxd/patches: Skip containers that don't have a devices dir
    - lxd/patches: Update to new device name scheme
    - lxd/storage: Use HostPath for dir/btrfs
    - lxd/storage/zfs: Fix argument order of zfs get commands
    - lxd/storage/zfs: Fix storage pool import
    - lxd/storage/zfs: Make sure to allow devices, setuid and exec
    - Makefile: Better detect sqlite3.h
    - shared/idmap: Fix handling of hardlinks
    - shared/util: Add EscapePathFstab()
    - shared/utils: Deal with symlinks
    - tests: Adapt to changes in console API behavior
    - tests: Deal with missing ttyS0/ttyS1 (on s390x)
    - tests: Skip console tests on lower liblxc versions
    - travis: Limit to just Go 1.9
  * Bump standards to 4.1.2
  * Update lintian overrides

 -- Stéphane Graber <stgraber@ubuntu.com>  Tue, 19 Dec 2017 19:21:56 -0500

lxd (2.20-0ubuntu4) bionic; urgency=medium

  * Cherry-pick upstream fixes:
    - 0002-lxd-daemon-Fix-unsetting-https-address.patch
    - 0003-tests-Deal-with-missing-ttyS0-ttyS1-on-s390x.patch

 -- Stéphane Graber <stgraber@ubuntu.com>  Fri, 17 Nov 2017 18:14:19 -0500

lxd (2.20-0ubuntu3) bionic; urgency=medium

  * Cherry-pick upstream fixes:
    - 0001-test-skip-console-tests-on-lower-versions.patch

 -- Stéphane Graber <stgraber@ubuntu.com>  Wed, 15 Nov 2017 15:02:00 -0500

lxd (2.20-0ubuntu2) bionic; urgency=medium

  * Launchpad doesn't know about the golang section.

 -- Stéphane Graber <stgraber@ubuntu.com>  Wed, 15 Nov 2017 03:13:29 -0500

lxd (2.20-0ubuntu1) bionic; urgency=medium

  * New upstream release (2.20)
    - New `lxc console` subcommand and console API to attach to the
      container's boot console or retrieve the boot log
    - New `lxc operation` subcommand to list and cancel background operations
    - Added support for SR-IOV network devices (nictype=sriov) including
      dynamic allocation of new virtual functions
    - Support for delegated external authentication through macarroons
      (using the go-bakery v2 protocol)

    - client: Add GetOperationUUIDs and GetOperations
    - client: Name all the return values in interfaces
    - doc: Fix markdown escaping
    - doc: Sort container config keys
    - doc: Sort network config keys
    - doc: Sort server.md config keys
    - doc: Sort storage config keys
    - extra: Update bash completion for all the new keys
    - global: Fix a number of unchecked variables
    - global: Fix some typos
    - global: Revert "Temporary workaround for log15 API breakage"
    - global: Switch to the built-in log15
    - lxc/file: Log downloads/uploads
    - lxc/network: Fix error message
    - lxd-benchmark: use NewConfig to get a default configuration
    - lxd/containers: Detect version at runtime
    - lxd/containers: Don't allow removing lxc.conf or lxc.log
    - lxd/containers: Rename container.StateObject to container.DaemonObject
    - lxd/daemon: Add a endpoints.Endpoints class for managing HTTP endpoints
    - lxd/daemon: Add cpu profiling and goroutines printing to the debug pkg
    - lxd/daemon: Add error messages to lxdTestSuite setup and teardown
    - lxd/daemon: Add initial Go-level daemon integration-like test
    - lxd/daemon: Add lxd/config sub-package implementing structured config map
    - lxd/daemon: Add lxd/task sub-package for running functions periodically
    - lxd/daemon: Add new debug sub-package with support for memory profiling
    - lxd/daemon: Add node.Config high-level API to modify node-level config
    - lxd/daemon: Cleanup test state at every test, to improve isolation.
    - lxd/daemon: Control all routines spawned in Daemon.Ready() with task.Task
    - lxd/daemon: Don't skip Daemon.Ready() in tests, run unconditionally
    - lxd/daemon: Don't use global path variables in sys.OS
    - lxd/daemon: Drop logging setup in Daemon.Init()
    - lxd/daemon: Drop support for "setup mode"
    - lxd/daemon: Drop the containerLXC.OS() convenience
    - lxd/daemon: Drop unnecessary checks on MockMode
    - lxd/daemon: Extract initialization of the REST and /dev/lxd http Server
    - lxd/daemon: Gracefully cancel tasks on daemon shutdown
    - lxd/daemon: Improve error on invalid config key
    - lxd/daemon: Move directory initialization to sys.OS.
    - lxd/daemon: Move execPath global variable to sys.OS.ExecPath
    - lxd/daemon: Move global aaAdmin global variable to sys.OS
    - lxd/daemon: Move global aaAvailable global variable to sys.OS
    - lxd/daemon: Move global aaConfined global variable to sys.OS
    - lxd/daemon: Move global aaStacking global variable to sys.OS
    - lxd/daemon: Move global cgBlkioController global variable to sys.OS
    - lxd/daemon: Move global cgCpuController global variable to sys.OS
    - lxd/daemon: Move global runningInUserns global variable to sys.OS
    - lxd/daemon: Move optional Daemon config values to DaemonConfig
    - lxd/daemon: Move remaining global cgXXX global variables to sys.OS
    - lxd/daemon: Move util.AppArmorCanStack to a private appArmorCanStack
    - lxd/daemon: Streamline Daemon init and shutdownn
    - lxd/daemon: Track the lifecycle of the routine performing log expiration
    - lxd/daemon: Tweak schedule function for pruning images
    - lxd/daemon: Use instance cache dir variable instead of the env one
    - lxd/daemon: Use instance log dir variable instead of the env one
    - lxd/daemon: Use instance var dir variable instead of the env one
    - lxd/daemon: Wire debug utilities into main_daemon.go
    - lxd/daemon: Wire endpoints.Endpoints into Daemon
    - lxd/db: Add a db.NodeTx structure to abstract away low-level transactions
    - lxd/db: Add a Schema.Fresh() method to set a "bootstrap" SQL statement
    - lxd/db: Add db APIs for fetching and changing node-local config values
    - lxd/db: Add db.NewTestNode helper for database-related unit tests
    - lxd/db: Add low-level query helpers for changing config tables
    - lxd/db: Add query.Count utility
    - lxd/db: Add Schema.ExerciseUpdate() for testing a individual update
    - lxd/db: Add support for gracefully aborting schema.Ensure
    - lxd/db: Complete moving schema creation logic to schema.Schema
    - lxd/db: Convert a few call sites of sql.DB.Begin to db.DB.Begin
    - lxd/db: Convert remaining call sites of the low-level db.Begin function
    - lxd/db: Drop all references to Daemon.nodeDB
    - lxd/db: Fix spurious tx.Exec argument in lxd/db/schema/query.go
    - lxd/db: Move certificate db APIs to the db.Node facade
    - lxd/db: Move container db APIs to the db.Node facade
    - lxd/db: Move devices db APIs to the db.Node facade
    - lxd/db: Move image db APIs to the db.Node facade
    - lxd/db: Move network db APIs to the db.Node facade
    - lxd/db: Move node schema updates to their own db/local/ sub-package
    - lxd/db: Move patches db APIs to the db.Node facade
    - lxd/db: Move profile db APIs to the db.Node facade
    - lxd/db: Move storage db APIs to the db.Node facade
    - lxd/db: Remove direct use of low-level db.Exec() func outside of lxd/db/
    - lxd/db: Rename Daemon.db to Daemon.nodeDB
    - lxd/db: Rename db.Exec to db.exec, making it unexported
    - lxd/db: Rename db.QueryScan to db.queryScan, making it unexported
    - lxd/db: Rename db_test.go to db_internal_test.go, since it's white box
    - lxd/db: Rename State.DB to State.NodeDB
    - lxd/db: Return the initial schema version in Schema.Ensure()
    - lxd/import: Use the right VG name on delete
    - lxd/main: Fix output of --print-goroutines-every
    - lxd/networks: Don't require a 1400 MTU with tunnels
    - lxd/seccomp: Fix security.syscalls.blacklist handling
    - lxd/storage: Drop the storageShared.OS() convenience
    - lxd/storage: Generate new UUID on thinpools for btrfs
    - lxd/storage/zfs: Try to import missing zpools
    - lxd/storage/zfs: Update for newer ZFS releases
    - shared: Add shared.KeyPairAndCA function to get coventionally named certs
    - shared: Fix file transfers to/from stdin/stdout in snap
    - shared: Make current gofmt happy
    - shared/api: Add API extension label to AuthMethods
    - shared/log15: Vendor a copy of log15 in shared/log15
    - shared/logger: Add helper to send the global logger to the testing logger
    - shared/logging: Add freebsd build conditional to log_posix.go
    - shared/version: Extract the APIExtensions list from api10Get
    - shared/version: Split version declarations into several files
    - tests: Add test for unique btrfs UUID generation
    - tests: Add test for unused variables
    - tests: Check for typos
    - tests: Don't use godeps for import check
    - tests: Skip prlimits on liblxc < 2.1
    - tests: Update for new dependencies

 -- Stéphane Graber <stgraber@ubuntu.com>  Wed, 15 Nov 2017 02:18:40 -0500

lxd (2.19-0ubuntu1) bionic; urgency=medium

  * New upstream release (2.19)
    - The LXD documentation is now available at https://lxd.readthedocs.io
    - A new "resources" API was added allowing to get CPU and memory
      information as well as storage pool sizes from the API.
      In the client, this maps to "lxc info --resources" and
      "lxc storage show NAME --resources".
    - A new set of limits.kernel.[limit name] container configuration
      keys are available to tweak the various kernel process limits for the
      container.
    - The command line client now has a number of "rename" subcommands,
      for profiles, networks and image aliases. The toplevel "rename" command
      was also updated to match.
    - The LXD API now allows renaming of custom storage volumes. In the
      client tool, this can be done through "lxc storage volume rename".
    - Extended the LXD user-agent to include the kernel version,
      architecture and OS name and release. This will allow LXD image servers
      to show a filtered image list when applicable.
    - Added a new insecureSkipVerify flag to ConnectionArgs struct in the
      client allowing to connect to a LXD host bypassing any kind
      of TLSvalidation.

    - doc: Document instance types
    - doc: Document that squashfs images can also be used
    - github: Add SUPPORT.md
    - github: Refresh the issue template
    - global: Add some more TLS ciphers
    - lxc/file: Use shared.HostPath for push/pull
    - lxc/image: Fix regression in exported filename
    - lxc/image: Use shared.HostPath for import/export
    - lxc/storage: Fix remote operations
    - lxd-benchmark: Add "spawn" as equivalent but deprecated to "launch"
    - lxd-benchmark: Change name of spawn command to launch
    - lxd/apparmor: Drop useless apparmor denies
    - lxd/daemon: Don't update images while pruning
    - lxd/daemon: Fix handling of config triggers
    - lxd/daemon: Simplify time channels
    - lxd/db: Fix bad DB schema update between schema 30 and 31
    - lxd/images: Actually get the list of images to remove
    - lxd/images: Fix bad error message
    - lxd/images: Respect disabled cache expiry
    - lxd/images: Store UploadedAt as RFC3399
    - lxd/import: Check for on-disk only snapshots
    - lxd/import: Re-create mountpoints and symlinks
    - lxd/import: Rewrite
    - lxd/init: Only nest btrfs if container is on btrfs
    - lxd/migration: Fix lvm stateful restores
    - lxd/migration: Fix stateless incremental containers
    - lxd/network: Better handle dnsmasq version checks
    - lxd/network: Do not update limits unconditionally
    - lxd/networks: Fix renaming networks
    - lxd/networks: Update dnsmasq on container renames
    - lxd/patches: Convert UploadedAt to RFC3399
    - lxd/resources: Deal with missing cpufreq directory
    - lxd/storage: Add growFileSystem helper
    - lxd/storage: Add shrinkFileSystem helper
    - lxd/storage: Add shrinkVolumeFilesystem helper
    - lxd/storage: Have "usedby" functions return empty slice
    - lxd/storage: Ignore vanished file warnings during rsync
    - lxd/storage: Move check for type into api
    - lxd/storage: Re-import image if volume filesystem has changed
    - lxd/storage: Rework container volume properties
    - lxd/storage: Rework storage pool updating
    - lxd/storage: Rework storage volume updating
    - lxd/storage: Support resizing btrfs-based volumes
    - lxd/storage/btrfs: Existence check before container delete
    - lxd/storage/btrfs: Existence check before custom delete
    - lxd/storage/btrfs: Existence check before image delete
    - lxd/storage/btrfs: Existence check before snapshot delete
    - lxd/storage/btrfs: Remove dependency on symlink
    - lxd/storage/btrfs: Workaround btrfs bug
    - lxd/storage/ceph: Check for mountpoint before calling umount
    - lxd/storage/ceph: Correctly implement (none-)live migration
    - lxd/storage/ceph: Existence check before container delete
    - lxd/storage/ceph: Existence check before custom delete
    - lxd/storage/ceph: Existence check before pool delete
    - lxd/storage/ceph: Existence check before snapshot delete
    - lxd/storage/ceph: Handle volume.block.filesystem update
    - lxd/storage/ceph: Remove size property from OSD pools
    - lxd/storage/ceph: Use [grow|shrink]FileSystem helpers
    - lxd/storage/dir: Check whether pool is already mounted
    - lxd/storage/dir: Make sure pool is mounted
    - lxd/storage/lvm: Existence check before container delete
    - lxd/storage/lvm: Existence check before custom delete
    - lxd/storage/lvm: Existence check before image delete
    - lxd/storage/lvm: Existence check before pool delete
    - lxd/storage/lvm: Mount xfs snapshots with "nouuid"
    - lxd/storage/lvm: Non-functional changes
    - lxd/storage/lvm: Re-import image on thinpool-based pools if fs changed
    - lxd/storage/lvm: Use DottedVersion for version comparison
    - lxd/storage/zfs: Existence check before custom delete
    - lxd/storage/zfs: Existence check before delete for pools
    - shared: Cleanup use of the log package
    - shared: Move testhelpers into shared/osarch for now
    - shared/api: Consistent file names
    - shared/api: Split storage in separate files for pools and volumes
    - shared/canceler: Support canceling with parallel downloads
    - shared/idmap: Fix numerous issues
    - shared/idmap: Make ACL failures more verbose
    - shared/logger: Temporary workaround for log15 API breakage
    - shared/util: Implement mountpoint checking
    - shared/util: More snap handling logic
    - tests: Add stateless live migration tests
    - tests: Add tests for btrfs resize
    - tests: Add tests using btrfs on LVM and ceph volumes
    - tests: Fix bad raw.lxc test
    - tests: Fix dependency check
    - tests: Fix image expiry test
    - tests: Fix shell return value masking
    - tests: Setup basic channel handler for triggers
    - tests: Test mountpoint and symlink recreation
    - tests: Update and expand container import tests
    - tests: Update perf.sh to "lxd-benchmark launch"
    - tests: Use 50MB as minimal block dev size for xfs
  * Disable building using Go shared libraries.
  * Use built-in dependencies.

 -- Stéphane Graber <stgraber@ubuntu.com>  Fri, 03 Nov 2017 00:49:42 -0400

lxd (2.18-0ubuntu6) artful; urgency=medium

  * Cherry-pick upstream bugfixes:
    - 0024-dir-check-whether-pool-is-already-mounted.patch

 -- Stéphane Graber <stgraber@ubuntu.com>  Sun, 15 Oct 2017 01:14:38 -0400

lxd (2.18-0ubuntu5) artful; urgency=medium

  * Cherry-pick upstream bugfixes:
    - 0022-network-do-not-update-limits-unconditionally.patch
    - 0023-dir-make-sure-pool-is-mounted.patch

 -- Stéphane Graber <stgraber@ubuntu.com>  Fri, 13 Oct 2017 14:11:15 -0400

lxd (2.18-0ubuntu4) artful; urgency=medium

  * Cherry-pick upstream bugfixes:
    - 0012-Fix-bad-DB-schema-update-between-schema-30-and-31.patch
    - 0013-images-Respect-disabled-cache-expiry.patch
    - 0014-images-Store-UploadedAt-as-RFC3399.patch
    - 0015-patches-Convert-UploadedAt-to-RFC3399.patch
    - 0016-daemon-Fix-handling-of-config-triggers.patch
    - 0017-daemon-Don-t-update-images-while-pruning.patch
    - 0018-images-Actually-get-the-list-of-images-to-remove.patch
    - 0019-lxc-storage-Fix-remote-operations.patch
    - 0020-networks-Fix-renaming-networks.patch
    - 0021-support-canceling-with-parallel-downloads.patch

 -- Stéphane Graber <stgraber@ubuntu.com>  Mon, 09 Oct 2017 12:27:53 -0400

lxd (2.18-0ubuntu3) artful; urgency=medium

  * Cherry-pick new user-agent handling from upstream:
    - 0003-shared-util-extract-helper-to-get-uname.patch
    - 0004-shared-util-add-helper-to-create-tempfiles.patch
    - 0005-shared-osarch-add-missing-architecture-aliases.patch
    - 0006-shared-osarch-add-function-for-parsing-etc-os-releas.patch
    - 0007-shared-version-add-helper-to-get-platform-specific-v.patch
    - 0008-shared-version-include-OS-architecture-and-possibly-.patch
    - 0009-Fix-uname-handling-on-some-architectures.patch
    - 0010-version-Only-include-kernel-version-not-build-id.patch
    - 0011-Move-testhelpers-into-shared-osarch-for-now.patch
  * Bump standards to 4.1.0
    - Make dh-systemd build-dependency conditional on debhelper version

 -- Stéphane Graber <stgraber@ubuntu.com>  Tue, 26 Sep 2017 11:07:55 -0400

lxd (2.18-0ubuntu2) artful; urgency=medium

  * Cherry-pick some upstream fixes:
    - 0001-networks-Update-dnsmasq-on-container-renames.patch
    - 0002-network-Better-handle-dnsmasq-version-checks.patch
  * Tighten liblxc dependency (>= 2.1)

 -- Stéphane Graber <stgraber@ubuntu.com>  Sat, 23 Sep 2017 15:14:15 -0400

lxd (2.18-0ubuntu1) artful; urgency=medium

  * New upstream release (LP: #1718342)
    - The btrfs filesystem can now be used on LVM and Ceph storage pools.
    - Our internal "lxd-benchmark" tool is now a first class utility.
    - "lxd-benchmark" can now generate performance reports.
    - It's now possible to move a running container in the background,
      only stopping it at the last minute (using --stateless option).
    - A new "ceph.osd.force_reuse" storage pool property was added to
      limit accidental import of used Ceph pools.

    - client: Reduce request logging to Debug level
    - doc: Link to release notes and downloads
    - doc: Tweak docker instructions
    - lxc/delete: Fix the --force description
    - lxc/image: Fix import crash when adding properties
    - lxc/move: Use force on delete
    - lxd-benchmark: Big code refactoring
    - lxd/apparmor: Support new stacking syntax
    - lxd/containers: Check for container mountpoint too
    - lxd/containers: Fix handling of major and minor numbers in device IDs
    - lxd/containers: Remove from db on storage failure
    - lxd/daemon: Refactoring of State as a separate package
    - lxd/daemon: Reset the images auto-update loop when configuration changes
    - lxd/db: Add db/query sub-package with common query helpers
    - lxd/db: Add db/schema sub-package for managing database schemas
    - lxd/db: Automatically generate database schema from database updates
    - lxd/events: Fix race condition in event handlers
    - lxd: Fix typo in comment
    - lxd/images: Fix ordering of compressor arguments
    - lxd/images: Fix private image copy with partial fp
    - lxd/images: Properly extract the image expiry
    - lxd/init: Code refactoring
    - lxd/init: Fix btrfs subvolume creation
    - lxd/init: Improve default storage backend selection
    - lxd/init: Re-order btrfs questions (LP: #1717771)
    - lxd/main: Fix error message when log path is missing
    - lxd/migration: Fix live migration (bad URL in dumpsuccess)
    - lxd/networks: Allow for duplicate IPs
    - lxd/networks: Don't require ipt_checksum
    - lxd/networks: Fix bridging devices with IPv6 link-local
    - lxd/networks: Make dnsmasq quiet when not in debug mode
    - lxd/networks: Only add --quiet options to dnsmasq if it supports it
    - lxd/networks: Switch to a directory based dhcp-host
    - lxd/patches: Make dir pool use bind-mount
    - lxd/patches: Move patch to the right part of the file
    - lxd/storage: Don't mask error messages
    - lxd/storage: Extend makeFSType, remove duplicated mkfs.* code
    - lxd/storage: If volume creation fails, delete DB entry
    - lxd/storage: Only validate config changes
    - lxd/storage/ceph: Add note about filesystems for Ceph cluster
    - lxd/storage/ceph: Fix divide error in size calculation
    - lxd/storage/ceph: Generate a new xfs UUID
    - lxd/storage/ceph: Implement resizing
    - lxd/storage/ceph: Sanitize path return from rbd map
    - lxd/storage/ceph: Set ACL on container copy
    - lxd/storage/ceph: Use Storage{Start,Stop}()
    - lxd/storage/ceph: Use UUID when creating zombie storage volumes
    - lxd/storage/dir: Use bind-mount for pools outside ${LXD_DIR}
    - lxd/storage/dir: Use correct function
    - lxd/storage/lvm: Generate a new xfs UUID on thinpool copy
    - lxd/storage/lvm: Report error on wrong storage type
    - lxd/storage/lvm: Require resize request to be at least 1MB
    - lxd/storage/zfs: Use "referenced" property when zfs.use_refquota=true
    - shared: Add helpers to parse/compare versions
    - shared: Fix growing of buf in GroupId
    - shared: Guess size when sysconf() returns*1
    - shared/api: Fix new golint warning
    - shared/idmap: Disallow hostids intersecting subids
    - shared/idmap: Move idmap/acl functions to a separate package
    - shared/subtest: Vendor the subtest package
    - tests: Add more ceph tests
    - tests: Add support for LXD_TMPFS to perf.sh
    - tests: Add test for disallowing hostid in subuid
    - tests: Also measure batch startup time in perf.sh
    - tests: Bump image auto update limit to 20min
    - tests: Ceph test volume resizing
    - tests: Container import fixes
    - tests: Don't copy running lvm/ceph containers
    - tests: Include LVM in image auto update
    - tests: Limit ceph volumes to 25MB
    - tests: Lower pg number for OSD pools
    - tests: Non-functional changes
    - tests: Resize block size to 200MB
    - tests: Use "--force" everywhere on stop
    - tests: Use testimage for perf testing
    - tests: Wait up to 2 minutes for image updates

 -- Stéphane Graber <stgraber@ubuntu.com>  Thu, 21 Sep 2017 20:47:37 -0400

lxd (2.17-0ubuntu4) artful; urgency=medium

  * No change rebuild for updated go-lxc.

 -- Stéphane Graber <stgraber@ubuntu.com>  Wed, 20 Sep 2017 18:09:13 -0400

lxd (2.17-0ubuntu3) artful; urgency=medium

  * No change rebuild for updated go-lxc.

 -- Stéphane Graber <stgraber@ubuntu.com>  Tue, 19 Sep 2017 21:39:00 -0400

lxd (2.17-0ubuntu2) artful; urgency=medium

  * Cherry-pick upstream fixes:
    - 0001-network-Switch-to-a-directory-based-dhcp-host.patch
    - 0002-network-Make-dnsmasq-quiet-when-not-in-debug-mode.patch
    - 0003-shared-Fix-growing-of-buf-in-GroupId.patch
    - 0004-Fix-live-migration-bad-URL-in-dumpsuccess.patch
    - 0005-apparmor-Support-new-stacking-syntax.patch

  [ Dimitri John Ledkov ]
  * Disable upstart integration on artful+.

 -- Stéphane Graber <stgraber@ubuntu.com>  Fri, 25 Aug 2017 18:35:56 -0400

lxd (2.17-0ubuntu1) artful; urgency=medium

  * New upstream release (2.17):
    - Add support for specifying the ceph user
    - Implement "instance types" as an easy way to specify limits
    - Add a new "lxc query" command as a low level query tool for the LXD API
    - Filesystem ACLs are now rewritten when the container changes uid/gid map
    - LXD now supports using binary deltas when refreshing daily images
    - "lxc image info" now shows whether an image was automatically cached

    - client: Cleanup code duplication in image download function
    - client: Remove deprecated client code
    - client: Simplify ConnectPublicLXD logic
    - doc: Add storage documentation for volatile.pool.pristine
    - doc: Add the volatile.initial\_source key
    - doc: Fix bad JSON in rest-api.md
    - doc: Properly escape path params
    - extra/lxc-to-lxd: Ignore capabilities that are dropped by default
    - extra/lxc-to-lxd: Ignore sysfs/proc mounts
    - extra/lxc-to-lxd: Properly handle lxc.seccomp
    - i18n: Update translations from weblate
    - lxc: Fix race in progress reporter
    - lxc: Re-introduce remote protocol migration
    - lxc/config: Expose extra certificate functions
    - lxc/image: Fix copy of image aliases
    - lxc/image: Wait for the refresh to complete
    - lxc/remote: Don't require a crt for public remotes
    - lxd: Move lxd/util.go into its own lxd/util/ sub-package
    - lxd/containers: Allow passing disk devices with the LXD snap
    - lxd/containers: Another LXC 2.1 key rename, lxc.idmap
    - lxd/containers: Fix a typo: now -> know
    - lxd/containers: Fix gpu attach when mixing GPU vendors
    - lxd/containers: Fix sorting order of devices
    - lxd/containers: Fix support for isolcpu in CPU scheduler
    - lxd/containers: Make stateful snapshot restores work again
    - lxd/daemon: Add initial lxd/sys sub-package and OperatingSystem structure
    - lxd/daemon: d.os.Init must be run after all paths are created
    - lxd/daemon: Extract Daemon.ExpireLogs into a standalone function
    - lxd/daemon: Extract Daemon.GetListeners into a standalone function
    - lxd/daemon: Extract Daemon.httpClient into a standalone HTTPClient
    - lxd/daemon: Extract Daemon.ListenAddresses into a standalone function
    - lxd/daemon: Extract Daemon.PasswordCheck into a standalone function
    - lxd/daemon: Extract Daemon.SetupStorageDriver into a standalone function
    - lxd/daemon: Log a warning for unknown config keys instead of crashing
    - lxd/daemon: Move Daemon.BackingFs to the OS struct
    - lxd/daemon: Move Daemon.IdmapSet to OS.IdmapSet
    - lxd/daemon: Move Daemon.isRecursionRequest to the lxd/util sub-package
    - lxd/daemon: Move Daemon.lxcpath to OS.LxcPath
    - lxd/daemon: Move Daemon.MockMode to OS.MockMode
    - lxd/daemon: Move Deamon.CheckTrustState and Deamon.isTrustedClient
    - lxd/daemon: Move filesystemDetect function into lxd/util subpackage
    - lxd/daemon: Replace Daemon with State in all model entities
    - lxd/daemon: Use select and save a few goroutines
    - lxd/daemon: Use sql.DB or sys.OS instead of Daemon where possible
    - lxd/db: Drop dependencies on Daemon in db.go
    - lxd/db: Move db\*.go files into their own db/ sub-package
    - lxd/images: Carry old "cached" value on refresh
    - lxd/import: Don't use un-initialized structs
    - lxd/networks: Allow starting LXD without dnsmasq
    - lxd/networks: Fix networkIptablesClear with missing ip{6}tables
    - lxd/networks: Make "dev" work as a network name
    - lxd/networks: Set dnsmasq.raw to be 0644
    - lxd/networks: Stop networks on clean shutdown
    - lxd/patches: Fix canmount=noauto patch
    - lxd/patches: Unset "size" for ZFS containers + images
    - lxd/storage: Count custom volumes in pool UsedBy
    - lxd/storage: Enable "volume.size" for {btrfs,zfs}
    - lxd/storage: Fix "size" property
    - lxd/storage: Fix wrong driver name for log output
    - lxd/storage: Non-functional changes
    - lxd/storage/ceph: Fix double --cluster
    - lxd/storage/ceph: Unmap until EINVAL
    - lxd/storage/ceph: Use "/dev/rbd<idx>" via sysfs
    - lxd/storage/ceph: Use minimal image feature set for clones
    - lxd/storage/dir: Check if directory is empty
    - lxd/storage/zfs: Always require existing datasets to be empty
    - lxd/storage/zfs: Refactoring
    - shared: Add wrapper to translate host paths
    - shared: Move GetRemoteCertificate from lxc/remote
    - tests: function to include storage backends helpers
    - tests: Refactor cleanup functions
    - tests: Split out lxc and lxd related helper functions
    - tests: Split out network-related helper functions
    - tests: Split out storage-related helper functions
    - tests: Split out test setup related helper functions
    - tests: Use $storage\_backends variable

  * Add dependency on xdelta3 (for delta updates)
  * Add build-dependency on libacl1-dev (for posix ACL remapping)

 -- Stéphane Graber <stgraber@ubuntu.com>  Wed, 23 Aug 2017 00:38:09 -0400

lxd (2.16-0ubuntu3) artful; urgency=medium

  * Cherry-pick upstream fixes:
    - 0002-Don-t-use-un-initialized-structs-in-import.patch
    - 0003-client-fix-image-copy.patch
    - 0004-network-Make-dev-work-as-a-network-name.patch
    - 0005-Make-lxc-image-copy-fast-again.patch
    - 0006-lxc-image-Fix-aliases-with-simplestreams-remotes.patch
    - 0007-lxc-remote-Don-t-require-a-crt-for-public-remotes.patch
    - 0008-storage-Count-custom-volumes-in-pool-UsedBy.patch
    - 0009-Make-stateful-snapshot-restores-work-again.patch
    - 0010-Add-support-for-isolcpu-in-CPU-scheduler.patch
    - 0011-devices-handle-empty-isolcpus-set.patch
    - 0012-devices-do-not-mark-all-cpus-isolated-by-default.patch
    - 0013-gpu-fix-gpu-attach.patch

 -- Stéphane Graber <stgraber@ubuntu.com>  Thu, 17 Aug 2017 00:36:12 -0400

lxd (2.16-0ubuntu2) artful; urgency=medium

  * Cherry-pick upstream fix:
    - 0001-patches-fix-canmount-noauto-patch.patch

 -- Stéphane Graber <stgraber@ubuntu.com>  Wed, 26 Jul 2017 10:55:45 -0400

lxd (2.16-0ubuntu1) artful; urgency=medium

  * New upstream release (2.15):
    - Ceph RBD can now be used as a LXD storage backend.
    - A new security.idmap.base key has been added to control what base
      uid/gid to use on the host when using security.idmap.isolated.
    - Image downloads can now be interrupted.
    - File transfers now support sending symlinks
    - "lxc copy" and "lxc move" will now show progress information
    - "lxc copy" and "lxc move" now support "relay" and "push" modes to
      go around firewalls and NAT (--mode option)
    - Custom storage volumes can now have their size set and modified
    - "lxc image import" now supports reading from a directory
      containing an unpacked image
    - The "vlan" property can now be set on "physical" network
      interfaces (was previously restricted to "macvlan")
    - It's now possible to delete image volumes from a storage pool.
      This allows removing a storage pool without having to remove the
      images from the image store.
    - The image metadata and template files can now be created or
      modified through the API prior to publish a container as an image.
    - Stateful snapshots can be restored as a new container on a remote host.

    - client: Allow specifying base http client
    - client: Commonize error handling
    - client: Don't live migrate stopped containers
    - client: Fix crash in operation handler
    - client: Fix file push/pull with names containing spaces
    - client: Fix handling of public LXD remote
    - client: Fix race condition in operation handling
    - client: Improve migration relay code
    - client: Make it possible to retrieve HTTP client
    - client: Properly handle remote disconnections
    - client.go: Make deprecation warnings visible in godoc
    - config: Try to be clever about ":" in snapshots
    - doc: Add note on use of previous image from cache
    - doc: Document storage\_images\_delete API extension
    - doc: Document the exec control API
    - doc: Expand lxd import documentation
    - doc: Extend/rework security-related documentation.
    - doc: Fix help to provide sample that actually works
    - doc: Fix spaces, commas, quotes, brackets where needed
    - doc: Initial documentation of container env
    - doc: Need quotes for /1.0/networks/ "config"."ipv6.nat"
    - doc: Remove extraneous backslash
    - doc: Update containers.md
    - github: ISSUE\_TEMPLATE.md: Fix lxd.log location
    - global: Fix a few typos
    - lxc/config: Removal of multiple devices at once
    - lxc: Create missing config paths
    - lxc: Cross-platform HOME handling
    - lxc/exec: Fix signal handler for Windows
    - lxc/file: Don't specify mode for directories created with `push -p`
    - lxc/image: Always use long fingerprint in exported filenames.
    - lxc/image: Fix "lxc image copy" not recording the source
    - lxc/image: Improve "lxc image list" filter handling
    - lxc/image: Missing error handling
    - lxc/image: Properly record alias source on copy
    - lxc/image: Update image aliases when they already exist
    - lxc/launch: Fix failure to launch containers with random names
    - lxc/list: Error if --columns and --fast are used together
    - lxc/publish: Change compression\_algorithm to compressionAlgorithm
    - lxc/publish: Fix fingerprint printing
    - lxc/utils: Avoid potential progress race condition
    - lxc/utils: Println doesn't do format strings
    - lxd/container: Fix broken error handling
    - lxd/containers: Better handle errors in memory reporting
    - lxd/containers: Show underlying error when container delete fails
    - lxd/containers: Support for LXC 2.1 configuration keys (and fallback)
    - lxd/images: Clear error for image not found
    - lxd/images: Fix image refresh when fingerprint is passed.
    - lxd/import: Keep volatile keys
    - lxd/import: Remove last dependency on symlink
    - lxd/init: Detect LVM thin provisioning tools
    - lxd/networks: Don't fail on non-process PIDs
    - lxd/storage: Check idmaps of all attaching containers
    - lxd/storage: Fix ETag handling of volumes
    - lxd/storage: Fix readonly mode for directory mount
    - lxd/storage: Fix UsedBy for containers and images
    - lxd/storage: Fix volume config logic
    - lxd/storage: Introduce a storagePoolVolumeUsedByContainersGet function
    - lxd/storage: Move db deletion to driver implementation
    - lxd/storage: Restrict size property in pool config
    - lxd/storage/lvm: Convert to RunCommand
    - lxd/storage/lvm: Fix broken error handling
    - lxd/storage/lvm: Fix non-thinpool container creation
    - lxd/storage/lvm: Non-functional changes
    - lxd/storage/zfs: Moved all the helper functions to storage\_zfs\_utils.go
    - lxd/storage/zfs: Removed s.zfsPoolVolumeCreate()
    - lxd/storage/zfs: Set canmount=noauto on all mountable datasets
    - lxd/storage/zfs: Used s.getOnDiskPoolName() instead of s.pool.Name
    - README: Fix broken links
    - README: Seriously rework the content
    - shared/cancel: Fix crash if no canceler is setup
    - shared/cancel: Fix return value ordering
    - shared/cancel: Use request Cancel channel
    - shared: Use custom error type for RunCommand
    - shared/util: Guess size when sysconf() returns -1
    - shared: Websocket proxy should proxy everything
    - tests: Add a test for "lxc storage volume set"
    - tests: Add a test for read-only disks
    - tests: Add import test when symlink has been removed
    - tests: Add test for push and relay mode
    - tests: Allow running tests without lxdbr0
    - tests: Always pass --force to stop/restart
    - tests: More apparmor presence checking
    - tests: Skip apparmor tests when no kernel support
    - tests: Validate that the right busybox is present
    - zfs: Use tryMount when mounting filesystem

 -- Stéphane Graber <stgraber@ubuntu.com>  Tue, 25 Jul 2017 20:05:57 -0400

lxd (2.15-0ubuntu6) artful; urgency=medium

  * Cherry-pick upstream fixes:
    - 0015-Fix-file-push-pull-with-names-containing-spaces.patch

 -- Stéphane Graber <stgraber@ubuntu.com>  Wed, 05 Jul 2017 14:51:44 -0400

lxd (2.15-0ubuntu5) artful; urgency=medium

  * Cherry-pick upstream fixes:
    - 0006-lxc-config-Removal-of-multiple-devices-at-once.patch (LP: #1690299)
    - 0007-network-Don-t-fail-on-non-process-PIDs.patch (LP: #1698712)
    - 0008-config-Try-to-be-clever-about-in-snapshots.patch (LP: #1694855)
    - 0009-Fix-readonly-mode-for-directory-mount.patch
    - 0010-client-Fix-race-condition-in-operation-handling.patch
    - 0011-import-keep-volatile-keys.patch
    - 0012-import-remove-last-dependency-on-symlink.patch
    - 0013-Better-handle-errors-in-memory-reporting.patch
    - 0014-client-Don-t-live-migrate-stopped-containers.patch

 -- Stéphane Graber <stgraber@ubuntu.com>  Mon, 03 Jul 2017 18:19:16 -0400

lxd (2.15-0ubuntu4) artful; urgency=medium

  * Cherry-pick upstream fixes:
    - 0005-client-Commonize-error-handling.patch

 -- Stéphane Graber <stgraber@ubuntu.com>  Fri, 30 Jun 2017 18:13:02 -0400

lxd (2.15-0ubuntu3) artful; urgency=medium

  * Cherry-pick upstream fixes:
    - 0004-cancel-Fix-crash-if-no-canceler-is-setup.patch

 -- Stéphane Graber <stgraber@ubuntu.com>  Thu, 29 Jun 2017 14:22:51 -0400

lxd (2.15-0ubuntu2) artful; urgency=medium

  * Cherry-pick upstream fixes:
    - 0001-lxc-publish-Fix-fingerprint-printing.patch
    - 0002-Fix-failure-to-launch-containers-with-random-names.patch
    - 0003-client-Fix-handling-of-public-LXD-remote.patch

 -- Stéphane Graber <stgraber@ubuntu.com>  Wed, 28 Jun 2017 17:40:28 -0400

lxd (2.15-0ubuntu1) artful; urgency=medium

  * New upstream release (2.15):
    - "lxc list" and "lxc image list" now both support table, json, yaml
      and csv as output formats.
    - It's now possible to cancel (DELETE) some background operations
      while they're downloading content.
    - The "lxc" command line tool was ported from our old client code to
      the new client package.
      This was the last bit of code which needed porting and we're now
      planning on removing the old client package from our tree with LXD 2.16.
    - New CopyContainer and CopyContainerSnapshot functions were added
      to the client package.
    - LXD will now dynamically remap custom storage volumes when
      attached to containers.

    - client: Add extra exec option to block on I/O
    - client: Fail copy if the source isn't listening on network
    - client: Fix potential race in event handler setup
    - client: Only set file headers if value is provided
    - doc: Add a note for blkio limits
    - doc: Document image refresh API call
    - doc: Fix missing markdown escaping
    - doc: Tweak storage formatting
    - lxc/file: Clean source path for recursive push
    - lxc/file: Properly read file permissions on Windows
    - lxd/containers: Support lxc.net.<n>.\* configuration keys on newer LXC
    - lxd/containers: Check whether the disk device exists before unmount
    - lxd/containers: Detect POLLNVAL when polling during exec
    - lxd/containers: Fail if we get EBUSY during startup
    - lxd/containers: Use the lxc.network.<n>.\* configuration keys
    - lxd/db: Replace some uses of InternalError with SmartError
    - lxd/images: Always expand the fingerprint
    - lxd/images: If multiple cache hits, pick the latest
    - lxd/images: Properly initialize image info in direct case
    - lxd/images: Skip cached images without auto-update
    - lxd/networks: Always pass --conf-file to dnsmasq
    - lxd/networks: Only generate DHCP fw rules if enabled
    - lxd/networks: Remove IPv6 leases on container delete
    - lxd/networks: Tweak error in subnet auto detection
    - lxd/patches: Fix bad upgrade for ZFS pools
    - lxd/patches: Make sure localdevices are properly updated
    - lxd/shutdown: Only timeout if told to
    - lxd/storage: Fix ETag calculation for pools
    - lxd/storage: Insert driver correctly
    - lxd/storage/btrfs: Apply default flags BEFORE detecting type
    - lxd/storage/btrfs: Enable filesystem quotas on demand
    - lxd/storage/dir: Still create the needed symlinks on freeze failure
    - lxd/storage/dir: Unfreeze on rsync errors
    - lxd/storage/lvm: Allow non-empty VGs when thinpool exists
    - lxd/storage/rsync: Handle sparse files when rsyncing
    - lxd/storage/zfs: Fix container snapshot copy
    - lxd/storage/zfs: Improve dummy dataset creation
    - Makefile: Update pot before po
    - shared/api: API extensions go at the bottom
    - tests: Add more copy/migration tests
    - tests: Add tests for custom storage volume attach
    - tests: Add tests for "lxc file push -r ./"
    - tests: Don't attempt to finger public remotes
    - tests: Don't run migration tests again on LVM when backend is random
    - tests: Use in-memory database for tests

  * Bump standards to 4.0.0, no change required.

 -- Stéphane Graber <stgraber@ubuntu.com>  Wed, 28 Jun 2017 00:05:49 -0400

lxd (2.14-0ubuntu5) artful; urgency=medium

  * Cherry-pick upstream fix (image direct download):
    - 0007-lxd-images-Initialize-image-info-in-direct-case.patch

 -- Stéphane Graber <stgraber@ubuntu.com>  Tue, 20 Jun 2017 13:28:36 -0400

lxd (2.14-0ubuntu4) artful; urgency=medium

  * Cherry-pick upstream fix (btrfs bind-mount):
    - 0006-btrfs-Apply-default-flags-BEFORE-detecting-type.patch

 -- Stéphane Graber <stgraber@ubuntu.com>  Thu, 15 Jun 2017 01:04:03 -0400

lxd (2.14-0ubuntu3) artful; urgency=medium

  * Cherry-pick upstream fixes (bad snapshot copies):
    - 0003-zfs-fix-container-copy.patch
    - 0004-storage-copy-move-bugfixes.patch
    - 0005-test-add-more-copy-migration-tests.patch

 -- Stéphane Graber <stgraber@ubuntu.com>  Fri, 09 Jun 2017 15:18:57 -0600

lxd (2.14-0ubuntu2) artful; urgency=medium

  * Cherry-pick upstream fixes:
    - 0001-storage-insert-driver-correctly.patch
    - 0002-patches-fix-upgrade.patch

 -- Stéphane Graber <stgraber@ubuntu.com>  Wed, 07 Jun 2017 23:04:16 -0600

lxd (2.14-0ubuntu1) artful; urgency=medium

  * New upstream release (2.14):
    * New client library
      * Add a CreateContainerFromImage function
      * Implement image upload
      * Implement remote operations
    * API additions
      * New "description" field for containers, networks, storage pools
        and storage volumes
      * Allow for image refreshes (lxc image refresh)
    * When launching containers, an existing cached image is now
      preferred over downloading a refreshed one
    * "lxd init" can now be preseeded with "--preseed" and a yaml config file
    * Introduce a new btrfs.mount\_options pool property
    * Implement resizing for LVM (grow/shrink for ext4, grow only for xfs)

    * client: Add image\_create\_aliases backward compat
    * client: Always pass pointer to queryStruct
    * client: Don't return cache on GetServer
    * client: Fill the server fingerprint if missing
    * client: Fix private image handling
    * client: Fix race condition in operation handler
    * client: Improve error on image copy
    * client: Keep track of protocol
    * client: Move CopyImage to the target server
    * client: Remove unneeded condition
    * client: Require the volume type for storage volume
    * client: Support partial fingerprints
    * client: Track the server certificate, not client
    * client: Use RemoteOperation for CopyImage
    * doc: Add documentation about the init preseed feature
    * doc: Correct typo in device type name
    * doc: Fix markdown escaping
    * doc: Update README.md Docker instructions
    * doc/network: Add section on macvlan vs bridge
    * doc/storage: Correct grammar
    * doc/storage: Document zfs quota vs refquota
    * doc/storage: Fix ordering
    * extra/lxc-to-lxd: Don't crash on missing mount file
    * global: Fix typos
    * global: Replace file Chmod() with os.Chmod()
    * global: Use containerGetParentAndSnapshotName() everywhere
    * i18n: Pre-release update
    * i18n: Update translations from weblate
    * lxc: Fix obscure error on missing object name
    * lxc: Implement progress tracking for operations
    * lxc/copy: Improve error handling
    * lxc/copy: Simplify the code
    * lxc/file: Fix broken file push on Windows
    * lxc/file: Fix recursive file push on Windows
    * lxc/init: Drop unnecessary else statement
    * lxc/remote: Show the fingerprint as string not hex
    * lxc/storage: Don't ignore yaml errors
    * lxd: Support running individual testify test suites
    * lxd/containers: Also clear the host\_name volatile key
    * lxd/containers: Cleanup volatile keys on update
    * lxd/containers: Disable IPv6 on created macvlan parents
    * lxd/containers: fillNetworkDevice is only for nic
    * lxd/containers: Use networkSysctl whenever possible
    * lxd/daemon: Fix ETag handling for /1.0
    * lxd/daemon: Actually set ServerFingerprint
    * lxd/db: Add a testify test suite for db tests, rework existing tests
    * lxd/db: Clear database state in the mock daemon after each lxdSuiteTest
    * lxd/db: Don't special-case mock mode unnecessarily in db patches
    * lxd/db: Return NoSuchObjectError on missing storage pools
    * lxd/db: Separate db-level update logic from daemon-level one
    * lxd/images: Check if the image already exists on upload
    * lxd/images: Fix potential double unlock
    * lxd/images: Fix regression in image auto-update logic
    * lxd/images: Save image source certificate and pass it to the download
    * lxd/images: Split autoUpdateImage function
    * lxd/import: Error on out missing name
    * lxd/init: Extract validation of --auto args into a separate method
    * lxd/init: Move state-changing inline functions to own methods
    * lxd/init: Rollback to initial state if anything goes wrong
    * lxd/init: Properly set the default port
    * lxd/networks: Fix ETag regression
    * lxd/patches: Drop unused variable
    * lxd/profiles: Remove the Docker profile
    * lxd/storage: Add helper to detect if pool is in use
    * lxd/storage: Add lxdResolveMountoptions()
    * lxd/storage: Add MS\_LAZYTIME to mount options
    * lxd/storage: Add permission helpers
    * lxd/storage: Avoid an infinite loop
    * lxd/storage: Fix bad internal types
    * lxd/storage: Move mount helpers to storage utils
    * lxd/storage: Only delete custom volumes
    * lxd/storage: Pass container struct to ContainerMount()
    * lxd/storage: Re-order storage pool checks
    * lxd/storage/btrfs: Add getBtrfsPoolMountOptions()
    * lxd/storage/btrfs: Handle migration on different LXDs
    * lxd/storage/btrfs: Remove unused variable
    * lxd/storage/btrfs: Use lxdResolveMountoptions()
    * lxd/storage/lvm: Allow re-using existing thinpools
    * lxd/storage/lvm: Check whether volume group is already in use
    * lxd/storage/lvm: Disallow using non-empty volume groups
    * lxd/storage/lvm: Only delete VG when empty
    * lxd/storage/lvm: Resolve mount options properly
    * lxd/storage/lvm: Simplify and improve pool creation
    * lxd/storage/zfs: Create image dataset with mountpoint=none
    * lxd/storage/zfs: Fix folder permissions after dataset creation
    * lxd/storage/zfs: Try to work around zfs EBUSY bug
    * Makefile: Add update-po to i18n target
    * Makefile: Fix static-analysis target
    * shared: Add yaml-mode marker in template for "lxc edit" actions
    * shared/cmd: Add new package with initial command I/O logic
    * shared/cmd: Complete cmd.Context support for various AskXXX methods
    * shared/cmd: Don't depend on testify
    * shared/cmd: Make the log cmdInit unit-testable
    * shared/logger: Make golint clean
    * shared/logger: Replace PrintStack with GetStack
    * shared/logging: Export LogfmtFormat
    * shared/logging: Make golint clean
    * shared/termios: Make golint clean
    * tests: Add btrfs.mount\_options test
    * tests: Add LV resizing tests
    * tests: Add mount option test for LVM
    * tests: Add quota tests
    * tests: Allow random storage backend selection
    * tests: Don't rely on busybox shutting down nicely
    * tests: Drop jenkins-specific check again
    * tests: Explicitly pass shell type to shellcheck
    * tests: Honor the LXD\_BACKEND environment variable in storage tests
    * tests: Make sure storage volume is mounted
    * tests: Remove invalid test for Jenkins
    * tests: Test suites use space indent
    * tests/deps: Make golint clean

  * Re-enable building with shared libraries.

 -- Stéphane Graber <stgraber@ubuntu.com>  Tue, 30 May 2017 17:25:29 -0400

lxd (2.13-0ubuntu3) artful; urgency=medium

  * Add build-dependency on golang-github-gorilla-context-dev.
    Only needed when building without shlibs.

 -- Stéphane Graber <stgraber@ubuntu.com>  Wed, 26 Apr 2017 12:18:27 -0400

lxd (2.13-0ubuntu2) artful; urgency=medium

  * Disable building with shared libraries.
    This will hopefully fix the weird i386 crashes we're seeing.

 -- Stéphane Graber <stgraber@ubuntu.com>  Wed, 26 Apr 2017 12:02:01 -0400

lxd (2.13-0ubuntu1) artful; urgency=medium

  * New upstream release (2.13):
    - lxc/copy: Allow copying a container without its snapshots
    - lxd/storage/zfs: Introduce a new "zfs.clone_copy" property
    - client: New, better designed, client library available for testing
    - lxd/containers: unix-char/unix-block devices can now be renamed
    - lxd/containers: AppArmor namespacing for privileged containers too
    - lxd/storage/lvm: Implement non-thinpool LVM storage pools
    - lxc/list: Support for CSV as an output format
    - lxd/init: Support for creating a subvolume in an existing btrfs setup
    - lxd/storage: Implement support for restricting rsync bandwidth
    - lxd/network: Allow overriding the VXLAN multicast interface

    - client: Add basic logging code
    - client: Fix file push path handling
    - doc/api-extensions: Properly escape markdown
    - doc/configuration: Drop deprecated config options
    - doc/configuration: Extract containers documentation to containers.md
    - doc/configuration: Extract networking documentation to networks.md
    - doc/configuration: Extract profiles documentation to profiles.md
    - doc/configuration: Extract server documentation to server.md
    - doc/configuration: Extract storage documentation to storage.md
    - doc/configuration: Fix storage volume configuration
    - doc/configuration: Update with links to other documents
    - doc/lxd-ssl-authentication: Drop mention of PKI CRL (not implemented)
    - doc/production-setup: Fix broken table
    - doc/README: Update for new API client
    - doc/storage: Add note about escaping btrfs qgroups
    - doc/storage: Re-format a bit
    - i18n: Update translations from weblate
    - lxc/copy: Return the source error too
    - lxc/copy: Wait for operations asynchronously
    - lxc/list: Document list format options
    - lxc/manpage: Show all commands in "man lxc"
    - lxd/containers: Add containerGetParentAndSnapshotName()
    - lxd/containers: Added soft memory limit even when hard is selected
    - lxd/containers: Allow for stable host interface names
    - lxd/containers: Fix handling of devices with minor>255
    - lxd/containers: Fix typo in securtiy.syscalls.blacklist
    - lxd/containers: Fix unix device removal (bad cgroup.deny entry)
    - lxd/containers: Improve storage error messages on creation
    - lxd/containers: Properly invalidate the idmap cache
    - lxd/daemon: Improve PKI certificate handling
    - lxd/db: Deal with the case where no updates exist
    - lxd/images: Drop leftover debug statement
    - lxd/init: Add all storage options
    - lxd/main_activateifneeded: Port to new client code
    - lxd/main_callhook: Port to new client code
    - lxd/main_daemon: Port to new client code
    - lxd/main_forkexec: Remove use of os.FindProcess
    - lxd/main_import: Handle non-existing snapshots path
    - lxd/main_import: Port to new client code
    - lxd/main_init: Port to new client code
    - lxd/main_migratedumpsuccess: Port to new client code
    - lxd/main_netcat: Implement logging
    - lxd/main_netcat: Switch to new helper
    - lxd/main_ready: Port to new client code
    - lxd/main_shutdown: Port to new client code
    - lxd/main_waitready: Port to new client code
    - lxd/migration: Fix stateful restore
    - lxd/operations: Remove useless for loops
    - lxd/profiles: Fix ETag handling
    - lxd/rsync: Make our netcat handle EAGAIN
    - lxd/storage: Check that pool exists on profile changes
    - lxd/storage: Fix and improve config validation
    - lxd/storage/lvm: Improve snapshot handling
    - lxd/storage/lvm: Tweak {Try}RunCommand() calls
    - shared/api: Add the Stateful field to ContainerPut
    - shared/api: Properly define the image creation source
    - shared/gnuflag: Fix golint
    - shared/i18n: Simplify and make golint clean
    - shared/ioprogress: Simplify and make golint clean
    - shared/logger: Add line number logging
    - shared/logger: Add pretty formatting
    - shared/logger: Create new package for logger
    - shared/util_linux: Add function to detect errno
    - shared/version: Make golint clean
    - tests/lxd-benchmark: Port to new client code
    - tests: Add additional "file push -p" tests
    - tests: Add additional import tests
    - tests: Add additional storage pool tests
    - tests: Add migration tests for copy and move
    - tests: Keep testsuite non-executable (they're sourced)
    - tests: Make sure a client certificate is generated
    - tests: Make sure we also delete dependent records in import tests
    - tests: Record how long the tests take
    - tests: Run golint on client/ and lxc/config/
    - tests: Stop containers before modifying the DB
    - tests: Use flake8 instead of separate pyflakes and pep8
    - tests: Use shutdown/respawn helpers to simplify import tests

  * Update systemd unit to set maximum kernel NOFILE (rather than "infinity")

 -- Stéphane Graber <stgraber@ubuntu.com>  Wed, 26 Apr 2017 01:35:57 -0400

lxd (2.12-0ubuntu3) zesty; urgency=medium

  * Cherry-pick upstream bugfixes:
    - 0001-lxc-copy-Return-the-source-error-too.patch
    - 0002-i18n-Update-translation-templates.patch
    - 0003-migration-fix-stateful-restore.patch
    - 0004-Fix-unix-device-removal-bad-cgroup.deny-entry.patch
    - 0005-containers_post-better-error-message.patch
    - 0006-lxd-container-Typo-in-securtiy.syscalls.blacklist.patch
    - 0007-operations-Remove-useless-for-loops.patch
    - 0008-storage-Check-that-pool-exists-on-profile-changes.patch
    - 0009-profiles-Fix-ETag-handling.patch
    - 0010-Enable-stacking-for-privileged-containers.patch
    - 0011-client-fix-file-push.patch

 -- Stéphane Graber <stgraber@ubuntu.com>  Wed, 05 Apr 2017 16:30:03 -0400

lxd (2.12-0ubuntu2) zesty; urgency=medium

  * Increate default inotify limits to 1024 instances per uid.
    (LP: #1602192)

 -- Stéphane Graber <stgraber@ubuntu.com>  Mon, 03 Apr 2017 18:51:34 -0400

lxd (2.12-0ubuntu1) zesty; urgency=medium

  * New upstream release (2.12):
    - doc: Add a note about restricting access to kernel ring buffer
    - doc: Document backup strategies
    - doc: Document that X-LXD-type is valid for POST
    - i18n: Update translation templates
    - lxc: Properly clear transfer stats on error
    - lxc/copy: Don't attempt to live migration on copy
    - lxc/exec: Implement ssh-style -t/-T/-n
    - lxc/list: Add a simple list formatting example
    - lxd/backup: Improve backup handling
    - lxd/backup: Record container's storage volume
    - lxd/backup: Record storage pool struct
    - lxd/containers: Find max value currently used
    - lxd/daemon: Allow unsetting deprecated keys with default
    - lxd/daemon: Skip StoragePoolCheck() broken patch
    - lxd/images: Record the server certificate in the cache
    - lxd/init: Better render available storage backends
    - lxd/init: Support all storage drivers
    - lxd/internal: Check for container storage volume
    - lxd/patches: Check if config is empty before update
    - lxd/patches: Ensure existing pool config is kept
    - lxd/storage: Adapt SetupStorageDriver()
    - lxd/storage: Fix container_lxc to match shared/api
    - lxd/storage: Make Storage{Start,Stop}() return bool and error
    - lxd/storage/btrfs: Add isBtrfsFilesystem()
    - lxd/storage/lvm: Force lvmetad cache update
    - lxd/storage/zfs: Create a volume entry for re-used images
    - lxd/storage/zfs: Load kernel module in case it isn't
    - lxd/storage/zfs: Prevent removal of the snapshot mountpoint
    - lxd/storage/zfs: Try lazy umount if zfs umount fails
    - scripts/lxc-to-lxd: Typo in description of --move-rootfs
    - shared/api: Update storage.go to cover POST too
    - shared/simplestreams: Export image file list
    - tests: Add tests for lxd import
    - tests: Fix btrfs detection code
    - tests/lxd-benchmark: Fix --help and --version handling

 -- Stéphane Graber <stgraber@ubuntu.com>  Mon, 20 Mar 2017 16:56:21 -0400

lxd (2.11-0ubuntu4) zesty; urgency=medium

  * Add versioned dependency on passwd/uidmap. (LP: #1672100)

 -- Stéphane Graber <stgraber@ubuntu.com>  Mon, 13 Mar 2017 14:44:21 +0000

lxd (2.11-0ubuntu3) zesty; urgency=medium

  * Better handle broken network upgrades. (LP: #1671692)
  * Remove LVM patch as it turned out to be an lvm2 bug.

 -- Stéphane Graber <stgraber@ubuntu.com>  Fri, 10 Mar 2017 17:27:35 -0500

lxd (2.11-0ubuntu2) zesty; urgency=medium

  * Cherry-pick upstream candidate fix for autopkgtest i386 failure:
    - 0001-lvm-use-ff-with-vgremove.patch

 -- Stéphane Graber <stgraber@ubuntu.com>  Wed, 08 Mar 2017 22:05:17 -0500

lxd (2.11-0ubuntu1) zesty; urgency=medium

  * New upstream release (2.11):
    - New "aliases" field in POST /1.0/images
    - Reworked help messages and "lxc manpage" command (LP: #1544984)
    - New "vlan" nic property for "macvlan" devices
    - doc: Add instructions to grow ZFS loop (LP: #1648995)
    - doc: Improve storage doc
    - global: Use RunCommand everywhere
    - i18n: Refresh templates
    - i18n: Update translations from weblate
    - i18n: Update translation templates
    - lxc: Allow --version to be passed with any command
    - lxc: Make help/usage a bit more consistent
    - lxc: Rework for better manpages
    - lxc/image: Show the alias description
    - lxc/profile: Properly implement "profile unset" (LP: #1669772)
    - lxd/containers: Don't use FindProcess, just pass exec.Cmd
    - lxd/containers: Properly revert memory limits on failure
    - lxd/images: Properly return the alias description
    - lxd/images: Refactor code a bit
    - lxd/migration: Actually unset the storage pool if unavailable
    - lxd/migration: Better handle rsync errors (subprocesses)
    - lxd/migration: Set correct pool property for btrfs
    - lxd/migration: Set correct pool property for zfs
    - lxd/migration: Tweak rsync logging a bit
    - lxd/patches: Call tryMount() if not already mounted
    - lxd/patches: Conditionalize lvrename
    - lxd/patches: Delete image db entry if LV is missing
    - lxd/patches: Detect the logical volume size
    - lxd/patches: Fix incorrect btrfs source properties
    - lxd/patches: Handle mixed-storage upgrade
    - lxd/patches: Use MNT_DETACH for lvm
    - lxd/patches: Use RemoveAll() for lvm snapshots dir
    - lxd/storage/btrfs: Correctly handle loop-backed pools
    - lxd/storage/btrfs: Handle custom subvolume paths
    - lxd/storage/dir: Limit valid pool source paths
    - lxd/storage/lvm: Call {pv,vg}scan
    - lxd/storage/lvm: Dumb down functions from methods to functions
    - lxd/storage: Deal with source not being btrfs
    - lxd/storage: Ensure correct pool for snapshots
    - lxd/storage: Harden the btrfs migration code
    - lxd/storage: Report prepareLoopDev() error directly
    - shared/idmap: Fix various issues
    - tests: Add more dir and btrfs tests
    - tests: Improve lvm part of storage tests
  * Use "lxc manpage" to generate the manpages.
  * Update debian/tests/control to pull in lvm2 and thin-provisioning-tools.
  * Include lxd-benchmark in lxd-tools.

 -- Stéphane Graber <stgraber@ubuntu.com>  Wed, 08 Mar 2017 16:24:35 -0500

lxd (2.10.1-0ubuntu1) zesty; urgency=medium

  * New upstream bugfix release (2.10.1):
    - global: Fix error handling in all filepath.Walk calls
    - lxd/images: Fix base image tracking (Issue #2999)
    - lxd/init: Allow running as non-root
    - lxd/storage: Add set_autoclear_loop_device()
    - lxd/storage/lvm: Allow loop-backed lvm storage pools
    - lxd/storage/lvm: Fix defer calls
    - lxd/storage/lvm: Make sure loop devices stays around on volume delete
    - lxd/storage/lvm: Set LO_FLAGS_AUTOCLEAR before file removal
    - lxd/storage/lvm: Use lvmized container name for LV
    - lxd/storage/zfs: Do not revert on success
    - lxd/storage/zfs: Import loop-backed storage pools on startup
    - shared/simplestreams: Improve error handling
    - shared/util: Check for err in {UUID, BlockDev} lookup
    - tests: Fix yet another LVM pool's volume size
    - tests: Give more time to reboot
     tests: Rely on "lxc storage" create only for lvm
  * Silence some warnings from the network upgrade script

 -- Stéphane Graber <stgraber@ubuntu.com>  Fri, 03 Mar 2017 00:10:44 -0500

lxd (2.10-0ubuntu1) zesty; urgency=medium

  * New upstream release:
    - doc: Escape markdown
    - doc: Fix badly named example device
    - global: Use int64 for uid and gid everywhere
    - i18n: Refresh translations and templates
    - i18n: Update translations from weblate
    - lxc: Move common functions/types to utils.go
    - lxc/action: Improve batch mode
    - lxc/file: Detect and fail to transfer symlinks
    - lxc/publish: Wait for the container to be running
    - lxd/containers: Clarify uid/gid error
    - lxd/containers: Don't parse id ranges as int32
    - lxd/containers: Fix override of Devices during copy
    - lxd/containers: Fix uint32 check
    - lxd/containers: Initialize idmap on demand
    - lxd/containers: Kill forkexec on abnormal websocket closure
    - lxd/containers: Properly validate architectures
    - lxd/containers: Remove debugging during idmap changes
    - lxd/containers: Simplify container storage init
    - lxd/containers: Validate container idmap as early as possible
    - lxd/containers: Validate the expanded config at container create
    - lxd/daemon: Check for the validity of the id maps at startup
    - lxd/daemon: Detect downgrades with newer DB and fail
    - lxd/daemon: Fix some race conditions
    - lxd/events: Improve formatting in events API
    - lxd/images: Properly handled non-optimized stores
    - lxd/init: Only show userns message if lacking uid/gid
    - lxd/patches: Activate volume group and logical volumes
    - lxd/patches: Do not parse volume.size for lvm
    - lxd/patches: Fix zfs upgrade from existing dataset
    - lxd/storage: Add proper logging
    - lxd/storage: Check if profiles use pool or volume
    - lxd/storage: Detect if loop file is already in use
    - lxd/storage: Improve storage volume attachment
    - lxd/storage: Make flag argument configurable
    - lxd/storage: Move storage drivers cache to storage.go
    - lxd/storage: Remove unused function argument
    - lxd/storage: Return correct error messages
    - lxd/storage: Simplifiy StoragePoolInit()
    - lxd/storage/btrfs: Quotas can't be enabled when unprivileged
    - lxd/storage/lvm: Allow updating lvm.vg_name
    - lxd/storage/lvm: Allow updating lvm.thinpool_name
    - lxd/storage/lvm: Activate volume groups and logical volumes
    - lxd/storage/lvm: Don't set volume size
    - shared/idmap: Drop GetOwner
    - shared/idmap: Implement Usable() functions
    - shared/idmap: Make more of an effort to find a default
    - tests: Add test for storage volume {attach,detach}
    - tests: Don't leak zpools in "lxd init" test

  * Drop all patches, now upstream.
  * Update "upgrade-bridge" script to be a bit more quiet.

 -- Stéphane Graber <stgraber@ubuntu.com>  Wed, 01 Mar 2017 00:34:43 -0500

lxd (2.9.3-0ubuntu2) zesty; urgency=medium

  * Cherry-pick some upstream fixes:
    - 0001-tests-Don-t-leak-zpools-in-lxd-init-test.patch
    - 0002-btrfs-Quotas-can-t-be-enabled-when-unprivileged.patch
    - 0003-patches-fix-zfs-upgrade-from-existing-dataset.patch

 -- Stéphane Graber <stgraber@ubuntu.com>  Sat, 25 Feb 2017 11:30:03 -0500

lxd (2.9.3-0ubuntu1) zesty; urgency=medium

  * New upstream bugfix release (2.9.3):
    - client: Always use "simplestreams" for the images: remote
    - doc: Add client tool examples to storage.md
    - doc: Add lvm.{thinpool,vg}\_name pool properties
    - lxd: Cleanup root device validation
    - lxd/containers: Add extra validation for unix-block/unix-char
    - lxd/containers: Check whether storage is ready before applying quota
    - lxd/containers: Don't ignore snapshot deletion failures
    - lxd/daemon: s/Default map/Available map/
    - lxd/init: "lxd init" can now be run as a normal user
    - lxd/main: Fix comment in activateifneeded
    - lxd/main: Restrict daemon and activateifneeded to root
    - lxd/patches: Fix pool and volume configuration on upgrade
    - lxd/patches: Move to lvm.thinpool\_name pool key
    - lxd/storage: Add ContainerStorageReady()
    - lxd/storage: Call storageVolumeFillDefault() on demand
    - lxd/storage: Don't modify configuration during config check
    - lxd/storage: Ensure image is wiped from DB on error
    - lxd/storage: Fill in default configuration for images
    - lxd/storage: Implement correct config inheritance for pools and volumes
    - lxd/storage: Only fill in defaults on creation
    - lxd/storage: Only set size property on lvm
    - lxd/storage: Properly report UsedBy
    - lxd/storage: Store size values as given to us
    - lxd/storage/btrfs: Always pass the mount options
    - lxd/storage/btrfs: Always use the recursive subvol functions
    - lxd/storage/btrfs: Drop dead code
    - lxd/storage/btrfs: Improve upgrade
    - lxd/storage/btrfs: Only use size in the loop case
    - lxd/storage/btrfs: Properly handle nested subvolumes
    - lxd/storage/btrfs: Set loop file if "source" is empty
    - lxd/storage/dir: Handle cross-device upgrade
    - lxd/storage/lvm: Add lvm.thinpool\_name and lvm.vg\_name
    - lxd/storage/lvm: Allow reuse of existing volume groups
    - lxd/storage/lvm: Always set lvm.thinpool\_name
    - lxd/storage/lvm: Don't unmount the container twice on delete
    - lxd/storage/lvm: Handle "i" in sizes
    - lxd/storage/lvm: Parse "volume.size" not "size" property
    - lxd/storage/lvm: Remove volume.lvm.thinpool\_name
    - lxd/storage/lvm: Lock during StoragePoolVolume{M,Um}ount
    - lxd/storage/zfs: Lock during StoragePoolVolume{M,Um}ount
    - lxd/storage/zfs: Correctly handle configuration keys
    - lxd/storage/zfs: Only use size property in the loop case
    - lxd/storage/zfs: Remove very repetitive log message
    - lxd/storage/zfs: Set mountpoint=none on old images
    - shared/idmap: DefaultIdmapSet is always for root
    - shared/idmap: Implement parsing of kernel id maps
    - shared/idmap: Improve parsing of the shadow id files
    - shared/simplestreams: Properly handle image rebuilds
    - tests: Adapt to command line unification
    - tests: Add LVM specific storage pool tests
    - tests: Also unmount the devlxd path
    - tests: Always cleanup loop devices
    - tests: Always use 25MB volumes for LVM
    - tests: Fix lxd auto init test suite
    - tests: Improve performance of deadcode test
    - tests: Test custom storage volume creation

 -- Stéphane Graber <stgraber@ubuntu.com>  Fri, 24 Feb 2017 02:20:08 -0500

lxd (2.9.2-0ubuntu1) zesty; urgency=medium

  * New upstream bugfix release (2.9.2):
    - lxd/containers: Add fun to detect root disk device
    - lxd/containers: Ensure proper root disk device
    - lxd/containers: Helper to retrieve pool from devices
    - lxd/containers: Path may only be used by one disk
    - lxd/init: Fix regressions caused by storage work
    - lxd/init: Small fixes
    - lxd/migration: Call helper to detect valid storage pool
    - lxd/migration: Fix moving containers with storage api
    - lxd/patches: Handle partial upgrades + pool fixes
    - lxd/patches: Handle partial upgrades + pool fixes
    - lxd/patches: Improve btrfs upgrade
    - lxd/patches: Improve dir upgrade
    - lxd/patches: Only rerun pool updates
    - lxd/profiles: Verify root disk devices
    - lxd/storage/btrfs: Enable quotas on the pools we create
    - lxd/storage/dir: Delete image from database
    - Makefile: Always include gorilla/context
    - Makefile: Drop repeated calls to "go get"
    - tests: Add lxd init --auto tests
    - tests: Add test for root disk devices in profiles
    - tests: Execute tests based on available tools
    - tests: Fix mixed tab/spaces again

 -- Stéphane Graber <stgraber@ubuntu.com>  Tue, 21 Feb 2017 00:11:01 -0500

lxd (2.9.1-0ubuntu3) zesty; urgency=medium

  * Re-introduce gorilla/context as it's needed for backports (Go < 1.7)
    - Add 0006-Re-introduce-gorilla-context.patch to debian/patches
    - Update debian/copyright
    - Don't re-introduce the build-dependency as backports don't use those

 -- Stéphane Graber <stgraber@ubuntu.com>  Fri, 17 Feb 2017 16:12:32 -0500

lxd (2.9.1-0ubuntu2) zesty; urgency=medium

  * Cherry-pick upstream fixes:
    - 0001-tests-Fix-mixed-tab-spaces-again.patch
    - 0002-init-Fix-regressions-caused-by-storage-work.patch
    - 0003-lxd-main_init-small-fixes.patch
    - 0004-test-add-lxd-init-auto-tests.patch
    - 0005-test-execute-tests-based-on-available-tools.patch

 -- Stéphane Graber <stgraber@ubuntu.com>  Thu, 16 Feb 2017 20:17:28 -0500

lxd (2.9.1-0ubuntu1) zesty; urgency=medium

  * New upstream bugfix release (2.9.1):
    - doc: Document the "pool" property for disk devices
    - lxc/storage: Fix help output for create
    - lxc/storage: simplify
    - lxd/daemon: Allow unsetting the deprecated storage keys
    - lxd/patches: Add more comments to storage upgrade code
    - lxd/storage: Improve logging
    - lxd/storage: Rename and add opcode functions
    - lxd/storage: Use existing ZFS {pool, dataset} or create it
    - lxd/storage: Use unified operation ids when locking
    - tests: Use dataset as pool or existing pool for ZFS

  * New upstream release (2.9):
    - Introduce the LXD storage management API
    - Updated "lxd init" to support creating storage pools
    - Allow setting network interface name with "lxc network attach"
    - New "lxc file delete" command and API
    - Ability to append to rather than overwrite a file through the API
    - New "ipv4.dhcp.expiry" and "ipv6.dhcp.expiry" options for DHCP leases

    - doc: Clarify PUT vs PATCH
    - doc: Note that LXD assumes full control over its ZFS dataset
    - doc: Update database.md to match current DB schema
    - lxc: Don't include spaces in translated strings
    - lxc/list: Fix regression in json output
    - lxd/containers: Disable IPv6 on host side veth when bridged
    - lxd/containers: Don't block resolution on non-existing paths
    - lxd/containers: Don't check the image fingerprint twice
    - lxd/containers: Fix concurent read/write to s.conns in exec
    - lxd/containers: Fix error handling on FileRemove
    - lxd/containers: Set default values for USER, HOME and LANG
    - lxd/daemon: Mount a tmpfs under devlxd
    - lxd/daemon: Use a tmpfs for shmounts
    - lxd/db: Actually enable foreign keys per connection
    - lxd/db: Raise DB lock timeout to 30s, retry every 30ms
    - lxd/db: Rely on CASCADE
    - lxd/db: Remove some extra cleanup code
    - lxd/devlxd: Fix extraction of fd from UnixConn with go tip
    - lxd/images: Fix partial image fingerprint matches
    - lxd/images: Move imagesDownloading out of the daemon struct
    - lxd/init: Don't check the storage backend twice
    - lxd/migration: Clarify CRIU related errors
    - lxd/migration: Don't report migration success on failure
    - lxd/nsexec: Close *DIR stream returned by fdopendir()
    - lxd/nsexec: Free allocated memory
    - lxd/storage/btrfs: Fix recursive subvol deletion
    - lxd/storage/zfs: Simplify device tracking logic
    - Makefile: Use system libsqlite3 if available
    - network: Skip ip6tables clear on non-ipv6 hosts
    - shared: Forward user-agent and other headers on redirect
    - shared/api: Use consistent json and yaml field names
    - shared/simplestreams: Always prefer squashfs when available
    - shared/utils: Don't do chown on windows
    - shared/utils: FileCopy should also keep owner
    - shared/utils: FileCopy should keep the same mode
    - tests: Add golint for shared/api
    - tests: Avoid a zfs race
    - tests: Empty and validate network tables
    - tests: Fix typo
    - tests: Properly cleanup in template testsuite
    - tests: Switch to use gofmt instead of "go fmt"
    - tests: The monitor can exit on its own (ignore kill failure)

  * Drop gorilla/context:
    - Drop golang-context-dev from build-depend
    - Update debian/rules

  * Remove unused lintian override

 -- Stéphane Graber <stgraber@ubuntu.com>  Thu, 16 Feb 2017 00:38:53 -0500

lxd (2.8-0ubuntu1) zesty; urgency=medium

  * New upstream release (2.8):
    - Exec sessions being killed by a signal will now report the signal
      number as part of their exit code.
    - The first stage of our Go client API rework is now done with a new
      api module containing all REST API definitions.
    - The dnsmasq instance used for LXD managed bridges is now running
      as an unprivileged user.
    - VLAN device types are now properly reported in the API and client.
    - The client will now show the date an image was last used at (in
      lxc image info).
    - LXD is now using Weblate for its translations.

    - client: Add a done signal to Monitor API
    - client: Better handle http errors
    - doc: Add Documentation on Network Configuration via cloud-init
    - doc: Update README.md for CI and Weblate
    - doc: Update README.md for godoc
    - global: Fix typos
    - global: "gofmt -s" run
    - i18n: Improved and completed french translation
    - i18n: Update message catalogs and Japanese translation
    - i18n: Update translations from weblate
    - lxc: Better handle timestamps
    - lxc/file: Fix directory permissions on recursive push
    - lxc/init: Properly replace args list
    - lxc/list: Fix unused variable
    - lxc/list: Sort IP addresses in output
    - lxc/network: Better handle network modifications
    - lxc/network: Sort UsedBy list on show
    - lxc: Properly check yaml errors
    - lxc/remote: Update help
    - lxd/containers: Allow passing in-memory buffers to a FileResponse
    - lxd/containers: Don't attempt to read xattrs from symlinks
    - lxd/containers: Improve error handling and reporting during export
    - lxd/containers: Report -1 (255) on signal exit during exec
    - lxd/containers: Report exit code when we got killed by signal
    - lxd/db: Drop unused code from db.go
    - lxd/devices: Don't ignore regexp failures
    - lxd/images: Close race condition in image download
    - lxd/init: We need an address in CIDR notation instead of CIDR subnet
    - lxd/migrate: Use the generated snapshot list
    - lxd/networks: Clean up leases for static assignments
    - lxd/networks: Handle empty dnsmasq pid file
    - lxd/networks: Update permissions of network directories
    - lxd/patches: Mark all patches as applied on create
    - lxd/profiles: Fix unusued variable
    - lxd/storage: Don't assume a path is a subvolume
    - shared: Add Int64InSlice()
    - shared: Have GetByteSizeString() take a precision argument
    - shared: Byte parsing in GetByteSizeString() and ParseByteSizeString()
    - shared: Move Device/Devices types to lxd package
    - shared: ParseByteSizeString() deal with bytes
    - shared: Remove GroupName function and add UserId one
    - tests: Don't ignore errors in db tests
    - tests: Fix deadcode to work with new upstream
    - tests: Fix shellcheck being confused by cd
    - tests: Use lxc restart whenever possible

 -- Stéphane Graber <stgraber@ubuntu.com>  Tue, 24 Jan 2017 23:38:56 -0500

lxd (2.7-0ubuntu2) zesty; urgency=medium

  * Cherry-pick upstream fix:
    - tests: Fix shellcheck being confused by cd
  * Add lxc-to-lxd to lxd-tools.
  * Re-enable Go shared libraries.

 -- Stéphane Graber <stgraber@ubuntu.com>  Wed, 21 Dec 2016 03:28:42 -0500

lxd (2.7-0ubuntu1) zesty; urgency=medium

  * New upstream release (2.7):
    - New "ipv4.firewall" and "ipv6.firewall" network attributes
      controlling the generation of iptables FORWARD rules
    - New "ipv4.routes" and "ipv6.routes" network attributes allowing
      for additional static routes to be set to the network.
    - New "lxd import" command allowing importing of containers when all
      that exists is the "containers" directory.

    - client: Commonize update methods and add PATCH
    - extra/lxc-to-lxd: Add more unsupported config keys
    - extra/lxc-to-lxd: All properties must be strings
    - extra/lxc-to-lxd: Copy rootfs by default, do not move
    - extra/lxc-to-lxd: Show nicer error on missing python3-lxc
    - extra/lxc-to-lxd: Switch to using whitelist
    - i18n: Update french translation
    - lxc/file: Fix off by one error in push
    - lxc: Improve help messages
    - lxc/init: Fix example
    - lxc/launch: Just use init.go's flags()
    - lxd: Common codepath for http client
    - lxd: Don't set InsecureSkipVerify on daemon's tls config
    - lxd: Log daemon version
    - lxd: Make LXD_DIR 711 by default (needed for unprivileged containers)
    - lxd: Only mark daemon ready once containers are up
    - lxd: Properly validate daemon keys on unset
    - lxd: Refactoring of sub-command code
    - lxd: Use our custom http server when updating HTTPS address too
    - lxd/containers: Add basic logging to container creation
    - lxd/containers: Avoid race condition in network fill function
    - lxd/containers: Blacklist lxc.syslog and lxc.ephemeral
    - lxd/containers: Cleanup leftover temp file
    - lxd/containers: Detect background tasks to allow clean exit on exec
    - lxd/containers: Do mounts in the right order
    - lxd/containers: Don't record last_state.power twice
    - lxd/containers: Fix container state recording
    - lxd/containers: Fix device hotplug with major/minor set
    - lxd/containers: Fix file push error handling
    - lxd/containers: Fix logging for file_manip commands
    - lxd/containers: Move FromLXCState out of shared
    - lxd/containers: Return a clear error when replacing a directory
    - lxd/containers: Rework EEXISTS detection on create
    - lxd/networks: Allow for network-specific lease updates
    - lxd/networks: DHCP over TCP has never been implemented
    - lxd/nsexec: Also call setgroups
    - lxd/seccomp: Fix generated seccomp profile
    - lxd/storage: Change ContainerStart to take the name and path to start
    - Makefile: Rework "make dist"
    - shared: Give Architecture handling its own package
    - shared: Give IO progress tracker its own package
    - shared: Give simplestreams client its own package
    - shared: Give version handling its own package
    - shared: Introduce our own formatter
    - shared: Make a helper to compute cert fingerprint
    - shared: Make PrintStack print at the Error level
    - shared: Move WebsocketUpgrader to network.go
    - shared: Rename idmapset_test_linux.go to idmapset_linux_test.go
    - shared/idmap: Drop debugging code
    - shared/idmap: Fix intersection test
    - shared/simplestreams: Don't depend on custom http handler
    - shared/simplestreams: Pass UserAgent as argument
    - tests: Add pki test
    - tests: Only attach lxdbr0 if it is present on the host
    - tests: Simplify testsuite spawn code
    - tests: Test lxd shutdown

 -- Stéphane Graber <stgraber@ubuntu.com>  Wed, 21 Dec 2016 00:21:11 -0500

lxd (2.6.2-0ubuntu3) zesty; urgency=medium

  * Fix container last-state recording (LP: #1647312)
    - 0001-Fix-container-state-recording.patch
    - 0002-tests-Test-lxd-shutdown.patch
    - 0003-Only-mark-ready-once-containers-are-up.patch

 -- Stéphane Graber <stgraber@ubuntu.com>  Mon, 05 Dec 2016 13:33:41 +0100

lxd (2.6.2-0ubuntu2) zesty; urgency=medium

  * Restrict autopkgtest to standalone systems.

 -- Stéphane Graber <stgraber@ubuntu.com>  Fri, 02 Dec 2016 00:46:31 -0500

lxd (2.6.2-0ubuntu1) zesty; urgency=medium

  * New upstream bugfix release (2.6.2):
    - Don't grab addresses from public remotes

 -- Stéphane Graber <stgraber@ubuntu.com>  Thu, 24 Nov 2016 23:34:26 -0500

lxd (2.6.1-0ubuntu1) zesty; urgency=medium

  * New upstream bugfix release (2.6.1):
    - extra/bash: Better parse containers list
    - lxc/copy: Make container copy more robust
    - lxc/init: Remove unicode character from lxc warning
    - lxd/containers: Don't assign idmaps to privileged containers
    - lxd/containers: Don't break when parsing old containers
    - lxd/containers: Don't double apply templates
    - lxd/containers: Fix concurrent map iteration+modification
    - lxd/containers: Fix idmap handling of pre-idmap containers
    - tests: Add tests for file templating

 -- Stéphane Graber <stgraber@ubuntu.com>  Thu, 24 Nov 2016 22:22:08 -0500

lxd (2.6-0ubuntu3) zesty; urgency=medium

  * Disable Go shared libraries as they cause a file templating regression.
    (LP: #1644566)

 -- Stéphane Graber <stgraber@ubuntu.com>  Thu, 24 Nov 2016 13:30:29 -0500

lxd (2.6-0ubuntu2) zesty; urgency=medium

  * Add a build-dependency on libsqlite3-dev for PPA/backports that
    don't use the Go shared libraries.

 -- Stéphane Graber <stgraber@ubuntu.com>  Wed, 23 Nov 2016 13:42:08 -0500

lxd (2.6-0ubuntu1) zesty; urgency=medium

  * New upstream release (2.6):
    - Support for container specific uid/gid maps
    - Send progress notification during container migration (API only)
    - Copy the source image properties into the container properties
    - doc: Add hacking guide (debugging.md)
    - doc: Add missing pci options for gpu in configuration.md
    - doc: Bump liblxc version required in README
    - doc: Document user.network-config
    - doc: Exec recording needs an API extension
    - doc: Specify docker installation details in README
    - lxc/delete: Update help text
    - lxc/file: Fix recursive file pull/push on Windows
    - lxc/finger: Update help text
    - lxc/restore: Update help text
    - lxc: Rework progress handling
    - lxd/containers: Actually surface the last used update error
    - lxd/containers: Add /snap/bin to PATH even if only /snap exists
    - lxd/containers: Attach to userns on file operations
    - lxd/containers: Better handle concurent stop/shutdown
    - lxd/containers: Clarify container delete failure error
    - lxd/containers: Correctly set liblxc loglevel to debug when in debug mode
    - lxd/containers: Don't double delete ephemeral containers
    - lxd/containers: Improve container error handling
    - lxd/containers: Improve container locking mechanism
    - lxd/containers: Save properties on publish
    - lxd/containers: Skip leading whitespace in raw.lxc
    - lxd/containers: Start storage when necessary during stateful start
    - lxd/containers: Timeout container freeze on stop
    - lxd/containers: Track speed during network transfers
    - lxd/images: Don't update images at all if interval is 0
    - lxd/main: Immediately exit when no DB in activateifneeded
    - lxd/networks: Fixed minor typo in checkNetwork
    - lxd/networks: Spawn dnsmasq on FAN bridges
    - lxd/storage: Fix 10s delay on removing ZFS used images
    - lxd/storage: Freeze container during copy on directory backend
    - scripts/lxc-to-lxd: Better output with no container
    - scripts/lxc-to-lxd: Check that source path exists (disk)
    - scripts/lxc-to-lxd: Consistent logging
    - scripts/lxc-to-lxd: Don't fail dry-run with running containers
    - scripts/lxc-to-lxd: Drop dependency on pylxd
    - scripts/lxc-to-lxd: Fix lxdpath handling
    - scripts/lxc-to-lxd: Formatting
    - scripts/lxc-to-lxd: Migrate lxc.aa_profile if set
    - scripts/lxc-to-lxd: Print summary and proper exit code
    - shared/idmapset: Fix typo in Intersects
    - shared/simplestreams: Cleanup unused properties
    - tests: Cleanup leftover containers
    - tests: Don't depend on main.sh for filemanip
    - tests: Implement LXD_VERBOSE for reduced verbosity
    - tests: Reduce verbosity under LXD_DEBUG
  * Always link against system libsqlite3 (applies to backports/PPA).
  * Restart LXD if running at the end of upgrade (race with the unix socket).

 -- Stéphane Graber <stgraber@ubuntu.com>  Tue, 22 Nov 2016 23:39:35 -0500

lxd (2.5-0ubuntu1) zesty; urgency=medium

  * New upstream release (2.5):
    - lxc/remote: Allow adding a new remote just by FQDN/IP (without a name)
    - lxd/containers: Implement exec output recording in the API
    - lxd/images: Store the simplestreams cache to disk (allows for
      offline use of those remote images)
    - lxd/certificates: Add support for PUT/PATCH of certificates
    - lxd/containers: Support signal forwarding in exec session
    - lxd/containers: Add support for GPU hotplug ("gpu" device type)

    - appveyor: Add appveyor config to git
    - client: Disable keepalives in http.Transports
    - client: Fix tests of client on Windows/Mac
    - doc: Add official Windows support to README
    - doc: Sort API endpoints in rest-api
    - doc: Use consistent method ordering in rest-api
    - doc: Use spaces everywhere
    - doc: We actually require 2.0.0 or higher
    - doc: Workaround github markdown renderer
    - examples: Use .yaml as the yaml extension
    - extra: Added the command network to lxc-client bash-completion
    - extra: Allow dash in parameters to lxc-client bash-completion
    - extra: Fix _lxd_profiles in lxc-client bash-completion
    - lxc/copy: Don't use the operation as a marker of success
    - lxc/copy: Wait on the source operation too
    - lxc/exec: Set term to "dumb" on windows
    - lxc/file: Fix help typo
    - lxc/file: Fix mkdir -p /
    - lxc/file: Normalize paths before sending them to the server
    - lxc/init: Fix typo in nictype value for -n
    - lxc/list: Fix typo in lxc list help
    - lxc/push: Fix typo
    - lxc/remote: Fix remote add with Go tip
    - lxd/certificates: Export all documented certificate fields
    - lxd/containers: Be more verbose on mkdir failure
    - lxd/containers: Catch and return more errors in OnStop
    - lxd/containers: Clean up apparmor stuff in OnStart when something fails
    - lxd/containers: Don't destroy ephemeral container on restart
    - lxd/containers: Don't show invalid logs
    - lxd/containers: exec: Remove unused code
    - lxd/containers: Fix forkmount to work with 4.8 and higher
    - lxd/containers: Fix wording of seccomp error message
    - lxd/containers: Improve config validation on update
    - lxd/containers: Log OnStart/OnStop hook errors
    - lxd/containers: More reliable container autostart
    - lxd/containers: Only load kernel modules if not loaded
    - lxd/containers: Properly validate CPU allowance
    - lxd/containers: Properly validate memory limits
    - lxd/containers: Record the err from go-lxc
    - lxd/containers: Remove legacy code from OnStop
    - lxd/containers: Report correct dev type in log
    - lxd/containers: Set LXC loglevel to match daemon
    - lxd/containers: USB vendorid is mandatory, productid isn't
    - lxd/devices: Be less optimistic about netlink info
    - lxd/devices: Use DEVNAME entry of netlink for usb
    - lxd/images: Detect out of disk space unpack errors
    - lxd/images: Don't make unnecessary image copies
    - lxd/images: Fix invalid filename of metadata on export
    - lxd/init: Detect zfs kernel support
    - lxd/init: Ignore ZFS if in a container
    - lxd/migration: Fix a race for collecting logs
    - lxd/migration: Remove debugging by file creation
    - lxd/migration: Start migration storage at the right time
    - lxd/networks: Always allow communication with dnsmasq
    - lxd/networks: Always pass --enable-ra with IPv6
    - lxd/networks: Fill DHCP checksums
    - lxd/networks: Fix IPv6 DHCP logic
    - shared/cert: be more thorough when parsing ip addr
    - shared: Move Linux specific tests away
    - travis: Run the client tests
    - travis: Update to match Jenkins Go versions
  * Disabling shared libraries for now (broken with Go 1.7)

 -- Stéphane Graber <stgraber@ubuntu.com>  Tue, 25 Oct 2016 23:32:02 -0400

lxd (2.4.1-0ubuntu2) zesty; urgency=medium

  * Add a logrotate profile for /var/log/lxd/lxd.log (LP: #1635079)
  * Add a clear dependency on lsb-base

 -- Stéphane Graber <stgraber@ubuntu.com>  Wed, 19 Oct 2016 22:08:22 -0400

lxd (2.4.1-0ubuntu1) yakkety; urgency=medium

  * New upstream bugfix release (2.4):
    - Fix reported version string (was saying 2.3)
    - shared: Remove logging import
    - tests: add a test to make sure we don't accidentally include new deps
    - extras: Added the command shell to lxc-client bash-completion

 -- Stéphane Graber <stgraber@ubuntu.com>  Wed, 05 Oct 2016 17:27:56 +0200

lxd (2.4-0ubuntu1) yakkety; urgency=medium

  * New upstream release (2.4) (LP: #1618159):
    - Add API support for push based migration (with a client acting as relay)
    - Add a new used_by property to profiles (similar to networks)
    - Update "lxc profile list" to show a table
    - Support configuring NAT through "lxd init"

    - lxd/init: Actually add new network to profile
    - lxd/init: Typo fix
    - lxd/migration: Don't use ActionScript if it's not available
    - lxd/network: Allow nil network config
    - lxd/network: Better deal with partially disabled IPv6
    - lxd/network: Fix automatic nat settings
    - lxd/network: Fix IPv6 forwarding logic
    - lxd/network: Fix rare race condition with sysctl
    - lxd/network: Fix typo discovered by lintian
    - lxd/zfs: Extra checks and config for ZFS pools
    - doc: Add AppVeyor badge (Windows testing)
    - Makefile: Don't recursively include test deps
    - shared: Add GetOwner stub for Windows
    - shared: Generate client certificate with proper extended usage info
    - test: Fix apparmor version check
    - test: Fix shellcheck warning
    - test: Force UTC timezone
    - test: Make container cleanup more reliable

  * Drop all previous cherry-picks, now upstream.

 -- Stéphane Graber <stgraber@ubuntu.com>  Tue, 04 Oct 2016 21:19:11 +0200

lxd (2.3-0ubuntu7) yakkety; urgency=medium

  * Ignore rm failures in postrm (caused by mounted ZFS/LVM) (LP: #1629992)

 -- Stéphane Graber <stgraber@ubuntu.com>  Mon, 03 Oct 2016 16:09:00 -0400

lxd (2.3-0ubuntu6) yakkety; urgency=medium

  * Fix typo in migration script and make shellcheck happier. (LP: #1629766)

 -- Stéphane Graber <stgraber@ubuntu.com>  Mon, 03 Oct 2016 01:04:42 -0400

lxd (2.3-0ubuntu5) yakkety; urgency=medium

  * Make it possible to run the bridge migration script again on failure.

 -- Stéphane Graber <stgraber@ubuntu.com>  Sun, 02 Oct 2016 14:36:08 -0400

lxd (2.3-0ubuntu4) yakkety; urgency=medium

  * Cherry-pick upstream fixes:
    - Fix typo discovered by lintian
    - network: Allow nil network config
    - network: Fix rare race-condition with sysctl
    - network: Fix IPv6 forwarding logic
    - test: Make container cleanup more reliable
    - network: Properly catch ENOENT
    - network: Better deal with partially disabled IPv6 (LP: #1629540)
  * Fix invalid upstart job
  * Bugfix for migration script
    - Don't print error on missing lxd-bridge script
    - Don't attempt to setup IPv6 if the host kernel has it disabled

 -- Stéphane Graber <stgraber@ubuntu.com>  Sat, 01 Oct 2016 20:41:41 -0400

lxd (2.3-0ubuntu3) yakkety; urgency=medium

  * Add a versioned dependency on lxd-client to lxd as we need it for
    the bridge configuration upgrade script.
  * Update bridge upgrade script to not mess with the user's LXD client.

 -- Stéphane Graber <stgraber@ubuntu.com>  Thu, 29 Sep 2016 20:29:17 -0400

lxd (2.3-0ubuntu2) yakkety; urgency=medium

  * Fix upgrade-bridge script to properly deal with systems that have
    LXD disabled (including chroots).

 -- Stéphane Graber <stgraber@ubuntu.com>  Thu, 29 Sep 2016 12:23:09 -0400

lxd (2.3-0ubuntu1) yakkety; urgency=medium

  * New upstream release (2.3)
    - Introduce the new network management API
    - Support for AppArmor namespaces and profile stacking
    - Introduce a new storage.lvm_mount_options daemon configuration option
    - Rework log message priorities and add more context to log messages
    - "lxc info" now shows the remote name in its output
    - The client now includes the remote name in error messages

    - apparmor: Be less restrictive when unprivileged
    - apparmor: create an apparmor namespace for each container
    - doc: Fix rest-api for PATCH addition
    - doc: Fix the table sytle of environment.md
    - extras: Containers state checking in bash completion
    - extras: Fixed container convert from LXC to LXD
    - extras: Update bash completion for current options
    - lxc: Drop unused httpAddr property
    - lxc/exec: Document lxc exec -- args
    - lxc/file: Make the target directory on recursive pull
    - lxd/db: Don't try to backup the database when running tests
    - lxd/db: Fix int64 handling
    - lxd/images: Tweak squashfs for low-memory systems
    - lxd/init: Change validation functions for consistency
    - lxd/init: Enable compression on new zfs pools
    - lxd/log: Add format wrappers for log functions
    - lxd/log: Add wrappers for log functions
    - lxd/log: Transition to new wrappers
    - lxd/migration: Support copying across different CoW based backend types
    - lxd/migration: Also show warnings on c/r errors
    - lxd/migration: Preserve snapshot configuration during copy
    - lxd/network: Detect bonds
    - lxd/network: Detect openvswitch
    - lxd/network: Fix networkIsInUse
    - lxd/network: Move and rename isOnBridge
    - shared: Export type checking functions
    - shared: fuidshift: Expand symlinks to last path component
    - shared: New RunCommand wrapper function
    - snappy: Add /snap/bin to PATH if present

  * Cherry-pick from upstream:
    - init: Typo fix
    - init: Actually add new network to profile
    - test: Fix shellcheck warning
    - test: Force UTC timezone
    - test: Fix apparmor version check

  * Update dependencies:
    - No longer depend on netcat
    - Add dependency on ebtables

  * Switch to built-in network management
    - Drop all the debconf bridge handling code
    - Drop all the old bridge related scripts
    - Introduce bridge migration code and run it from postinst
    - Update tests for network change

 -- Stéphane Graber <stgraber@ubuntu.com>  Wed, 28 Sep 2016 01:44:50 -0400

lxd (2.2-0ubuntu1) yakkety; urgency=medium

  * New upstream release (2.2)
    - client: Add a "manpage" command
    - client: Add a "rename" alias
    - client/file: Recursive file push/pull (-r) (LP: #1531364)
    - client/file: Support recursive directory creation (-p)
    - client/info: Add cpu usage
    - client/publish: Allow overriding compression algorithm
    - daemon: Make a database backup on schema updates
    - daemon/container: Expose CPU usage
    - daemon/container: Initial implementation of recursive file push/pull
    - daemon/image: Allow overriding compression algorithm
    - daemon/init: Ask for images.auto\_update\_interval
    - daemon/storage: Add new storage.zfs\_use\_refquota option
    - client/exec: Use os.LookupEnv from go 1.5 to find environment vars
    - client/help: Change lxc help to go to stdout
    - daemon: Consistently handle name conflicts
    - daemon/container: Allow unsetting any config key
    - daemon/container: Fix USB transposed major/minor
    - daemon/container: Handle xattrs on publish
    - daemon/container: Retry generating petnames on conflict
    - daemon/container: Error on "restart" without force of a paused container
    - daemon/container: Rework container operation locking
    - daemon/container: Try to remove the usb bus dir after device disconnect
    - daemon/container: Various USB hotplug fixes
    - daemon/dir: Copy everything on container copy
    - daemon: Do our own socket activation
    - daemon/image: Fix support for lzma alone file format
    - daemon/init: Change default host to all (::)
    - daemon/init: Default to "dir" when "zfs" isn't available (LP: #1619958)
    - daemon/init: Fix listed default value for ZFS pool (LP: #1619959)
    - daemon/init: Use more intelligent logic for partition sizing
    - daemon/profile: Cleaner error on existing profile name
    - daemon/profile: Properly cleanup on profile removal
    - doc: Add txqueuelen tweak
    - doc: Clarify that user\_subvol\_rm\_allowed is needed for btrfs nesting
    - doc: Fix typos in production-setup.md
    - doc: Rename api\_extensions to api-extensions
    - i18n: Update po files and Japanese translation
    - lxd-bridge: Fix crash in lxd-bridge-proxy
    - tests: Fix race in alias test
    - tests: Make TestReaderToChannel transfer smaller
    - tests: Only check leftovers on active LXD

  * Update debian/copyright
    - Drop godbus
    - Drop go-systemd
    - Drop yaml.v1

  * Update debian/control
    - Drop dependency on go-systemd

 -- Stéphane Graber <stgraber@ubuntu.com>  Tue, 13 Sep 2016 22:38:18 -0400

lxd (2.1-0ubuntu4) yakkety; urgency=medium

  * Fix powerpc build by using golang-any-shared-dev instead of
    golang-go-shared-dev.

 -- Stéphane Graber <stgraber@ubuntu.com>  Thu, 08 Sep 2016 17:39:41 -0400

lxd (2.1-0ubuntu3) yakkety; urgency=medium

  [ Michael Hudson-Doyle ]
  * Link against go shared library packages. (LP: #1508122)

  [ Stéphane Graber ]
  * Bump standard to 3.9.8
  * Drop deprecated XS-Testsuite option
  * Drop a whole lot of lintian overrides following shlibs switch.

 -- Stéphane Graber <stgraber@ubuntu.com>  Thu, 08 Sep 2016 16:03:07 -0400

lxd (2.1-0ubuntu2) yakkety; urgency=medium

  * Properly handle purge. (LP: #1614621)
  * Configure system-wide dnsmasq not to touch lxdbr0. (LP: #1613820)
  * Stop lxd.socket on package remove. (LP: #1577001)

 -- Stéphane Graber <stgraber@ubuntu.com>  Mon, 29 Aug 2016 17:29:27 -0400

lxd (2.1-0ubuntu1) yakkety; urgency=medium

  * New upstream release (2.1)
    - All the bugfixes listed as part of LXD 2.0.1, 2.0.2, 2.0.3 and 2.0.4

    - client: Add a lxc shell alias by default
    - client: Build unix-like aliases directly into LXC
    - client: Generate the client certificate on-demand
    - client/copy: Allow additional profiles and config (LP: #1585307)
    - client/copy: Pick a random name if not specified (LP: #1585308)
    - client/image: Add --format and json output
    - client/image: Allow deleting multiple images at once
    - client/list: Add support for config key columns
    - client/profile: lxc profile apply is now lxc profile assign
    - client/profile: New lxc profile add and lxc profile remove sub-commands
    - client/version: Do not show the version command by default
    - daemon: Add a global core.https_allowed_credentials key
    - daemon: Implement ETag support for all PUT calls
    - daemon: Implement PKI authentication
    - daemon: Implement the PATCH method for all endpoints that have PUT
    - daemon/container: Add config key for container force shutdown timeout
    - daemon/container: Add some seccomp knobs
    - daemon/container: Add support for the "usb" device type
    - daemon/container: Record the last used date for containers
    - daemon/zfs: Allow forcing snapshot removal through configuration
    - tests: Fix for newer shellcheck
    - lxd-bridge: Fail on dnsmasq failure (LP: #1613815)
    - c/r: switch to the new ->migrate API
    - c/r: use liblxc's new preserves_inodes feature
    - c/r: bump ghost limit

 -- Stéphane Graber <stgraber@ubuntu.com>  Wed, 17 Aug 2016 19:31:36 -0400

lxd (2.0.4-0ubuntu2) yakkety; urgency=medium

  * Cherry-pick from upstream:
    - 0002-Fix-for-newer-shellcheck (Fixes adt with yakkety's shellcheck)

 -- Stéphane Graber <stgraber@ubuntu.com>  Tue, 16 Aug 2016 15:00:49 -0400

lxd (2.0.4-0ubuntu1) yakkety; urgency=medium

  * New upstream bugfix release (2.0.4)
    - /dev/net/tun is now a default device (always present)
    - lxd-bridge: dnsmasq is now configured with IPv6 name resolution
    - lxd-bridge: iptables rules now have a comment
    - "lxd init" now comes with reasonable defaults
    - The "images:" remote now uses simplestreams on new installations
    - "lxc image export" now always uses the image fingerprint as filename
    - Import progress is now reported for URL imports in "lxc image import"
    - apparmor: Add feature detection and clean things a bit
    - apparmor: Don't depend on the LXC apparmor profile
    - apparmor: Rename main two chunks of rules
    - apparmor: Setup a more modular apparmor profile
    - client: Don't share http client with go routines
    - client: Error when trying to remove a non-existent device (LP: #1612388)
    - client: Fix API info reporting in "lxc info"
    - client: Fix spelling: permisson -> permission
    - client: Make client.websocket a public API
    - client: Make --version option visible
    - client: Relax constraints on WebsocketRecvStream args
    - client: Use named args for actionCmds
    - client/finger: Remove unused field from finger cmd
    - client/image: Fix image import from URL
    - client/list: fix concurrent read/write
    - client/list: Fix error handling and race in "lxc list"
    - client/pause: Add some additional help to lxc pause
    - client/profile: Add "lxc profile unset" to help message (LP: #1592529)
    - daemon/container: Actually handle containers list error
    - daemon/container: Add sanity checks for common problems
    - daemon/container: Alphabetize device processing
    - daemon/container: Better errors when sanity checking devices
    - daemon/container: Better handle missing or invalid device types
    - daemon/container: Document and validate limits.*.priority values
    - daemon/container: Document image export target behavior and fix bugs
    - daemon/container: Don't unfreeze a container on stop
    - daemon/container: Fix flag name in init error message
    - daemon/container: Fix limits.disk.priority when set to 0 (LP: #1603982)
    - daemon/container: Fix nic hotplug with openvswitch
    - daemon/container: Fix unix-char/unix-block in nested containers
      (LP: #1574158)
    - daemon/container: Improve check for invalid physical devices
    - daemon/container: Remember the return code in the non wait-for-websocket
    - daemon/container: Remove unused "name" argument from UnixDevice
    - daemon/container: Return more error information back to the user
    - daemon/container: Sort disk devices by their path before their names
    - daemon/container: Unfreeze frozen container on shutdown
    - daemon/db: Don't fail db upgrade if $LXD_DIR/containers doesn't exist
      (LP: #1602025)
    - daemon/db: remove fuse device from docker profile
    - daemon/migration: fix tempdir handling
    - daemon/profile: Prevent using invalid profile names (LP: #1612228)
    - daemon/zfs: Fix ZFS volume size on 32bit architectures
    - daemon/zfs: Only delete copy- snapshots on delete
    - daemon/zfs: Remove subvolume in zfs.ImageCreate error flow
    - doc: Add /dev/net/tun and /dev/fuse to docs
    - doc: Added command to install squashfs-tools in README.md
    - doc: Document config_get in pongo templates
    - doc: Fixed errors on api examples with curl
    - doc: Initial documentation for production use of LXD
    - doc: Shuffle packages a bit in README.md
    - lxd-bridge-proxy: Remove unused code
    - Makefile: Also have "make dist" run multiple go get
    - scripts: Make lxc-to-lxd work inside virtualenv
    - simplestreams: Fix size reporting
    - simplestreams: Handle images without labels
    - simplestreams: List images available as both squashfs and tar.xz
    - simplestreams: Properly deal with unset expiry
    - simplestreams: Set proper user-agent
    - simplestreams: Use the hashes in the right order

  * Refresh debian/copyright to match vendor directory (dist/).
    Note that this bundled code isn't used for the main archive builds.

 -- Stéphane Graber <stgraber@ubuntu.com>  Tue, 16 Aug 2016 00:23:05 -0400

lxd (2.0.3-0ubuntu2) yakkety; urgency=medium

  * Cherry-pick squashfs fix from upstream:
    - simplestreams: list images available as both squashfs and tar.xz

 -- Stéphane Graber <stgraber@ubuntu.com>  Thu, 30 Jun 2016 13:56:29 -0400

lxd (2.0.3-0ubuntu1) yakkety; urgency=medium

  * New upstream bugfix release (2.0.3)
    - extras: Better bash completion coverage
    - client/delete: Allow -f as a shortcut of --force
    - client/info: Include the certificate fingerprint in server info
      (Issue #2098)
    - client/info: Show remote in the --show-log example provided on error
    - core: Add squashfs support as needed by newer Ubuntu images
    - core: Tweak TLS cipher list a bit to allow browsers to talk to LXD
      (Issue #2034)
    - daemon/container: Setup /dev/fuse by default
    - client: Better handle connection errors
    - client: Check all alias args to support subcommand aliases (Issue #2095)
    - client/file: Don't modify file permissions on edit
    - client/image: Use the daemon provided fingerprint on image copy
      (Issue #2162)
    - client: Normalize the URLs in the client (Issue #2112)
    - client/remote: Fix a panic in 'remote add' (Issue #2089)
    - client/remote: Fix parsing of :
    - core: Better handle PEM decoding errors (Issue #2119)
    - core: Check for zero byte send in ReaderToChannel (Issue #2072)
    - core: Fix a concurrent websocket write crash
    - core: Use default buffer size for WebsocketUpgrader
    - daemon: Add missing linebreak to lxd help
    - daemon/api: Set Location on sync POST requests (Issue #2092)
    - daemon/btrfs: Fix failure to restore on btrfs (Issue #2058)
    - daemon/certificate: Fail to add an existing certificate
    - daemon/config: Allow "none" as compression algorithm (regression fix)
    - daemon/container: Add target path to rootfs tarball in image
      export (Issue #1980)
    - daemon/container: Better handle bind mounts
    - daemon/container: GET of a nonexistent file now 404s (Issue #2059)
    - daemon/container: Make devices cgroup config more readable
    - daemon/containers: Improve error message on disk setup failure
    - daemon/container: Use defer to undo changes on failed update
    - daemon/db: Don't try to chmod zfs.img when testing db upgrades
    - daemon/db: Don't try to update /var/lib/lxd/containers in go tests
    - daemon/init: Actually unset the storage keys
    - daemon/lvm: Don't call lvextend with recent LVM versions
    - daemon/migration: Setup some buffering for zfs/btrfs send
    - daemon/migration: Simplify checkpoint/restore code everywhere
    - daemon/migration: switch to the new LXC migrate API
    - daemon/zfs: Improve block device detection
    - daemon/zfs: Mount if not mounted (Issue #1888)
    - doc: Clarify ZFS snapshot shortcomings (Issue #2055)
    - doc: Drop JSON example from configuration.md
    - doc: Fix certificates JSON examples to cover all fields
    - doc: Fix typo in "unix-block" description
    - doc: Improve shared folder documentation (README) (Issue #2123)
    - lxd/patches: Add support for one-time patches
      (separate from DB schema updates)
    - Makefile: go get has become worse, now need 3 runs
    - Makefile: Update repository URL for xgettext-go
    - migration: Consolidate error handling
    - test: 201 is a valid return code for alias creation
    - test: Add a test for ReaderToChannel
    - test: Add test for "lxc file edit" target file owner and permission
  * Add dependency on squashfs-tools (for new Ubuntu images).
  * Fix typo in debconf question. (LP: #1584024)

 -- Stéphane Graber <stgraber@ubuntu.com>  Wed, 29 Jun 2016 17:42:49 -0400

lxd (2.0.2-0ubuntu1) yakkety; urgency=medium

  * New upstream security release (2.0.2) (LP: #1584230)
    - CVE-2016-1581: Fix bad permissions on zfs.img
    - CVE-2016-1582: Fix bad container permisisons after remap

 -- Stéphane Graber <stgraber@ubuntu.com>  Mon, 30 May 2016 14:16:21 -0400

lxd (2.0.1-0ubuntu1) yakkety; urgency=medium

  * New upstream bugfix release (2.0.1)
    - Don't fail to start when shmounts can't be mounted, instead fail
      container startup
    - Invalidate the simplestreams cache on proxy change
    - Write the container's config file on start to the log path directly
    - Fix crash in list due to empty responses (Issue #1903)
    - Fail when removing non-existent profiles (Issue #1886)
    - Document --alias to image import (Issue #1900)
    - Fix "lxc start" and "lxc stop" options (stateful/stateless)
    - Give better error on invalid source stream (simplestreams)
    - Add basic REST API usage example to README.md
    - Fix typo in lxc stop --help
    - Convert lxc-to-lxd to stable supported pylxd API (Issue #1901)
    - Properly log image update failures
    - Better validate and rollback bad images (Issue #1913)
    - Send operation return value through SmartError
    - Fix basic filtering in lxc list (Issue #1917)
    - Tell the user how to launch a container on first start (Issue #1931)
    - Redirect "remote" to "remote:" when not conflicting (Issue #1931)
    - Don't load the LXC config for snapshots (Issue #1935)
    - list: Allow filtering by unset key (Issue #1917)
    - Fix example in lxc launch
    - Update Japanese translation and other po files
    - Fall back to cpuset.cpus on older kernels (Issue #1929)
    - Properly validate the server configuration keys (Issue #1939)
    - Fix daemonConfig handling of storage
    - Don't remove config file on forkmigrate
    - Fix config handling following config validation change
    - Fixed Markdown syntax in documentation
    - Don't fail early when removing disks (Issue #1964)
    - Don't recursively delete devices
    - Don't fail when some unix devices fail to be deleted
    - Use the same config checks for unix-char and unix-block
    - Allow removing when fs object no longer exists (Issue #1967)
    - Do proper logfile expiry (Issue #1966)
    - Make logging a bit more consistent
    - Don't ignore zfs errors
    - Properly update the mode, uid and gid on existing files (Issue #1975)
    - Detect invalid certificate files (Issue #1977)
    - Fix broken apparmor status check
    - Allow on/off as boolean strings
    - Properly validate the container configuration keys (Issue #1940)
    - Don't mask rsync transfer errors
    - Move execPath to a global variable
    - Use custom netcat instead of nc -U for rsync over websocket (Issue #1944)
    - Fix wrong state dir path in migration
    - Don't fail deleting images when the storage delete fails
    - Improve messages in the Japanese translation
    - Add more checks for the criu binary
    - Rework (live) migration tests
    - Make it explicit in documentation that devices on create are optional
    - Properly record the source of all image copies (Issue #2010)
    - Don't mark containers as ERROR while being created (Issue #1988)
    - Cleanup events sent for operations (Issue #1992)
    - Fix ZFS refcounting issues (Issue #1916 and Issue #2013)
    - Propagate snapshot config when copying a snapshot (Issue #2017)
    - Implement lxc config show for snapshots
    - Add Unix socket example to REST API usage

 -- Stéphane Graber <stgraber@ubuntu.com>  Mon, 16 May 2016 17:57:46 -0400

lxd (2.0.0-0ubuntu4) xenial; urgency=medium

  * Only start lxd after network-online.target has been reached.
    This avoids a cloud-init race at boot time and also makes it more
    likely for whatever IP address or bridge LXD needs to have been properly
    setup. (LP: #1569064)

 -- Stéphane Graber <stgraber@ubuntu.com>  Thu, 14 Apr 2016 16:03:02 -0400

lxd (2.0.0-0ubuntu3) xenial; urgency=medium

  * Raise the systemd timeout to match the LXD startup timeout.
    This is needed on systems where TLS certificate generation takes a
    long time. (LP: #1569698)

 -- Stéphane Graber <stgraber@ubuntu.com>  Wed, 13 Apr 2016 12:43:54 -0400

lxd (2.0.0-0ubuntu2) xenial; urgency=medium

  * Add apparmor profile for lxd-bridge-proxy (profile by Simon Deziel).

 -- Stéphane Graber <stgraber@ubuntu.com>  Mon, 11 Apr 2016 22:04:25 -0400

lxd (2.0.0-0ubuntu1) xenial; urgency=medium

  * New upstream release (2.0.0) (LP: #1548489):
    - client: Add a json format option to "lxc list".
    - client: Recommend running lxd init
    - lxd: Allow setting security.privileged when nested
    - client: Filter on expanded config rather than local config
    - client: Fix wrong mode being passed by file push
    - client: Show the snapshot name instead of the path
    - client: Tweak help messages
    - client: Update Japanese translation
    - core: Don't let umask mess with modes
    - core: Fix uid, gid and mode of retrieved files
    - core: zfs: Clean any leftover snapshot
    - core: zfs: Ignore non-LXD paths in user count
    - doc: Mark API as stable for release
  * lxd-bridge: Don't fail on missing /etc/default/lxd-bridge

 -- Stéphane Graber <stgraber@ubuntu.com>  Mon, 11 Apr 2016 15:31:52 -0400

lxd (2.0.0~rc9-0ubuntu5) xenial; urgency=medium

  * Fix debconf "seen" detection logic.
  * Update lintian overrides.

 -- Stéphane Graber <stgraber@ubuntu.com>  Sun, 10 Apr 2016 23:21:46 -0400

lxd (2.0.0~rc9-0ubuntu4) xenial; urgency=medium

  * More lxdbr0 tweaks:
    - Fix logic so that on first "dpkg-reconfigure" run, IPv4 and IPv6
      are actually set to "yes". (LP: #1567874)
    - Add an extra check to the IPv4 and IPv6 subnet generators to
      attempt to ping the usual default gateways on the subnet and use another
      subnet if we get an answer.

 -- Stéphane Graber <stgraber@ubuntu.com>  Fri, 08 Apr 2016 13:52:46 -0400

lxd (2.0.0~rc9-0ubuntu3) xenial; urgency=medium

  * More lxdbr0 tweaks:
    - Generate a random IPv4 and IPv6 subnet and pre-fill the questions
      with it at interactive configuration time. (LP: #1567440)
    - Point users towards dpkg-reconfigure if lxd init can't be run.

 -- Stéphane Graber <stgraber@ubuntu.com>  Thu, 07 Apr 2016 15:26:33 -0400

lxd (2.0.0~rc9-0ubuntu2) xenial; urgency=medium

  * Fix the missing lxdbr0 bridge when running the tests.
  * Make sure the user is asked for input again when an invalid value is
    detected on upgrade.
  * Empty the bridge name when switching from a configured bridge to an
    existing one.
  * Suggest an IPv6 site-local subnet rather than an unused global one.

 -- Stéphane Graber <stgraber@ubuntu.com>  Thu, 07 Apr 2016 09:13:02 -0400

lxd (2.0.0~rc9-0ubuntu1) xenial; urgency=medium

  * New upstream release (2.0.0~rc9):
    - The 1.0 API is now considered stable
    - A new lxd-benchmark tool has been added as part of the testsuite
    - The client has been translated into Japanese
    - core: Check that the target is set on alias update
    - core: Don't use the cpu map from /proc/self/status
    - core: Fix all non-gzip compression algorithms
    - core: Improve ZFS reliability and performance
    - core: lxcbr0 is no more, replace it by lxdbr0
    - core: Prevent container actions while in setup mode
    - core: Set lxc.rootfs.bdev (performance improvement)
    - core: Stop the storage code after we're done remapping
    - core: Support holes in CPU usage (disabled CPUs)
    - core: Throttle the event listeners
    - core: Workaround bad go-lxc Start() behavior
    - extra: Update bash completion to use --fast (performance improvement)
    - list: Don't crash on missing disk or network info
    - lxd-bridge: Don't set link-local without a proxy
    - lxd-bridge-proxy: Bump port number to 13128
    - lxd-bridge: Run dnsmasq as the lxd user instead of the
      non-existing lxd-dnsmasq user
    - main: Have ActiveIfNeeded trigger if we have running containers
    - specs: Images are auto-updated every 6 hours
    - tests: Don't rely on the filesystem so much

  * Drop patches (now upstream):
    - 0002-lxd-bridge-proxy-Bump-port-number-to-13128.patch
    - 0003-Run-lxd-bridge-s-dnsmasq-as-the-lxd-user.patch
    - 0004-lxd-bridge-Don-t-set-link-local-without-a-proxy.patch

  * Silence some more lintian warnings
  * Create /var/lib/lxd-bridge if missing at bridge startup time

 -- Stéphane Graber <stgraber@ubuntu.com>  Wed, 06 Apr 2016 23:30:54 -0400

lxd (2.0.0~rc8-0ubuntu7) xenial; urgency=medium

  * More lxdbr0 tweaks:
    - Update wording of the initial question. (LP: #1566764)
    - Refuse empty output for questions needing a value.
    - Trigger lxd (through lxd-containers.service) so that it starts
      again if it should be running.
    - Make it possible to disable the profile update part of the lxdbr0
      integration while keeping a working bridge.
    - Fix preinst so that reading an empty /etc/default/lxd-bridge works.

 -- Stéphane Graber <stgraber@ubuntu.com>  Wed, 06 Apr 2016 15:56:55 -0400

lxd (2.0.0~rc8-0ubuntu6) xenial; urgency=medium

  * Change the suggested lxdbr0 IPv4 subnet to 10.0.8.0/24
    The old suggested value of 10.0.4.0/24 happens to be what nested
    containers would usually pick for their lxcbr0 bridge, causing yet
    another network masking issue for users who don't check beforehands.

 -- Stéphane Graber <stgraber@ubuntu.com>  Wed, 06 Apr 2016 09:46:39 -0400

lxd (2.0.0~rc8-0ubuntu5) xenial; urgency=medium

  * Update dependencies:
    - Depend on dnsmasq-base for lxd-bridge
    - Depend on iptables for lxd-bridge
    - Drop dependency on python3 (lxd-images is no more)
    - Drop dependency on gnupg (lxd-images is no more)
  * Recommend "lxd init" at installation time rather than dpkg-reconfigure.

 -- Stéphane Graber <stgraber@ubuntu.com>  Tue, 05 Apr 2016 17:31:07 -0400

lxd (2.0.0~rc8-0ubuntu4) xenial; urgency=medium

  * Debconf configuration of lxdbr0
    - Always set the proxy configuration to something reasonable
    - Recommend running dpkg-reconfigure -p medium lxd
    - Clarify the dnsmasq question
    - Lower the proxy question from medium to low
    - The default value for IPv4 NAT should be true
  * Use archive copy of golang-gopkg-lxc-go-lxc.v2-dev (LP: #1507156)
  * Fix uninstall when lxd isn't running (LP: #1566253)

 -- Stéphane Graber <stgraber@ubuntu.com>  Tue, 05 Apr 2016 15:06:43 -0400

lxd (2.0.0~rc8-0ubuntu3) xenial; urgency=medium

  * Switch from lxcbr0 to lxdbr0.
    - Show upgrade warning telling users to configure lxdbr0.
    - Force re-application of the bridge settings to move everyone off lxcbr0.
    - Drop dependency on lxc (no longer needed).
    - Properly stop/start the lxd bridge during reconfigure on systemd systems.
    - Remove compatibility code.
    - Add more details to existing debconf templates.
    - Fix typo in cidr function name.
    - Don't parse an empty netmask as a CIDR mask of 0.
    - Fix logic when disabling IPv4 or IPv6 networking.
    - Print a warning message about LXD networking from postinst.
    - Make the tests depend on lxc1 (upstream testsuite uses lxcbr0)
    - Cherry-pick lxd-bridge fixes from upstream:
      + lxd-bridge-proxy: Bump port number to 13128
      + Run lxd-bridge's dnsmasq as the lxd user
      + lxd-bridge: Don't set link-local without a proxy
    - Apply distro patch:
      + Have lxd init offer to call dpkg-reconfigure

    The reason for the switch away from lxcbr0 is to avoid masking the
    10.0.3.0/24 subnet on a whole lot of Ubuntu systems which may not even
    be using containers.

    The new bridge provides basic http connectivity through a proxy out
    of the box and requires manual configuration for anything else.

    To reconfigure the bridge, run: dpkg-reconfigure lxd

  * Bump standard to 3.9.7, no change required.
  * Update systemd unit to not limit the number of threads.
  * Switch to archive copies of:
    - golang-gopkg-flosch-pongo2.v3-dev
    - golang-gopkg-inconshreveable-log15.v2-dev
  * Fix new lintian warnings:
    - Add Documentation field to systemd units
    - Change Vcs-Git to https
    - Update overrides (typos and golang stuff)

 -- Stéphane Graber <stgraber@ubuntu.com>  Mon, 04 Apr 2016 22:31:01 -0400

lxd (2.0.0~rc8-0ubuntu2) xenial; urgency=medium

  * Use the archive version of gorilla-websocket.

 -- Stéphane Graber <stgraber@ubuntu.com>  Fri, 01 Apr 2016 14:42:49 -0400

lxd (2.0.0~rc8-0ubuntu1) xenial; urgency=medium

  * New upstream release (2.0.0~rc8):
    - The LVM volume size is now configurable through configuration
      rather than environment variables
    - "lxc image alias list" now supports filtering
    - Fix initial exec size
    - Fix wrong packets sent value
    - Workaround RemoveAll failures on long paths
    - doc: Fix bad markdown
    - Apply all templates at container startup time
    - simplestreams: cleanup
    - Use fork for command execution
    - Failure to unload the apparmor profile isn't fatal
    - Prevent deadlock on container stop failure

 -- Stéphane Graber <stgraber@ubuntu.com>  Thu, 31 Mar 2016 22:13:46 -0400

lxd (2.0.0~rc7-0ubuntu2) xenial; urgency=medium

  * Use the archive version of golang-github-mattn-go-colorable-dev.

 -- Stéphane Graber <stgraber@ubuntu.com>  Thu, 31 Mar 2016 15:42:22 -0400

lxd (2.0.0~rc7-0ubuntu1) xenial; urgency=medium

  * New upstream release (2.0.0~rc7):
    - "lxc info" now reports resource consumption
    - Improved bash completions
    - Implement container creation from image properties
    - exec: remove dead code path
    - exec: send initial window size
    - exec: client: don't always send window size
    - exec: only access terminal size in interactive mode
    - docs: s/initial/Initial
    - Tests: Don't translate lxc output for parsing it.
    - Workaround a URL parser issue
    - Clarify the ZFS restore error
    - lxd-bridge: Don't fail due to missing IPv6

 -- Stéphane Graber <stgraber@ubuntu.com>  Mon, 28 Mar 2016 22:20:54 -0400

lxd (2.0.0~rc6-0ubuntu2) xenial; urgency=medium

  * Turn on lxdbr0. This upload enables the debconf questions for lxdbr0
    as well as the needed init scripts and handlers.

    It however does NOT change the default bridge over BY DEFAULT.
    The default bridge will only be switched to lxdbr0 if the user
    manually edits /etc/default/lxd-bridge or runs "dpkg-reconfigure lxd".

    This is a temporary setup to allow all downstreams to adjust for the
    new world where the lxdbr0 bridge comes with a link-local address only
    and requires configuration.

    Once we are satisfied those downstreams have updated their code to
    support this new bridge, we will remove the dependency on the "lxc1"
    package and switch everyone over to the lxdbr0 with a suitable
    upgrade-only warning and initial debconf run (so users can minimize the
    impact of the switch).

    This change includes:
     - Introduce debconf configuration script to generate
       /etc/default/lxd-bridge
     - New lxd-bridge.service systemd unit
     - New update-profile and lxd-bridge.start helper scripts, used to
       only apply LXD configuration changes when needed.
     - Update to the sysvinit and upstart jobs to run the needed
       scripts. Those two "legacy" init systems do not get the full treatment
       of a separate init script for the bridge, but do get all the features
       nevertheless.
  * Fix lxd.service start condition to start after lxc-net.service
    rather than lxc.service.

 -- Stéphane Graber <stgraber@ubuntu.com>  Wed, 23 Mar 2016 23:49:29 -0400

lxd (2.0.0~rc6-0ubuntu1) xenial; urgency=medium

  * New upstream release (2.0.0~rc6):
    - lxd init: clarify no port is wanted with server address
    - lxd init: accept empty trust password
    - lxd init: recommend port 8843
    - README: document composing docker and default profiles
    - Rename IsMock to MockMode
    - Cleanup daemon initialization
    - Remove the startDaemon function
    - Add a setup mode allowing to delay part of startup
    - Cleanup function names in main.go
    - Improve waitready
    - Implement device set/unset
    - Fix permissions of new devices nodes (LP: #1560752)
    - Allow the bridge to be brought down even if disabled
    - Some more lxd-bridge fixes
    - lxd-bridge: Make shellcheck happy
    - Implement "lxc config device get"
    - List broken containers (with state set to ERROR)
  * Update lxd.service to start after lxc-net.service (if present)
  * Update the debconf templates (planning for lxdbr0 configuration)
  * Fix bash completion profile

 -- Stéphane Graber <stgraber@ubuntu.com>  Wed, 23 Mar 2016 22:40:18 -0400

lxd (2.0.0~rc5-0ubuntu1) xenial; urgency=medium

  * New upstream release (2.0.0~rc5):
    - Fix DELETE /1.0/images/<fingerprint> to actually be Async. This is a
      minor API change to match the specification and will break backward
      compatibility with older clients (only when performing image deletion).
    - The deprecated lxd-images script has now been entirely removed.
    - Improve error reporting on image POST
    - Fix error handling logic around snapshots
    - Fix container shutdown to actually happen in parallel
    - Document 'auto\_update' parameter for 'POST /1.0/images'
    - stateful start: rework behavior
    - stateful snapshots: rework behavior
    - Bind-mount mqueue if unprivileged
    - update documentation on using docker in containers
    - bump the monitor timeout to 5s
    - lxd-bridge: Some tweaks

 -- Stéphane Graber <stgraber@ubuntu.com>  Mon, 21 Mar 2016 23:47:43 -0400

lxd (2.0.0~rc4-0ubuntu1) xenial; urgency=medium

  * New upstream release (2.0.0~rc4):
    - Support for recursive bind-mounts (recursive property on disk entries)
    - Add a new "ERROR" state for containers, used to indicate a
      communication problem with LXC
    - Make it possible to have templates only apply for non-existing
      files (create_only property)
    - All the specifications have been updated and moved to the doc/ directory
    - /dev/lxd access is now restricted to uid 0 in the container
    - devices client: only print success message when successful
    - Fix devlxd failing to detect container
    - Have "device show" print yaml
    - specs: Clarify image handling
    - specs: Remove command-line-user-experience
    - specs: Remove dia database diagram
    - specs: Clarify the daemon spec
    - specs: Update /dev/lxd spec to match current state
    - specs: Update environment variables list
    - specs: Update SSL spec to match current state
    - specs: Re-format the migration document
    - specs: Update requirements
    - specs: Update storage backend spec
    - specs: Update userns to match reality
    - docker profile: add the apparmor enabled overmount
    - More strictly parse remote URLs
    - Fix devlxd access outside of an exec session
    - Return better errors for public and simplestream remotes
    - Block sys_rawio by default

 -- Stéphane Graber <stgraber@ubuntu.com>  Wed, 16 Mar 2016 22:57:18 -0400

lxd (2.0.0~rc3-0ubuntu4) xenial; urgency=medium

  * Use golang-gettext-dev from the archive.

 -- Stéphane Graber <stgraber@ubuntu.com>  Tue, 15 Mar 2016 23:28:15 -0400

lxd (2.0.0~rc3-0ubuntu3) xenial; urgency=medium

  * Use /etc/environment in the init scripts.

 -- Stéphane Graber <stgraber@ubuntu.com>  Tue, 15 Mar 2016 21:29:31 -0400

lxd (2.0.0~rc3-0ubuntu2) xenial; urgency=medium

  * debian/tests/control: Fix pyflakes → pyflakes3 test dep.

 -- Martin Pitt <martin.pitt@ubuntu.com>  Tue, 15 Mar 2016 11:03:58 +0100

lxd (2.0.0~rc3-0ubuntu1) xenial; urgency=medium

  * New upstream release (2.0.0~rc3):
    - GET /1.0/containers/NAME/snapshots/SNAPNAME now returns the
      configuration and devices included in the snapshot
    - Three new configuration options have been introduced to configure
      the daemon to use an HTTP proxy
        + core.proxy_https (if not set, uses HTTPS_PROXY env variable)
        + core.proxy_http (if not set, uses HTTP_PROXY env variable)
        + core.proxy_ignore_hosts (if not set, uses NO_PROXY env variable)
    - Cache remote simplestream data for an hour in the daemon so we
      don't hammer the remote server
    - Allow for auto-update of images coming from a LXD server
    - Change ConnectInfo to take a RemoteConfig.
    - Workaround kernel overmounting protection
    - migration: attempt to be slightly smart about moving filesystems
    - tests: disarm the gremlins by comparing things in UTC
    - zfs: fix handling of the "snapshot only" send case
    - Allow reducing the LVM LV size and update tests
    - profiles: don't mask error message when not found
    - mounting: only block devices hold filesystems
    - Rework event locking
    - Fix panic due to concurent read/edit of container lock
    - zfs: Skip the pool header line
    - Make it clear that the init arguments only apply in auto mode
    - Fix error message when snapshotting with existing name
    - lvm: make errors log as errors
    - Don't generate client certificates when calling NewClient
    - Fix parsing image names
    - Forward errors from forkgetfile and forkputfile
    - Make changing https_address more reliable
    - migration: don't defer cleanup of sending snapshots

 -- Stéphane Graber <stgraber@ubuntu.com>  Thu, 10 Mar 2016 23:10:53 -0500

lxd (2.0.0~rc2-0ubuntu3) xenial; urgency=medium

  * Remove the lxd cron job. (LP: #1555013)

 -- Stéphane Graber <stgraber@ubuntu.com>  Wed, 09 Mar 2016 14:48:36 -0500

lxd (2.0.0~rc2-0ubuntu2) xenial; urgency=medium

  * Cherry-pick upstream bugfix:
    - Workaround kernel overmounting protection (LP: #1551854)

 -- Stéphane Graber <stgraber@ubuntu.com>  Mon, 07 Mar 2016 22:18:32 -0500

lxd (2.0.0~rc2-0ubuntu1) xenial; urgency=medium

  * New upstream release (2.0.0~rc2):
    - Add configuration keys for the rest of the CORS headers
    - Get one step closer to dropping lxd-images, lxd-images is now just a shim
    - Deprecate support for Go < 1.5 as some of our dependencies dropped
      1.4 support
    - Fix image import from remote lxd using aliases
    - Fix creation of extra volatile entries
    - Fix testsuite for when stdout is a file
    - Initialize the storage driver before messing with images
    - Restrict lxd init to root
    - Only attempt to load containers AFTER the socket is setup
    - Fix default protocol in image download
    - Only setup forwarding when an IP is set
    - client: add default config in NewClientFromInfo
    - Fix incorrect device type in dbUpdateFromV26

 -- Stéphane Graber <stgraber@ubuntu.com>  Mon, 07 Mar 2016 21:08:02 -0500

lxd (2.0.0~rc1-0ubuntu3) xenial; urgency=medium

  * Fix incorrect version string in LXD.

 -- Stéphane Graber <stgraber@ubuntu.com>  Fri, 04 Mar 2016 10:58:14 -0500

lxd (2.0.0~rc1-0ubuntu2) xenial; urgency=medium

  * Cherry-pick upstream bugfixes:
    - Typo fix in the client (s/transfering/transsferring)
    - Fix for V26 DB update

 -- Stéphane Graber <stgraber@ubuntu.com>  Thu, 03 Mar 2016 11:58:31 -0500

lxd (2.0.0~rc1-0ubuntu1) xenial; urgency=medium

  * New upstream release (2.0.0~rc1):
    - Support for the Cgroup namespace.
    - It is now possible to set the lxc.network.X.ipv{4,6}[.gateway]
      raw.lxc keys (with usual caution with regard to raw.lxc)
    - /proc and /sys are now clean straight mounts when the container is
      unprivileged
    - The scope of IP addresses is now exported and used to filter local
      addresses out by default
    - lxc exec now defaults to non-interactive mode when stdout isn't a tty
    - All the tables rendered by the client now look alike
    - Simplestreams is now natively supported by both the client and the
      server, eliminating the need for lxd-images
    - Background image syncronization is now supported by the server and
      done by-default for all cached images
    - The last time an image was used and whether it's stored in the
      cached is now exported over the API and visible in "lxc image info"
    - Profiles now have a description field
    - It is now possible to do a stateful container stop where the
      container is checkpointed to disk rather than killed, then resumed on
      next start.
    - A "docker" profile is now present by default with those settings
      required to be able to run Docker inside a LXD container.
    - Image import now reports upload progress.
    - Various bugfixes:
      + Refactor the GenCert function so it can be reused.
      + tests: get rid of commented out code
      + Rework lxd.NewClient so we don't need a disk cache.
      + shared: export limit parsing function
      + Add upgrade procedure to README
      + websocket: fix panic() on concurrent writes
      + Don't allow the state functions to fail
      + specs: Remove section on Etag (not implemented)
      + specs: Fix rest-api layout
      + list: Fix crash on PID column
      + Fix name printing on lxc init
      + Fix a variety of issues with blkio limits
      + Fix hardcoded architecture path in apparmor profile
      + tests: Fix failure on networked test
      + tests: Fix the number of certs check
      + Fix snapshot configuration
      + Don't rely on the filesystem to check if stateful
      + Catch checkpoint failures
      + Fix DB test
      + Better lock around event listeners
      + Fix container not rebooting properly
      + Add package "make" to build dependencies installation command
      + Don't stop at an unsatisfactory sub?id entry
      + client: better error on lxc stop remote:
      + Just use the shared struct whenever possible in the client
      + Fix download progress on launch
      + Fix alignment of numbers in tables

 -- Stéphane Graber <stgraber@ubuntu.com>  Wed, 02 Mar 2016 19:39:18 -0500

lxd (2.0.0~beta4-0ubuntu7) xenial; urgency=medium

  * Don't hardcode the library path in the systemd unit.
  * Cherry-pick upstream bugfix:
    - Don't hardcode architecture in apparmor profile

 -- Stéphane Graber <stgraber@ubuntu.com>  Fri, 26 Feb 2016 12:40:28 -0500

lxd (2.0.0~beta4-0ubuntu6) xenial; urgency=medium

  * Drop the trailing newline patch as it was causing regressions in
    interactive mode.

 -- Stéphane Graber <stgraber@ubuntu.com>  Thu, 25 Feb 2016 16:13:03 -0500

lxd (2.0.0~beta4-0ubuntu5) xenial; urgency=medium

  * Cherry-pick upstream bugfixes:
    - Don't allow the state functions to fail
    - exec: remove trailing newlines
    - websocket: fix panic() on concurrent writes
    - Don't list link local addresses in list
    - Detect and support the cgroup namespace

 -- Stéphane Graber <stgraber@ubuntu.com>  Thu, 25 Feb 2016 12:43:46 -0500

lxd (2.0.0~beta4-0ubuntu4) xenial; urgency=medium

  * Fix race condition between systemd units at shutdown.
  * Update the description of all systemd units to be easier to grep.
  * Update upstart job to also do proper shutdown/restart of containers
    on host reboot and a quick daemon restart the rest of the time.

 -- Stéphane Graber <stgraber@ubuntu.com>  Wed, 24 Feb 2016 17:44:22 -0500

lxd (2.0.0~beta4-0ubuntu3) xenial; urgency=medium

  * Rename lxd-startup.service to lxd-containers.service
  * Have lxd-containers.service handle clean shutdowns of LXD by calling
    "lxd shutdown" on host shutdown.
  * Do a standard daemon restart (SIGTERM) on restart of lxc.service

 -- Stéphane Graber <stgraber@ubuntu.com>  Wed, 24 Feb 2016 14:32:07 -0500

lxd (2.0.0~beta4-0ubuntu2) xenial; urgency=medium

  * debian/lxd.preinst: Add missing check for $1 == "upgrade".
    (LP: #1549133)

 -- Martin Pitt <martin.pitt@ubuntu.com>  Wed, 24 Feb 2016 07:52:22 +0100

lxd (2.0.0~beta4-0ubuntu1) xenial; urgency=medium

  * New upstream release (2.0.0~beta4):
    - The API versioning data at /1.0 has changed, now includes,
      api_status, api_version and api_extensions
    - Architecture fields are now returned as strings instead of obscure
      integer
    - GET /1.0/containers/NAME/state has been reworked, now includes
      more detailed network information, disk usage information as well as
      memory consumption data.
    - New --fast mode for "lxc list" which only lists "cheap" fields
    - The container architecture is now listed in "lxc info"
    - Add process count limit (pids cgroup)
    - Fix container creation from remote image alias
    - Fix Content-Type value for errors
    - Don't stop containers before asking the user
    - Re-implement terminal functions through cgo (fixes ppc64el)
    - Allow access to /dev/zero
    - tests: Keep pprof self-contained
    - Use iproute2 instead of bridge-utils
    - lxd-images: Fix sync
    - allow cgroupfs mounting on cgns kernels
    - Optimize container process count (use pid cgroup)
    - Fix file push permissions (LP: #1548878)
    - list: Query containers by batch of 10
    - Only re-balance on host network changes
    - list: Attempt to optimize the go routines slightly
  * Move adduser logic to preinst.

 -- Stéphane Graber <stgraber@ubuntu.com>  Tue, 23 Feb 2016 19:59:21 -0500

lxd (2.0.0~beta3-0ubuntu4) xenial; urgency=medium

  * Chery-pick fixes from upstream:
    - allow cgroupfs mounting on cgns kernels (LP: #1548440)
    - lxd-images: Fix sync
    - Use iproute2 instead of bridge-utils
    - tests: Keep pprof self-contained
    - Allow acces to /dev/zero

 -- Stéphane Graber <stgraber@ubuntu.com>  Mon, 22 Feb 2016 13:33:20 -0500

lxd (2.0.0~beta3-0ubuntu3) xenial; urgency=medium

  * Introduce a new lxc2 metapackage.
  * Update init scripts not to depend on the lxc ones.
  * Call lxc-apparmor-load at startup time.
  * Update maintainer scripts not to start lxd when system-activation is
    available (LP: #1545017)

 -- Stéphane Graber <stgraber@ubuntu.com>  Fri, 19 Feb 2016 23:57:44 -0500

lxd (2.0.0~beta3-0ubuntu2) xenial; urgency=medium

  * Cherry-pick fixes from upstream:
    - Fix static analysis tests
    - Re-implement terminal functions through cgo (LP: #1547190)
    - Move i18n under shared
    - Don't stop containers before asking the user
    - Fix Content-Type value for errors
    - Fix container creation from remote image alias

 -- Stéphane Graber <stgraber@ubuntu.com>  Fri, 19 Feb 2016 16:31:32 -0500

lxd (2.0.0~beta3-0ubuntu1) xenial; urgency=medium

  * New upstream release (2.0.0~beta3):
    - "lxc publish" can now be forced to publish running containers (it
      will temporarily stop them)
    - "lxc image list" now shows images sorted by description
    - Complete review of the REST API and update to make it all match
      the specification.
    - Extra security now applies for cross-server communication:
    - Fix invalid container name in lxc file
    - tests: Add test for aliases with slashes
    - Fix updating ephemeral and architecture flags
    - Clarify publish error message a bit
    - Fix interacting with aliases with a trailing slash
    - Don't move the image into place until it's been parsed
    - Make sure we always use the right dialer and proxy
    - specs: Fix wrong key name
    - Fix lxc file on Windows
    - Fix broken DB migration when upgrading from LXD 0.27 or older
    - Avoid global variables in client tool
    - Fix errors due to early failure to connect
    - Always export the file size on transfer
    - Fixed some typos
    - lxd-images: Register atexit at init time
    - specs: Update storage spec for btrfs send/receive
    - Use upstream go-systemd (this breaks backward compatibility with Go 1.3)
  * Move bash completion profile to /usr/share/bash-completion

 -- Stéphane Graber <stgraber@ubuntu.com>  Thu, 18 Feb 2016 00:34:35 -0500

lxd (2.0.0~beta2-0ubuntu2) xenial; urgency=medium

  * Cherry-pick upstream bugfix:
    - DB migration failure fix

 -- Stéphane Graber <stgraber@ubuntu.com>  Sun, 14 Feb 2016 17:27:34 -0500

lxd (2.0.0~beta2-0ubuntu1) xenial; urgency=medium

  * New upstream release (2.0.0~beta2):
    - /dev/console has been re-enabled
    - The btrfs backend now supports optimized container transfer
    - Source file ownership and permissions are conserved by default on
      "lxc file push"
    - Both "lxc list" and "lxc image list" now accept regular
      expressions as filter
    - lxc info now shows the container creation date (if known), the
      list of profiles and detailed snapshot information
    - Recursive aliases are now supported in the client
      (e.g. "delete: delete -f")
    - "lxc delete" now requires a "-f/--force" flag when run against a
      running container
    - "lxc delete" now has a -i option to always request user
      confirmation on delete
  * Add a direct dependency on liblxc1, lxcfs and uidmap.

  [ Michael Hudson-Doyle ]
  * Update debian/rules to follow dh-golang's expectations a little more

 -- Stéphane Graber <stgraber@ubuntu.com>  Wed, 10 Feb 2016 22:45:46 -0500

lxd (2.0.0~beta1-0ubuntu4) xenial; urgency=medium

  [ Stéphane Graber ]
  * Cherry-pick zfs storage fix (copy non-zfs to zfs)

  [ Michael Hudson-Doyle ]
  * Simpify debian/rules logic

 -- Stéphane Graber <stgraber@ubuntu.com>  Thu, 04 Feb 2016 01:14:09 +0100

lxd (2.0.0~beta1-0ubuntu3) xenial; urgency=medium

  * Cherry-pick fix for arm64 build.

 -- Stéphane Graber <stgraber@ubuntu.com>  Wed, 27 Jan 2016 08:32:42 +0000

lxd (2.0.0~beta1-0ubuntu2) xenial; urgency=medium

  * Fix version parsing code in debian/rules

 -- Stéphane Graber <stgraber@ubuntu.com>  Wed, 27 Jan 2016 01:35:00 +0000

lxd (2.0.0~beta1-0ubuntu1) xenial; urgency=medium

  * New upstream release (2.0.0~beta1):
    - "lxc config edit" now works to edit the local server configuration
    - Add support for block I/O limits
    - Add support for network I/O limits
    - error out on deleting nonexistent alias
    - Fix LXC config rendering
    - Improve detection of text editor
    - Fix "lxc file edit"
    - Add network limits
    - Fix IPv6 handling in daemon code
    - Update specs and documentation on file pull/push
    - Better deal with broken LXC
    - Update README to avoid setting a mountpoint for zfs
    - Print message on sucessfull copy of image
    - Fix small typo s/sucessfully/successfully
    - Improve forkstart debugging
    - Always call Rename() when not migrating
    - Use a tempfile for image uploads
    - report errors if the restore call's start command fails
    - Truncate the target on file transfer
    - Mention that raw keys are risky
    - Allow writes to /dev/tty in privileged containers
    - implement stateful snapshot restore
    - don't fail to delete when deleting snapshots fails

 -- Stéphane Graber <stgraber@ubuntu.com>  Tue, 26 Jan 2016 19:38:11 -0500

lxd (0.27-0ubuntu2) xenial; urgency=high

  * golang-go:ppc64el has fixed linking support, golang-go:powerpc is a
    dummy package, which depends on gccgo, thus update dependencies to use
    golang package name unconditionally.

 -- Dimitri John Ledkov <xnox@ubuntu.com>  Thu, 21 Jan 2016 16:12:28 +0000

lxd (0.27-0ubuntu1) xenial; urgency=medium

  * New upstream release (0.27)
    - Support for container disk quota (zfs and btrfs only)
    - Download progress during image copy and container launch (LP: #1530414)
    - Initial work on a LXC to LXD script (supports almost every
      configuration except for unprivileged containers)
    - New linux.kernel_modules container property (list of modules to
      load before starting the container)
    - New core.https_allowed_origin server property (controls the
      Access-Control-Allow-Origin header)
    - Profile changes are now live-applied to all affected containers
    - "lxc config edit" now works against servers too
    - Changes to security.nesting are now live-applied
    - Support for xfs with the lvm backend
    - "lxc image list" now supports filtering (by name, hash and properties)
    - Improved bash completion profile
    - The default remote is now visible in "lxc remote list"
    - "lxc info" now indicates whether a container is ephemeral or persistent
    - Various improvement to help messages
      (LP: #1531643, LP: #1530413, LP: #1531357)
    - A lot of bugfixes and other performance improvement, see:
      https://linuxcontainers.org/lxd/news/

 -- Stéphane Graber <stgraber@ubuntu.com>  Wed, 20 Jan 2016 09:53:05 -0500

lxd (0.26-0ubuntu3) xenial; urgency=medium

  * Cherry-pick upstream bugfixes:
    - 0001-export-fix-crash-when-metadata.yaml-is-missing.patch
    - 0002-migration-report-errors-from-criu-or-liblxc.patch
    - 0003-lxc-copy-try-and-report-the-real-error.patch
    - 0004-bash-completion-updates.patch (LP: #1531358)
  * Install bash completion profile

 -- Stéphane Graber <stgraber@ubuntu.com>  Thu, 07 Jan 2016 18:28:38 -0500

lxd (0.26-0ubuntu2) xenial; urgency=medium

  * Fix autopkgtest exercise script to use new environment variable name.

 -- Stéphane Graber <stgraber@ubuntu.com>  Tue, 05 Jan 2016 10:33:17 -0500

lxd (0.26-0ubuntu1) xenial; urgency=medium

  * New upstream release (0.26)
    - New "host_name" network interface property that specifies the name
      of the host side veth device
    - It is now possible to pull/push/edit files of a stopped container
    - It's now possible to specify what "lxc list" columns to show
      (including a new PID column)
    - Properly inherit the active CPU map rather than assuming all CPUs
      are usable
    - zfs: Fix a couple of race conditions
    - lvm: Fix creation of container from an image
    - Cut down network round trips in half by not calling Finger() every time
    - Fix invalid permissions on container shmounts and devices directories
    - Fix container teardown not always cleaning up devices & mounts
    - Improve performance of host-triggered container stop/restart (5s faster)
    - Make lxd callhook timeout after 30s
      (instead of hanging indefinitely on failure)
    - Cleanup and document the testsuite
    - Fix remote certificate handling on add/rename/remove

 -- Stéphane Graber <stgraber@ubuntu.com>  Mon, 04 Jan 2016 18:40:23 -0500

lxd (0.25-0ubuntu1) xenial; urgency=medium

  * New upstream release (0.25)
    - New --mode argument to "lxc exec", makes it possible to force
      non-interactive mode.
    - Full support of the s390x architecture (IBM z/series 64bit)
    - Command aliases can now move the command arguments by using the
      @ARGS@ keyword
    - Full support for CPU limits:
      + limits.cpu: Number of CPUs (e.g. 2) or range of core (e.g. 0,2-3)
      + limits.cpu.allowance: Percentage of CPU time under load (e.g. 50%)
        or hard time limit (10ms/50ms)
      + limits.cpu.priority: Container priority when host is under load
        as a value between 1 (lowest) and 10 (highest) (e.g. 5)
    - Full support for memory limits:
      + limits.memory: Limit in bytes (kB, MB, GB, TB, PB, EB suffixes
        supported) (e.g. 256MB) or in percentage of the host memory (e.g. 20%)
      + limits.memory.enforce: hard (container cannot use more memory
        than allocated) or soft (limit only applies under load)
      + limits.memory.swap: true or false, indicates whether the
        container may use the swap
      + limits.memory.swap.priority: Priority for swap usage, from 1 to 10,
        with 1 causing the most data to be swapped out to disk
    - All CPU and memory limits are now applied live.
    - Support for optimized (send/receive) ZFS container & snapshot migration

 -- Stéphane Graber <stgraber@ubuntu.com>  Mon, 21 Dec 2015 18:56:10 -0500

lxd (0.24-0ubuntu4) xenial; urgency=medium

  * Cherry-pick the following upstream commits:
    - 0009-images-fix-expiry-logic.patch
    - 0010-Add-proper-s390x-support.patch
    - 0011-Allow-moving-arguments-in-aliases.patch
    - 0012-Live-apply-memory-limits.patch

 -- Stéphane Graber <stgraber@ubuntu.com>  Fri, 11 Dec 2015 18:32:15 -0500

lxd (0.24-0ubuntu3) xenial; urgency=medium

  * Use the packaged versions of:
    - golang-github-coreos-go-systemd
    - golang-github-pborman-uuid-dev
    - golang-gocapability-dev
  * Add a new golang-github-lxc-lxd-dev package.

 -- Stéphane Graber <stgraber@ubuntu.com>  Thu, 10 Dec 2015 14:35:01 -0500

lxd (0.24-0ubuntu2) xenial; urgency=medium

  * Cherry-pick the following upstream bugfixes: (LP: #1522755)
    - 0001-Introduce-a-new-mode-option-to-exec.patch
    - 0002-remove-extra-debugging-statement.patch
    - 0003-generate-a-better-error-message-for-legacy-image-imp.patch
    - 0004-hide-lxc-importer-from-help-output.patch
    - 0005-tests-Avoid-device-conflicts.patch
    - 0006-Use-the-mountpoint-command-when-available.patch
    - 0007-tests-Fix-mount-issues.patch
    - 0008-Apparently-IsMountPoint-is-never-very-reliable-with-.patch
  * Set wait timeout to 10 minutes in lxd job. This should be long
    enough for even the slowest hardware to generate a SSL key.
  * Update debian/rules to make it easier to flip between building with
    the embedded dependencies or not.

 -- Stéphane Graber <stgraber@ubuntu.com>  Wed, 09 Dec 2015 16:46:41 -0500

lxd (0.24-0ubuntu1) xenial; urgency=medium

  * New upstream release (0.24)
  * Drop all patches (merged upstream)
  * Update debian/copyright file (change of gettext and uuid dependencies)
  * For the following dependencies, use the packaged version rather than
    the one bundled within the LXD source:
    - golang-go.crypto-dev
    - golang-context-dev
    - golang-github-gorilla-mux-dev
    - golang-github-mattn-go-sqlite3-dev
    - golang-github-olekukonko-tablewriter-dev
    - golang-gopkg-tomb.v2-dev
    - golang-goprotobuf-dev
    - golang-petname-dev
    - golang-yaml.v2-dev

 -- Stéphane Graber <stgraber@ubuntu.com>  Wed, 09 Dec 2015 00:33:28 -0500

lxd (0.23-0ubuntu3) xenial; urgency=medium

  * Fix systemd resource limits. (LP: #1521980)

 -- Stéphane Graber <stgraber@ubuntu.com>  Wed, 02 Dec 2015 12:34:14 -0500

lxd (0.23-0ubuntu2) xenial; urgency=medium

  * Cherrypick https://github.com/lxc/lxd/pull/1358
  * Add s390x dependencies.

 -- Dimitri John Ledkov <xnox@ubuntu.com>  Thu, 26 Nov 2015 10:56:04 +0000

lxd (0.23-0ubuntu1) xenial; urgency=medium

  * New upstream release (0.23)
    - New "lxd init" command is available to help setup storage, network
      and password on new LXD installations
    - Log messages are now sent over the events API
    - New process count metric available in the containers API
      and in "lxc info"
    - Rewritten operations handling, now includes events for each
      changes and includes download status
    - "lxc image import" can now take the URL to an https webserver
      advertising a LXD image through HTTP headers
    - The minimal HTTP proxy shipped by LXD has been rewritten to be
      even lighter
    - "lxc config get \<server-config-key>" now works as expected
    - lxd-images: Much lower memory usage when importing an image
    - More readable log entries over the events API
    - Event filtering in "lxc monitor" now works properly
    - Container architectures are now properly tracked
    - LXD now ensures that published containers will always have
      metadata in their image
    - Container copy now copies devices and config properly
    - Image import failure now result in proper error messages
    - "lxc info --show-log" is now also suggested on "lxc launch" failures

 -- Stéphane Graber <stgraber@ubuntu.com>  Wed, 25 Nov 2015 02:11:02 -0500

lxd (0.22-0ubuntu2) xenial; urgency=medium

  * SECURITY UPDATE: Fix the mode of /var/lib/lxd/unix.socket when
    socket-activated by systemd to be 0660 instead of 0666. (LP: #1515689)

 -- Stéphane Graber <stgraber@ubuntu.com>  Thu, 12 Nov 2015 11:35:59 -0500

lxd (0.22-0ubuntu1) xenial; urgency=medium

  * New upstream release (0.22)
    - Freeze containers before killing them (helps with fork bombs)
    - Configurable image compression algorithm (also supports no compression)
    - Support using an HTTP proxy when downloading a remote image
    - Initial implementation of the events interface and minimal client
      for it (lxc monitor)
    - Don't remove the main LXD socket when starting a second daemon
    - On failure to add a remote, cleanup the cached certificate
    - LXD no longer requires a client certificate to talk to public endpoints
    - Better error and debug messages for checkpoint/restore and
      container startup
    - Fixed a race condition during container startup
    - Update the busybox test image to avoid an occasional hang
    - lvm-setup: Update to work on older Ubuntu releases
    - Fix extraction of bz2 compressed images
    - Fix a number of fd leaks
    - Fix shmount handling to avoid creating an extra mount everytime
      LXD starts
    - lxd-images: Fallback to the daily stream if an image can't be
      found in the releases stream
    - Fix a uid/gid mapping issue on container copy
    - Fix a LXD hang on invalid LXC configuration key

 -- Stéphane Graber <stgraber@ubuntu.com>  Tue, 10 Nov 2015 18:00:48 -0500

lxd (0.21-0ubuntu5) xenial; urgency=medium

  * Don't wrap our testsuite with "script", it apparently mangles output
    in some odd cases.

 -- Stéphane Graber <stgraber@ubuntu.com>  Fri, 06 Nov 2015 11:43:34 -0500

lxd (0.21-0ubuntu4) xenial; urgency=medium

  * Re-enable all the tests so we can better debug what's going on in
    autopkgtest.

 -- Stéphane Graber <stgraber@ubuntu.com>  Sun, 01 Nov 2015 16:20:48 -0500

lxd (0.21-0ubuntu3) xenial; urgency=medium

  * Update previous patch to remove any related code as otherwise the
    static analysis run in the testsuite (shellcheck) will fail on unused
    variables.

 -- Stéphane Graber <stgraber@ubuntu.com>  Sun, 01 Nov 2015 00:10:16 -0400

lxd (0.21-0ubuntu2) xenial; urgency=medium

  * Add a local patch which disables the MAC address check for now as we
    appear to be getting some odd values back from the kernel under adt
    (used to be empty is now valid value but prefixed with \@ and trailing \n).

 -- Stéphane Graber <stgraber@ubuntu.com>  Sat, 31 Oct 2015 22:16:29 -0400

lxd (0.21-0ubuntu1) xenial; urgency=medium

  * New upstream release (0.21)
    - Default LVM volume size to 10GB (instead of 100GB)
    - Client now supports aliases
    - "lxc info" now works against servers
    - Nested LXD now works on btrfs too

 -- Stéphane Graber <stgraber@ubuntu.com>  Sat, 31 Oct 2015 19:45:00 -0400

lxd (0.20-0ubuntu4) wily; urgency=medium

  * Use dh-golang. (LP: #1481507)
  * Fix some lintian warnings (debconf related)

 -- Stéphane Graber <stgraber@ubuntu.com>  Fri, 16 Oct 2015 21:32:41 -0700

lxd (0.20-0ubuntu3) wily; urgency=medium

  * Cherry-pick upstream bugfix:
    - Fix non-interactive exec race condition

 -- Stéphane Graber <stgraber@ubuntu.com>  Thu, 15 Oct 2015 10:21:31 -0700

lxd (0.20-0ubuntu2) wily; urgency=medium

  * Add new test dependencies.

 -- Stéphane Graber <stgraber@ubuntu.com>  Wed, 14 Oct 2015 23:36:25 -0700

lxd (0.20-0ubuntu1) wily; urgency=medium

  * New upstream release (0.20) (LP: #1487756)
    - Fix LVM copy/move of stopped containers (LP: #1499359)
    - Container restart is now implemented as stop + start (reloads all config)
    - Config key=value can now be passed at launch time using --config/-c
    - A new "pause" command is now available to temporarily freeze a container
    - Cached images are now private by default
    - You can now publish a remote container into the local image store
    - It is now possible to add character or block devices to a container
    - The image size is now shown in the image list

 -- Stéphane Graber <stgraber@ubuntu.com>  Wed, 14 Oct 2015 17:40:47 -0700

lxd (0.19-0ubuntu5) wily; urgency=medium

  * Cherry-pick a few more upstream bugfixes:
    - CVE-2015-1340: Fix race condition in uidshift (LP: #1502270)
    - Compare IPs more intelligently when changing core.https_address
    - Drop an unused container property
    - Make cached images and copied images private by default
  * Update debian/tests/control to depend on everything that we need

 -- Stéphane Graber <stgraber@ubuntu.com>  Tue, 06 Oct 2015 13:20:58 +0100

lxd (0.19-0ubuntu4) wily; urgency=medium

  * Cherry-pick another upstream bugfix:
    - Fix image show/edit handling of the public flag
  * Add an hourly cron job (only runs if LXD is running) which will
    update any image that was imported with the --sync flag.
  * Set both NPROC and NOFILE to their maximum value (-1) in the LXD
    systemd unit. This ensures consistent behavior on all init systems.

 -- Stéphane Graber <stgraber@ubuntu.com>  Thu, 01 Oct 2015 17:46:10 -0400

lxd (0.19-0ubuntu3) wily; urgency=medium

  * Cherry-pick a few more usptream bugfixes:
    - Workaround a kernel race condition in testsuite (should fix adt)
    - Add extra needed apparmor permissions for nesting
    - Start container storage before public (fixes publish on LVM)
    - Don't remove non-existent file when setting up LVM
  * Update lintian overrides for 0.19

 -- Stéphane Graber <stgraber@ubuntu.com>  Thu, 01 Oct 2015 00:11:05 -0400

lxd (0.19-0ubuntu2) wily; urgency=medium

  * Cherry-pick two upstream bugfixes (regressions in 0.19):
    - Fix the testsuite failing when GOPATH isn't set
    - Allow empty lines and comments in raw.lxc

 -- Stéphane Graber <stgraber@ubuntu.com>  Wed, 30 Sep 2015 13:30:45 -0400

lxd (0.19-0ubuntu1) wily; urgency=medium

  * New upstream release (0.19)
    - ZFS support
    - Support for container nesting
    - Allow setting multi-line configuration keys by reading from stdin
    - It's now possible to make an ephemeral copy of a container
    - Public read-only servers are now auto-detected
    - lxd-images now supports updating existing images
    - It is now possible to mark/unmark images as public
    - Completely reworked testsuite
    - Updated documentation and specifications
    - A lot of bugfixes (no known bugs left at time of release)

 -- Stéphane Graber <stgraber@ubuntu.com>  Tue, 29 Sep 2015 19:57:52 -0400

lxd (0.18-0ubuntu2) wily; urgency=medium

  * Add a lxd-startup.service systemd unit to detect whether LXD is
    needed at startup (bound to network or got containers to start) and if
    so, triggers it.

 -- Stéphane Graber <stgraber@ubuntu.com>  Sat, 19 Sep 2015 14:50:34 -0400

lxd (0.18-0ubuntu1) wily; urgency=medium

  * New upstream release (0.18)
    - lxc: Add a new --force-local argument
    - lxc: Allow file push/pull using stdin/stdout
    - lxc: Rework translation template
    - lxd/core: Fix image creation of privileged containers
    - lxd/core: implement per-container apparmor profiles
    - lxd/core: implement per-container seccomp profiles
    - lxd/core: Fix socket-activation on exit
    - lxd/core: Add support for nested LXD
    - lxd/btrfs: Fix shared mount detection on btrfs
    - lxd: Implement new "shutdown" sub-command
    - lxd: Implement new "activateifneeded" sub-command
    - scripts: Add script to set up and delete LVM storage
    - A bunch more fixes, tests and other improvements
  * This release includes the needed fixes for autopkgtest in the Ubuntu
    CI environment.

 -- Stéphane Graber <stgraber@ubuntu.com>  Thu, 17 Sep 2015 15:19:10 -0400

lxd (0.17-0ubuntu2) wily; urgency=medium

  * Add XS-Testsuite to debian/control so it's consistently set no
    matter what Ubuntu version was used to build the source package.

 -- Stéphane Graber <stgraber@ubuntu.com>  Mon, 07 Sep 2015 01:32:17 -0400

lxd (0.17-0ubuntu1) wily; urgency=medium

  * New upstream release (0.17)
    - lxc: Add a new "lxc file edit" command
    - lxc: Add support for public remotes
    - lxc: Support adding a remote by its IPv6 address
    - lxd/core: Fix building with Go 1.5
    - lxd/core: Allow renaming snapshots
    - lxd/core: Add a new /logs REST API to containers
    - lxd/core: Export the storage backend name and version
    - lxd/btrfs: Support for recursive subvolume snapshot and removal
    - lxd/lvm: Add snapshot support
    - lxd/lvm: Add container copy support
    - lxd/lvm: Add container rename support
    - lxd/lvm: Disallow changing LVM config if pool is in use.
    - lxd/lvm: Document LVM config keys in specs
    - lxd-images: Deprecate "lxd images import lxc"
    - lxd-images: Print the manifest URL
    - lxd-images: Default to the "releases" stream for Ubuntu images
    - vagrant: Support running in vmware
    - A bunch more fixes, tests and other improvements
  * Update debian/copyright to match reality.
  * Add lxd-tools package containing fuidshift.
  * Add lxd-bridge and lxd-bridge-proxy to the lxd package.
  * Update lintian overrides.
  * Add autopkgtest.

 -- Stéphane Graber <stgraber@ubuntu.com>  Thu, 03 Sep 2015 15:13:36 -0400

lxd (0.16-0ubuntu1) wily; urgency=medium

  * New upstream release (0.16)
    - Fix uid/gid mapping during container migration
    - Fix uid/gid mapping when changing the local map
    - Fix EDITOR handling
    - Fix stateful snapshots
    - Fix operations between a local and remote LXD
    - Rework container auto-start to work as expected
  * Use golang-go for arm64
  * Force gccgo builds on everything bug amd64, i386, armhf and arm64
    (LP: #1481921)

 -- Stéphane Graber <stgraber@ubuntu.com>  Sat, 22 Aug 2015 11:52:07 -0700

lxd (0.15-0ubuntu2) wily; urgency=medium

  * No change rebuild to pick up LXc 1.1.3.

 -- Stéphane Graber <stgraber@ubuntu.com>  Sun, 16 Aug 2015 12:14:39 -0400

lxd (0.15-0ubuntu1) wily; urgency=medium

  * New upstream release (0.15)
  * With this release, LXD no longer binds [::]:8443 by default.
    To restore the previous behavior, please do:
        lxc config set core.https_address [::]:8443

 -- Stéphane Graber <stgraber@ubuntu.com>  Wed, 05 Aug 2015 14:48:51 -0400

lxd (0.14-0ubuntu3) wily; urgency=medium

  * Have the package create /var/log/lxd.

 -- Stéphane Graber <stgraber@ubuntu.com>  Wed, 29 Jul 2015 16:41:45 +0200

lxd (0.14-0ubuntu2) wily; urgency=medium

  * Cherry-pick bugfix for invalid / permission when using split-images.
    5f45bfb2032716259be2412e0ac0902d70b944f0

 -- Stéphane Graber <stgraber@ubuntu.com>  Sun, 26 Jul 2015 15:23:06 +0200

lxd (0.14-0ubuntu1) wily; urgency=medium

  * New upstream release (0.14)
  * Log daemon output to /var/log/lxd/lxd.log

 -- Stéphane Graber <stgraber@ubuntu.com>  Tue, 21 Jul 2015 19:04:19 -0400

lxd (0.13-0ubuntu1) wily; urgency=medium

  * New upstream release (0.13)
  * Default to shutting down all containers on stop under systemd and upstart.
    This isn't yet ideal as unfortunately that means all containers will
    be bounced on service restart. Ideally, SIGPWR would only be sent to
    LXD on host shutdown and SIGTERM would be sent the rest of the time.

 -- Stéphane Graber <stgraber@ubuntu.com>  Tue, 07 Jul 2015 18:27:32 -0400

lxd (0.12-0ubuntu2) wily; urgency=medium

  * Cherry-pick commit disabling /dev/lxd on gccgo for now.

 -- Stéphane Graber <stgraber@ubuntu.com>  Wed, 01 Jul 2015 11:29:02 -0400

lxd (0.12-0ubuntu1) wily; urgency=medium

  * New upstream release (0.12)
  * Bump open file limits to 65536 by default.
  * Switch to socket activation for the systemd units.

 -- Stéphane Graber <stgraber@ubuntu.com>  Tue, 30 Jun 2015 18:58:41 -0400

lxd (0.11-0ubuntu1) wily; urgency=medium

  * New upstream release (0.11)

 -- Stéphane Graber <stgraber@ubuntu.com>  Tue, 09 Jun 2015 19:18:56 +0200

lxd (0.10-0ubuntu1) wily; urgency=medium

  * New upstream release (0.10)

 -- Stéphane Graber <stgraber@ubuntu.com>  Wed, 27 May 2015 15:58:16 -0400

lxd (0.9-0ubuntu2) wily; urgency=medium

  * Fix dh_installinit override.

 -- Stéphane Graber <stgraber@ubuntu.com>  Wed, 13 May 2015 13:49:38 -0400

lxd (0.9-0ubuntu1) wily; urgency=medium

  * New upstream release (0.9)

 -- Stéphane Graber <stgraber@ubuntu.com>  Tue, 12 May 2015 19:14:59 -0400

lxd (0.7-0ubuntu1) vivid; urgency=medium

  * New upstream release (0.7) (LP: #1425686)

 -- Stéphane Graber <stgraber@ubuntu.com>  Tue, 14 Apr 2015 23:54:16 -0500

lxd (0.6-0ubuntu1) vivid; urgency=medium

  * New upstream release (0.6) (LP: #1425686)

 -- Stéphane Graber <stgraber@ubuntu.com>  Tue, 07 Apr 2015 18:08:32 -0400

lxd (0.5-0ubuntu4) vivid; urgency=medium

  * Fix debian/compat

 -- Stéphane Graber <stgraber@ubuntu.com>  Mon, 06 Apr 2015 20:33:06 -0400

lxd (0.5-0ubuntu3) vivid; urgency=medium

  * Bind to port 8443 by default (needed for remote management).

 -- Stéphane Graber <stgraber@ubuntu.com>  Mon, 06 Apr 2015 19:57:46 -0400

lxd (0.5-0ubuntu2) vivid; urgency=medium

  * Cherry-pick powerpc fix from upstream.

 -- Stéphane Graber <stgraber@ubuntu.com>  Thu, 26 Mar 2015 16:55:15 -0400

lxd (0.5-0ubuntu1) vivid; urgency=medium

  * New upstream release (0.5) (LP: #1425686)
  * Build on all architectures (using gccgo)

 -- Stéphane Graber <stgraber@ubuntu.com>  Thu, 26 Mar 2015 15:57:40 -0400

lxd (0.1-0ubuntu1) vivid; urgency=medium

  * Initial upstream release.

 -- Stéphane Graber <stgraber@ubuntu.com>  Fri, 13 Feb 2015 16:32:33 -0500<|MERGE_RESOLUTION|>--- conflicted
+++ resolved
@@ -1,10 +1,9 @@
-<<<<<<< HEAD
-lxd (3.0.0-0ubuntu4~bpo9+1) stretch-backports; urgency=medium
+lxd (3.0.1-0ubuntu1~18.04.1~bpo9+1) stretch-backports; urgency=medium
 
   * Rebuild for stretch-backports.
 
- -- Eloston <eloston@programmer.net>  Fri, 20 Apr 2018 12:43:06 +0000
-=======
+ -- Eloston <eloston@programmer.net>  Fri, 08 Jun 2018 05:57:12 +0000
+
 lxd (3.0.1-0ubuntu1~18.04.1) bionic; urgency=medium
 
   * New usptream bugfix release (LP: #1775290):
@@ -170,7 +169,6 @@
   * Add missing recommend on apparmor
 
  -- Stéphane Graber <stgraber@ubuntu.com>  Tue, 05 Jun 2018 18:01:41 -0400
->>>>>>> 0deae7f0
 
 lxd (3.0.0-0ubuntu4) bionic; urgency=medium
 
