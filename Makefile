--- conflicted
+++ resolved
@@ -17,11 +17,7 @@
 
 .PHONY: client
 client:
-<<<<<<< HEAD
-	go get -v -d ./...
-=======
 	go get -t -v -d ./...
->>>>>>> dd87f756
 	go install -v ./lxc
 
 # This only needs to be done when migrate.proto is actually changed; since we
