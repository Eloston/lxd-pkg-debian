// Go support for Protocol Buffers - Google's data interchange format
//
// Copyright 2010 The Go Authors.  All rights reserved.
// https://github.com/golang/protobuf
//
// Redistribution and use in source and binary forms, with or without
// modification, are permitted provided that the following conditions are
// met:
//
//     * Redistributions of source code must retain the above copyright
// notice, this list of conditions and the following disclaimer.
//     * Redistributions in binary form must reproduce the above
// copyright notice, this list of conditions and the following disclaimer
// in the documentation and/or other materials provided with the
// distribution.
//     * Neither the name of Google Inc. nor the names of its
// contributors may be used to endorse or promote products derived from
// this software without specific prior written permission.
//
// THIS SOFTWARE IS PROVIDED BY THE COPYRIGHT HOLDERS AND CONTRIBUTORS
// "AS IS" AND ANY EXPRESS OR IMPLIED WARRANTIES, INCLUDING, BUT NOT
// LIMITED TO, THE IMPLIED WARRANTIES OF MERCHANTABILITY AND FITNESS FOR
// A PARTICULAR PURPOSE ARE DISCLAIMED. IN NO EVENT SHALL THE COPYRIGHT
// OWNER OR CONTRIBUTORS BE LIABLE FOR ANY DIRECT, INDIRECT, INCIDENTAL,
// SPECIAL, EXEMPLARY, OR CONSEQUENTIAL DAMAGES (INCLUDING, BUT NOT
// LIMITED TO, PROCUREMENT OF SUBSTITUTE GOODS OR SERVICES; LOSS OF USE,
// DATA, OR PROFITS; OR BUSINESS INTERRUPTION) HOWEVER CAUSED AND ON ANY
// THEORY OF LIABILITY, WHETHER IN CONTRACT, STRICT LIABILITY, OR TORT
// (INCLUDING NEGLIGENCE OR OTHERWISE) ARISING IN ANY WAY OUT OF THE USE
// OF THIS SOFTWARE, EVEN IF ADVISED OF THE POSSIBILITY OF SUCH DAMAGE.

package proto

/*
 * Routines for encoding data into the wire format for protocol buffers.
 */

import (
	"fmt"
	"os"
	"reflect"
	"sort"
	"strconv"
	"strings"
	"sync"
)

const debug bool = false

// Constants that identify the encoding of a value on the wire.
const (
	WireVarint     = 0
	WireFixed64    = 1
	WireBytes      = 2
	WireStartGroup = 3
	WireEndGroup   = 4
	WireFixed32    = 5
)

const startSize = 10 // initial slice/string sizes

// Encoders are defined in encode.go
// An encoder outputs the full representation of a field, including its
// tag and encoder type.
type encoder func(p *Buffer, prop *Properties, base structPointer) error

// A valueEncoder encodes a single integer in a particular encoding.
type valueEncoder func(o *Buffer, x uint64) error

// Sizers are defined in encode.go
// A sizer returns the encoded size of a field, including its tag and encoder
// type.
type sizer func(prop *Properties, base structPointer) int

// A valueSizer returns the encoded size of a single integer in a particular
// encoding.
type valueSizer func(x uint64) int

// Decoders are defined in decode.go
// A decoder creates a value from its wire representation.
// Unrecognized subelements are saved in unrec.
type decoder func(p *Buffer, prop *Properties, base structPointer) error

// A valueDecoder decodes a single integer in a particular encoding.
type valueDecoder func(o *Buffer) (x uint64, err error)

// A oneofMarshaler does the marshaling for all oneof fields in a message.
type oneofMarshaler func(Message, *Buffer) error

// A oneofUnmarshaler does the unmarshaling for a oneof field in a message.
type oneofUnmarshaler func(Message, int, int, *Buffer) (bool, error)

// tagMap is an optimization over map[int]int for typical protocol buffer
// use-cases. Encoded protocol buffers are often in tag order with small tag
// numbers.
type tagMap struct {
	fastTags []int
	slowTags map[int]int
}

// tagMapFastLimit is the upper bound on the tag number that will be stored in
// the tagMap slice rather than its map.
const tagMapFastLimit = 1024

func (p *tagMap) get(t int) (int, bool) {
	if t > 0 && t < tagMapFastLimit {
		if t >= len(p.fastTags) {
			return 0, false
		}
		fi := p.fastTags[t]
		return fi, fi >= 0
	}
	fi, ok := p.slowTags[t]
	return fi, ok
}

func (p *tagMap) put(t int, fi int) {
	if t > 0 && t < tagMapFastLimit {
		for len(p.fastTags) < t+1 {
			p.fastTags = append(p.fastTags, -1)
		}
		p.fastTags[t] = fi
		return
	}
	if p.slowTags == nil {
		p.slowTags = make(map[int]int)
	}
	p.slowTags[t] = fi
}

// StructProperties represents properties for all the fields of a struct.
// decoderTags and decoderOrigNames should only be used by the decoder.
type StructProperties struct {
	Prop             []*Properties  // properties for each field
	reqCount         int            // required count
	decoderTags      tagMap         // map from proto tag to struct field number
	decoderOrigNames map[string]int // map from original name to struct field number
	order            []int          // list of struct field numbers in tag order
	unrecField       field          // field id of the XXX_unrecognized []byte field
	extendable       bool           // is this an extendable proto

	oneofMarshaler   oneofMarshaler
	oneofUnmarshaler oneofUnmarshaler
	stype            reflect.Type
<<<<<<< HEAD
	oneofTypes       []interface{}
=======

	// OneofTypes contains information about the oneof fields in this message.
	// It is keyed by the original name of a field.
	OneofTypes map[string]*OneofProperties
}

// OneofProperties represents information about a specific field in a oneof.
type OneofProperties struct {
	Type  reflect.Type // pointer to generated struct type for this oneof field
	Field int          // struct field number of the containing oneof in the message
	Prop  *Properties
>>>>>>> 6e481dcc
}

// Implement the sorting interface so we can sort the fields in tag order, as recommended by the spec.
// See encode.go, (*Buffer).enc_struct.

func (sp *StructProperties) Len() int { return len(sp.order) }
func (sp *StructProperties) Less(i, j int) bool {
	return sp.Prop[sp.order[i]].Tag < sp.Prop[sp.order[j]].Tag
}
func (sp *StructProperties) Swap(i, j int) { sp.order[i], sp.order[j] = sp.order[j], sp.order[i] }

// Properties represents the protocol-specific behavior of a single struct field.
type Properties struct {
	Name     string // name of the field, for error messages
	OrigName string // original name before protocol compiler (always set)
	Wire     string
	WireType int
	Tag      int
	Required bool
	Optional bool
	Repeated bool
	Packed   bool   // relevant for repeated primitives only
	Enum     string // set for enum types only
	proto3   bool   // whether this is known to be a proto3 field; set for []byte only
	oneof    bool   // whether this is a oneof field

	Default    string // default value
	HasDefault bool   // whether an explicit default was provided
	def_uint64 uint64

	enc           encoder
	valEnc        valueEncoder // set for bool and numeric types only
	field         field
	tagcode       []byte // encoding of EncodeVarint((Tag<<3)|WireType)
	tagbuf        [8]byte
	stype         reflect.Type      // set for struct types only
	sprop         *StructProperties // set for struct types only
	isMarshaler   bool
	isUnmarshaler bool

	mtype    reflect.Type // set for map types only
	mkeyprop *Properties  // set for map types only
	mvalprop *Properties  // set for map types only

	size    sizer
	valSize valueSizer // set for bool and numeric types only

	dec    decoder
	valDec valueDecoder // set for bool and numeric types only

	// If this is a packable field, this will be the decoder for the packed version of the field.
	packedDec decoder
}

// String formats the properties in the protobuf struct field tag style.
func (p *Properties) String() string {
	s := p.Wire
	s = ","
	s += strconv.Itoa(p.Tag)
	if p.Required {
		s += ",req"
	}
	if p.Optional {
		s += ",opt"
	}
	if p.Repeated {
		s += ",rep"
	}
	if p.Packed {
		s += ",packed"
	}
	if p.OrigName != p.Name {
		s += ",name=" + p.OrigName
	}
	if p.proto3 {
		s += ",proto3"
	}
	if p.oneof {
		s += ",oneof"
	}
	if len(p.Enum) > 0 {
		s += ",enum=" + p.Enum
	}
	if p.HasDefault {
		s += ",def=" + p.Default
	}
	return s
}

// Parse populates p by parsing a string in the protobuf struct field tag style.
func (p *Properties) Parse(s string) {
	// "bytes,49,opt,name=foo,def=hello!"
	fields := strings.Split(s, ",") // breaks def=, but handled below.
	if len(fields) < 2 {
		fmt.Fprintf(os.Stderr, "proto: tag has too few fields: %q\n", s)
		return
	}

	p.Wire = fields[0]
	switch p.Wire {
	case "varint":
		p.WireType = WireVarint
		p.valEnc = (*Buffer).EncodeVarint
		p.valDec = (*Buffer).DecodeVarint
		p.valSize = sizeVarint
	case "fixed32":
		p.WireType = WireFixed32
		p.valEnc = (*Buffer).EncodeFixed32
		p.valDec = (*Buffer).DecodeFixed32
		p.valSize = sizeFixed32
	case "fixed64":
		p.WireType = WireFixed64
		p.valEnc = (*Buffer).EncodeFixed64
		p.valDec = (*Buffer).DecodeFixed64
		p.valSize = sizeFixed64
	case "zigzag32":
		p.WireType = WireVarint
		p.valEnc = (*Buffer).EncodeZigzag32
		p.valDec = (*Buffer).DecodeZigzag32
		p.valSize = sizeZigzag32
	case "zigzag64":
		p.WireType = WireVarint
		p.valEnc = (*Buffer).EncodeZigzag64
		p.valDec = (*Buffer).DecodeZigzag64
		p.valSize = sizeZigzag64
	case "bytes", "group":
		p.WireType = WireBytes
		// no numeric converter for non-numeric types
	default:
		fmt.Fprintf(os.Stderr, "proto: tag has unknown wire type: %q\n", s)
		return
	}

	var err error
	p.Tag, err = strconv.Atoi(fields[1])
	if err != nil {
		return
	}

	for i := 2; i < len(fields); i++ {
		f := fields[i]
		switch {
		case f == "req":
			p.Required = true
		case f == "opt":
			p.Optional = true
		case f == "rep":
			p.Repeated = true
		case f == "packed":
			p.Packed = true
		case strings.HasPrefix(f, "name="):
			p.OrigName = f[5:]
		case strings.HasPrefix(f, "enum="):
			p.Enum = f[5:]
		case f == "proto3":
			p.proto3 = true
		case f == "oneof":
			p.oneof = true
		case strings.HasPrefix(f, "def="):
			p.HasDefault = true
			p.Default = f[4:] // rest of string
			if i+1 < len(fields) {
				// Commas aren't escaped, and def is always last.
				p.Default += "," + strings.Join(fields[i+1:], ",")
				break
			}
		}
	}
}

func logNoSliceEnc(t1, t2 reflect.Type) {
	fmt.Fprintf(os.Stderr, "proto: no slice oenc for %T = []%T\n", t1, t2)
}

var protoMessageType = reflect.TypeOf((*Message)(nil)).Elem()

// Initialize the fields for encoding and decoding.
func (p *Properties) setEncAndDec(typ reflect.Type, f *reflect.StructField, lockGetProp bool) {
	p.enc = nil
	p.dec = nil
	p.size = nil

	switch t1 := typ; t1.Kind() {
	default:
		fmt.Fprintf(os.Stderr, "proto: no coders for %v\n", t1)

	// proto3 scalar types

	case reflect.Bool:
		p.enc = (*Buffer).enc_proto3_bool
		p.dec = (*Buffer).dec_proto3_bool
		p.size = size_proto3_bool
	case reflect.Int32:
		p.enc = (*Buffer).enc_proto3_int32
		p.dec = (*Buffer).dec_proto3_int32
		p.size = size_proto3_int32
	case reflect.Uint32:
		p.enc = (*Buffer).enc_proto3_uint32
		p.dec = (*Buffer).dec_proto3_int32 // can reuse
		p.size = size_proto3_uint32
	case reflect.Int64, reflect.Uint64:
		p.enc = (*Buffer).enc_proto3_int64
		p.dec = (*Buffer).dec_proto3_int64
		p.size = size_proto3_int64
	case reflect.Float32:
		p.enc = (*Buffer).enc_proto3_uint32 // can just treat them as bits
		p.dec = (*Buffer).dec_proto3_int32
		p.size = size_proto3_uint32
	case reflect.Float64:
		p.enc = (*Buffer).enc_proto3_int64 // can just treat them as bits
		p.dec = (*Buffer).dec_proto3_int64
		p.size = size_proto3_int64
	case reflect.String:
		p.enc = (*Buffer).enc_proto3_string
		p.dec = (*Buffer).dec_proto3_string
		p.size = size_proto3_string

	case reflect.Ptr:
		switch t2 := t1.Elem(); t2.Kind() {
		default:
			fmt.Fprintf(os.Stderr, "proto: no encoder function for %v -> %v\n", t1, t2)
			break
		case reflect.Bool:
			p.enc = (*Buffer).enc_bool
			p.dec = (*Buffer).dec_bool
			p.size = size_bool
		case reflect.Int32:
			p.enc = (*Buffer).enc_int32
			p.dec = (*Buffer).dec_int32
			p.size = size_int32
		case reflect.Uint32:
			p.enc = (*Buffer).enc_uint32
			p.dec = (*Buffer).dec_int32 // can reuse
			p.size = size_uint32
		case reflect.Int64, reflect.Uint64:
			p.enc = (*Buffer).enc_int64
			p.dec = (*Buffer).dec_int64
			p.size = size_int64
		case reflect.Float32:
			p.enc = (*Buffer).enc_uint32 // can just treat them as bits
			p.dec = (*Buffer).dec_int32
			p.size = size_uint32
		case reflect.Float64:
			p.enc = (*Buffer).enc_int64 // can just treat them as bits
			p.dec = (*Buffer).dec_int64
			p.size = size_int64
		case reflect.String:
			p.enc = (*Buffer).enc_string
			p.dec = (*Buffer).dec_string
			p.size = size_string
		case reflect.Struct:
			p.stype = t1.Elem()
			p.isMarshaler = isMarshaler(t1)
			p.isUnmarshaler = isUnmarshaler(t1)
			if p.Wire == "bytes" {
				p.enc = (*Buffer).enc_struct_message
				p.dec = (*Buffer).dec_struct_message
				p.size = size_struct_message
			} else {
				p.enc = (*Buffer).enc_struct_group
				p.dec = (*Buffer).dec_struct_group
				p.size = size_struct_group
			}
		}

	case reflect.Slice:
		switch t2 := t1.Elem(); t2.Kind() {
		default:
			logNoSliceEnc(t1, t2)
			break
		case reflect.Bool:
			if p.Packed {
				p.enc = (*Buffer).enc_slice_packed_bool
				p.size = size_slice_packed_bool
			} else {
				p.enc = (*Buffer).enc_slice_bool
				p.size = size_slice_bool
			}
			p.dec = (*Buffer).dec_slice_bool
			p.packedDec = (*Buffer).dec_slice_packed_bool
		case reflect.Int32:
			if p.Packed {
				p.enc = (*Buffer).enc_slice_packed_int32
				p.size = size_slice_packed_int32
			} else {
				p.enc = (*Buffer).enc_slice_int32
				p.size = size_slice_int32
			}
			p.dec = (*Buffer).dec_slice_int32
			p.packedDec = (*Buffer).dec_slice_packed_int32
		case reflect.Uint32:
			if p.Packed {
				p.enc = (*Buffer).enc_slice_packed_uint32
				p.size = size_slice_packed_uint32
			} else {
				p.enc = (*Buffer).enc_slice_uint32
				p.size = size_slice_uint32
			}
			p.dec = (*Buffer).dec_slice_int32
			p.packedDec = (*Buffer).dec_slice_packed_int32
		case reflect.Int64, reflect.Uint64:
			if p.Packed {
				p.enc = (*Buffer).enc_slice_packed_int64
				p.size = size_slice_packed_int64
			} else {
				p.enc = (*Buffer).enc_slice_int64
				p.size = size_slice_int64
			}
			p.dec = (*Buffer).dec_slice_int64
			p.packedDec = (*Buffer).dec_slice_packed_int64
		case reflect.Uint8:
			p.enc = (*Buffer).enc_slice_byte
			p.dec = (*Buffer).dec_slice_byte
			p.size = size_slice_byte
			// This is a []byte, which is either a bytes field,
			// or the value of a map field. In the latter case,
			// we always encode an empty []byte, so we should not
			// use the proto3 enc/size funcs.
			// f == nil iff this is the key/value of a map field.
			if p.proto3 && f != nil {
				p.enc = (*Buffer).enc_proto3_slice_byte
				p.size = size_proto3_slice_byte
			}
		case reflect.Float32, reflect.Float64:
			switch t2.Bits() {
			case 32:
				// can just treat them as bits
				if p.Packed {
					p.enc = (*Buffer).enc_slice_packed_uint32
					p.size = size_slice_packed_uint32
				} else {
					p.enc = (*Buffer).enc_slice_uint32
					p.size = size_slice_uint32
				}
				p.dec = (*Buffer).dec_slice_int32
				p.packedDec = (*Buffer).dec_slice_packed_int32
			case 64:
				// can just treat them as bits
				if p.Packed {
					p.enc = (*Buffer).enc_slice_packed_int64
					p.size = size_slice_packed_int64
				} else {
					p.enc = (*Buffer).enc_slice_int64
					p.size = size_slice_int64
				}
				p.dec = (*Buffer).dec_slice_int64
				p.packedDec = (*Buffer).dec_slice_packed_int64
			default:
				logNoSliceEnc(t1, t2)
				break
			}
		case reflect.String:
			p.enc = (*Buffer).enc_slice_string
			p.dec = (*Buffer).dec_slice_string
			p.size = size_slice_string
		case reflect.Ptr:
			switch t3 := t2.Elem(); t3.Kind() {
			default:
				fmt.Fprintf(os.Stderr, "proto: no ptr oenc for %T -> %T -> %T\n", t1, t2, t3)
				break
			case reflect.Struct:
				p.stype = t2.Elem()
				p.isMarshaler = isMarshaler(t2)
				p.isUnmarshaler = isUnmarshaler(t2)
				if p.Wire == "bytes" {
					p.enc = (*Buffer).enc_slice_struct_message
					p.dec = (*Buffer).dec_slice_struct_message
					p.size = size_slice_struct_message
				} else {
					p.enc = (*Buffer).enc_slice_struct_group
					p.dec = (*Buffer).dec_slice_struct_group
					p.size = size_slice_struct_group
				}
			}
		case reflect.Slice:
			switch t2.Elem().Kind() {
			default:
				fmt.Fprintf(os.Stderr, "proto: no slice elem oenc for %T -> %T -> %T\n", t1, t2, t2.Elem())
				break
			case reflect.Uint8:
				p.enc = (*Buffer).enc_slice_slice_byte
				p.dec = (*Buffer).dec_slice_slice_byte
				p.size = size_slice_slice_byte
			}
		}

	case reflect.Map:
		p.enc = (*Buffer).enc_new_map
		p.dec = (*Buffer).dec_new_map
		p.size = size_new_map

		p.mtype = t1
		p.mkeyprop = &Properties{}
		p.mkeyprop.init(reflect.PtrTo(p.mtype.Key()), "Key", f.Tag.Get("protobuf_key"), nil, lockGetProp)
		p.mvalprop = &Properties{}
		vtype := p.mtype.Elem()
		if vtype.Kind() != reflect.Ptr && vtype.Kind() != reflect.Slice {
			// The value type is not a message (*T) or bytes ([]byte),
			// so we need encoders for the pointer to this type.
			vtype = reflect.PtrTo(vtype)
		}
		p.mvalprop.init(vtype, "Value", f.Tag.Get("protobuf_val"), nil, lockGetProp)
	}

	// precalculate tag code
	wire := p.WireType
	if p.Packed {
		wire = WireBytes
	}
	x := uint32(p.Tag)<<3 | uint32(wire)
	i := 0
	for i = 0; x > 127; i++ {
		p.tagbuf[i] = 0x80 | uint8(x&0x7F)
		x >>= 7
	}
	p.tagbuf[i] = uint8(x)
	p.tagcode = p.tagbuf[0 : i+1]

	if p.stype != nil {
		if lockGetProp {
			p.sprop = GetProperties(p.stype)
		} else {
			p.sprop = getPropertiesLocked(p.stype)
		}
	}
}

var (
	marshalerType   = reflect.TypeOf((*Marshaler)(nil)).Elem()
	unmarshalerType = reflect.TypeOf((*Unmarshaler)(nil)).Elem()
)

// isMarshaler reports whether type t implements Marshaler.
func isMarshaler(t reflect.Type) bool {
	// We're checking for (likely) pointer-receiver methods
	// so if t is not a pointer, something is very wrong.
	// The calls above only invoke isMarshaler on pointer types.
	if t.Kind() != reflect.Ptr {
		panic("proto: misuse of isMarshaler")
	}
	return t.Implements(marshalerType)
}

// isUnmarshaler reports whether type t implements Unmarshaler.
func isUnmarshaler(t reflect.Type) bool {
	// We're checking for (likely) pointer-receiver methods
	// so if t is not a pointer, something is very wrong.
	// The calls above only invoke isUnmarshaler on pointer types.
	if t.Kind() != reflect.Ptr {
		panic("proto: misuse of isUnmarshaler")
	}
	return t.Implements(unmarshalerType)
}

// Init populates the properties from a protocol buffer struct tag.
func (p *Properties) Init(typ reflect.Type, name, tag string, f *reflect.StructField) {
	p.init(typ, name, tag, f, true)
}

func (p *Properties) init(typ reflect.Type, name, tag string, f *reflect.StructField, lockGetProp bool) {
	// "bytes,49,opt,def=hello!"
	p.Name = name
	p.OrigName = name
	if f != nil {
		p.field = toField(f)
	}
	if tag == "" {
		return
	}
	p.Parse(tag)
	p.setEncAndDec(typ, f, lockGetProp)
}

var (
	propertiesMu  sync.RWMutex
	propertiesMap = make(map[reflect.Type]*StructProperties)
)

// GetProperties returns the list of properties for the type represented by t.
// t must represent a generated struct type of a protocol message.
func GetProperties(t reflect.Type) *StructProperties {
	if t.Kind() != reflect.Struct {
		panic("proto: type must have kind struct")
	}

	// Most calls to GetProperties in a long-running program will be
	// retrieving details for types we have seen before.
	propertiesMu.RLock()
	sprop, ok := propertiesMap[t]
	propertiesMu.RUnlock()
	if ok {
		if collectStats {
			stats.Chit++
		}
		return sprop
	}

	propertiesMu.Lock()
	sprop = getPropertiesLocked(t)
	propertiesMu.Unlock()
	return sprop
}

// getPropertiesLocked requires that propertiesMu is held.
func getPropertiesLocked(t reflect.Type) *StructProperties {
	if prop, ok := propertiesMap[t]; ok {
		if collectStats {
			stats.Chit++
		}
		return prop
	}
	if collectStats {
		stats.Cmiss++
	}

	prop := new(StructProperties)
	// in case of recursive protos, fill this in now.
	propertiesMap[t] = prop

	// build properties
	prop.extendable = reflect.PtrTo(t).Implements(extendableProtoType)
	prop.unrecField = invalidField
	prop.Prop = make([]*Properties, t.NumField())
	prop.order = make([]int, t.NumField())

	for i := 0; i < t.NumField(); i++ {
		f := t.Field(i)
		p := new(Properties)
		name := f.Name
		p.init(f.Type, name, f.Tag.Get("protobuf"), &f, false)

		if f.Name == "XXX_extensions" { // special case
			p.enc = (*Buffer).enc_map
			p.dec = nil // not needed
			p.size = size_map
		}
		if f.Name == "XXX_unrecognized" { // special case
			prop.unrecField = toField(&f)
		}
		oneof := f.Tag.Get("protobuf_oneof") != "" // special case
		prop.Prop[i] = p
		prop.order[i] = i
		if debug {
			print(i, " ", f.Name, " ", t.String(), " ")
			if p.Tag > 0 {
				print(p.String())
			}
			print("\n")
		}
		if p.enc == nil && !strings.HasPrefix(f.Name, "XXX_") && !oneof {
			fmt.Fprintln(os.Stderr, "proto: no encoder for", f.Name, f.Type.String(), "[GetProperties]")
		}
	}

	// Re-order prop.order.
	sort.Sort(prop)

	type oneofMessage interface {
		XXX_OneofFuncs() (func(Message, *Buffer) error, func(Message, int, int, *Buffer) (bool, error), []interface{})
	}
	if om, ok := reflect.Zero(reflect.PtrTo(t)).Interface().(oneofMessage); ok {
<<<<<<< HEAD
		prop.oneofMarshaler, prop.oneofUnmarshaler, prop.oneofTypes = om.XXX_OneofFuncs()
		prop.stype = t
=======
		var oots []interface{}
		prop.oneofMarshaler, prop.oneofUnmarshaler, oots = om.XXX_OneofFuncs()
		prop.stype = t

		// Interpret oneof metadata.
		prop.OneofTypes = make(map[string]*OneofProperties)
		for _, oot := range oots {
			oop := &OneofProperties{
				Type: reflect.ValueOf(oot).Type(), // *T
				Prop: new(Properties),
			}
			sft := oop.Type.Elem().Field(0)
			oop.Prop.Name = sft.Name
			oop.Prop.Parse(sft.Tag.Get("protobuf"))
			// There will be exactly one interface field that
			// this new value is assignable to.
			for i := 0; i < t.NumField(); i++ {
				f := t.Field(i)
				if f.Type.Kind() != reflect.Interface {
					continue
				}
				if !oop.Type.AssignableTo(f.Type) {
					continue
				}
				oop.Field = i
				break
			}
			prop.OneofTypes[oop.Prop.OrigName] = oop
		}
>>>>>>> 6e481dcc
	}

	// build required counts
	// build tags
	reqCount := 0
	prop.decoderOrigNames = make(map[string]int)
	for i, p := range prop.Prop {
		if strings.HasPrefix(p.Name, "XXX_") {
			// Internal fields should not appear in tags/origNames maps.
			// They are handled specially when encoding and decoding.
			continue
		}
		if p.Required {
			reqCount++
		}
		prop.decoderTags.put(p.Tag, i)
		prop.decoderOrigNames[p.OrigName] = i
	}
	prop.reqCount = reqCount

	return prop
}

// Return the Properties object for the x[0]'th field of the structure.
func propByIndex(t reflect.Type, x []int) *Properties {
	if len(x) != 1 {
		fmt.Fprintf(os.Stderr, "proto: field index dimension %d (not 1) for type %s\n", len(x), t)
		return nil
	}
	prop := GetProperties(t)
	return prop.Prop[x[0]]
}

// Get the address and type of a pointer to a struct from an interface.
func getbase(pb Message) (t reflect.Type, b structPointer, err error) {
	if pb == nil {
		err = ErrNil
		return
	}
	// get the reflect type of the pointer to the struct.
	t = reflect.TypeOf(pb)
	// get the address of the struct.
	value := reflect.ValueOf(pb)
	b = toStructPointer(value)
	return
}

// A global registry of enum types.
// The generated code will register the generated maps by calling RegisterEnum.

var enumValueMaps = make(map[string]map[string]int32)

// RegisterEnum is called from the generated code to install the enum descriptor
// maps into the global table to aid parsing text format protocol buffers.
func RegisterEnum(typeName string, unusedNameMap map[int32]string, valueMap map[string]int32) {
	if _, ok := enumValueMaps[typeName]; ok {
		panic("proto: duplicate enum registered: " + typeName)
	}
	enumValueMaps[typeName] = valueMap
}<|MERGE_RESOLUTION|>--- conflicted
+++ resolved
@@ -142,9 +142,6 @@
 	oneofMarshaler   oneofMarshaler
 	oneofUnmarshaler oneofUnmarshaler
 	stype            reflect.Type
-<<<<<<< HEAD
-	oneofTypes       []interface{}
-=======
 
 	// OneofTypes contains information about the oneof fields in this message.
 	// It is keyed by the original name of a field.
@@ -156,7 +153,6 @@
 	Type  reflect.Type // pointer to generated struct type for this oneof field
 	Field int          // struct field number of the containing oneof in the message
 	Prop  *Properties
->>>>>>> 6e481dcc
 }
 
 // Implement the sorting interface so we can sort the fields in tag order, as recommended by the spec.
@@ -718,10 +714,6 @@
 		XXX_OneofFuncs() (func(Message, *Buffer) error, func(Message, int, int, *Buffer) (bool, error), []interface{})
 	}
 	if om, ok := reflect.Zero(reflect.PtrTo(t)).Interface().(oneofMessage); ok {
-<<<<<<< HEAD
-		prop.oneofMarshaler, prop.oneofUnmarshaler, prop.oneofTypes = om.XXX_OneofFuncs()
-		prop.stype = t
-=======
 		var oots []interface{}
 		prop.oneofMarshaler, prop.oneofUnmarshaler, oots = om.XXX_OneofFuncs()
 		prop.stype = t
@@ -751,7 +743,6 @@
 			}
 			prop.OneofTypes[oop.Prop.OrigName] = oop
 		}
->>>>>>> 6e481dcc
 	}
 
 	// build required counts
