// Go support for Protocol Buffers - Google's data interchange format
//
// Copyright 2010 The Go Authors.  All rights reserved.
// https://github.com/golang/protobuf
//
// Redistribution and use in source and binary forms, with or without
// modification, are permitted provided that the following conditions are
// met:
//
//     * Redistributions of source code must retain the above copyright
// notice, this list of conditions and the following disclaimer.
//     * Redistributions in binary form must reproduce the above
// copyright notice, this list of conditions and the following disclaimer
// in the documentation and/or other materials provided with the
// distribution.
//     * Neither the name of Google Inc. nor the names of its
// contributors may be used to endorse or promote products derived from
// this software without specific prior written permission.
//
// THIS SOFTWARE IS PROVIDED BY THE COPYRIGHT HOLDERS AND CONTRIBUTORS
// "AS IS" AND ANY EXPRESS OR IMPLIED WARRANTIES, INCLUDING, BUT NOT
// LIMITED TO, THE IMPLIED WARRANTIES OF MERCHANTABILITY AND FITNESS FOR
// A PARTICULAR PURPOSE ARE DISCLAIMED. IN NO EVENT SHALL THE COPYRIGHT
// OWNER OR CONTRIBUTORS BE LIABLE FOR ANY DIRECT, INDIRECT, INCIDENTAL,
// SPECIAL, EXEMPLARY, OR CONSEQUENTIAL DAMAGES (INCLUDING, BUT NOT
// LIMITED TO, PROCUREMENT OF SUBSTITUTE GOODS OR SERVICES; LOSS OF USE,
// DATA, OR PROFITS; OR BUSINESS INTERRUPTION) HOWEVER CAUSED AND ON ANY
// THEORY OF LIABILITY, WHETHER IN CONTRACT, STRICT LIABILITY, OR TORT
// (INCLUDING NEGLIGENCE OR OTHERWISE) ARISING IN ANY WAY OUT OF THE USE
// OF THIS SOFTWARE, EVEN IF ADVISED OF THE POSSIBILITY OF SUCH DAMAGE.

package proto

// Functions for writing the text protocol buffer format.

import (
	"bufio"
	"bytes"
	"encoding"
	"errors"
	"fmt"
	"io"
	"log"
	"math"
	"reflect"
	"sort"
	"strings"
)

var (
	newline         = []byte("\n")
	spaces          = []byte("                                        ")
	gtNewline       = []byte(">\n")
	endBraceNewline = []byte("}\n")
	backslashN      = []byte{'\\', 'n'}
	backslashR      = []byte{'\\', 'r'}
	backslashT      = []byte{'\\', 't'}
	backslashDQ     = []byte{'\\', '"'}
	backslashBS     = []byte{'\\', '\\'}
	posInf          = []byte("inf")
	negInf          = []byte("-inf")
	nan             = []byte("nan")
)

type writer interface {
	io.Writer
	WriteByte(byte) error
}

// textWriter is an io.Writer that tracks its indentation level.
type textWriter struct {
	ind      int
	complete bool // if the current position is a complete line
	compact  bool // whether to write out as a one-liner
	w        writer
}

func (w *textWriter) WriteString(s string) (n int, err error) {
	if !strings.Contains(s, "\n") {
		if !w.compact && w.complete {
			w.writeIndent()
		}
		w.complete = false
		return io.WriteString(w.w, s)
	}
	// WriteString is typically called without newlines, so this
	// codepath and its copy are rare.  We copy to avoid
	// duplicating all of Write's logic here.
	return w.Write([]byte(s))
}

func (w *textWriter) Write(p []byte) (n int, err error) {
	newlines := bytes.Count(p, newline)
	if newlines == 0 {
		if !w.compact && w.complete {
			w.writeIndent()
		}
		n, err = w.w.Write(p)
		w.complete = false
		return n, err
	}

	frags := bytes.SplitN(p, newline, newlines+1)
	if w.compact {
		for i, frag := range frags {
			if i > 0 {
				if err := w.w.WriteByte(' '); err != nil {
					return n, err
				}
				n++
			}
			nn, err := w.w.Write(frag)
			n += nn
			if err != nil {
				return n, err
			}
		}
		return n, nil
	}

	for i, frag := range frags {
		if w.complete {
			w.writeIndent()
		}
		nn, err := w.w.Write(frag)
		n += nn
		if err != nil {
			return n, err
		}
		if i+1 < len(frags) {
			if err := w.w.WriteByte('\n'); err != nil {
				return n, err
			}
			n++
		}
	}
	w.complete = len(frags[len(frags)-1]) == 0
	return n, nil
}

func (w *textWriter) WriteByte(c byte) error {
	if w.compact && c == '\n' {
		c = ' '
	}
	if !w.compact && w.complete {
		w.writeIndent()
	}
	err := w.w.WriteByte(c)
	w.complete = c == '\n'
	return err
}

func (w *textWriter) indent() { w.ind++ }

func (w *textWriter) unindent() {
	if w.ind == 0 {
		log.Printf("proto: textWriter unindented too far")
		return
	}
	w.ind--
}

func writeName(w *textWriter, props *Properties) error {
	if _, err := w.WriteString(props.OrigName); err != nil {
		return err
	}
	if props.Wire != "group" {
		return w.WriteByte(':')
	}
	return nil
}

var (
	messageSetType = reflect.TypeOf((*MessageSet)(nil)).Elem()
)

// raw is the interface satisfied by RawMessage.
type raw interface {
	Bytes() []byte
}

func writeStruct(w *textWriter, sv reflect.Value) error {
	if sv.Type() == messageSetType {
		return writeMessageSet(w, sv.Addr().Interface().(*MessageSet))
	}

	st := sv.Type()
	sprops := GetProperties(st)
	for i := 0; i < sv.NumField(); i++ {
		fv := sv.Field(i)
		props := sprops.Prop[i]
		name := st.Field(i).Name

		if strings.HasPrefix(name, "XXX_") {
			// There are two XXX_ fields:
			//   XXX_unrecognized []byte
			//   XXX_extensions   map[int32]proto.Extension
			// The first is handled here;
			// the second is handled at the bottom of this function.
			if name == "XXX_unrecognized" && !fv.IsNil() {
				if err := writeUnknownStruct(w, fv.Interface().([]byte)); err != nil {
					return err
				}
			}
			continue
		}
		if fv.Kind() == reflect.Ptr && fv.IsNil() {
			// Field not filled in. This could be an optional field or
			// a required field that wasn't filled in. Either way, there
			// isn't anything we can show for it.
			continue
		}
		if fv.Kind() == reflect.Slice && fv.IsNil() {
			// Repeated field that is empty, or a bytes field that is unused.
			continue
		}

		if props.Repeated && fv.Kind() == reflect.Slice {
			// Repeated field.
			for j := 0; j < fv.Len(); j++ {
				if err := writeName(w, props); err != nil {
					return err
				}
				if !w.compact {
					if err := w.WriteByte(' '); err != nil {
						return err
					}
				}
				v := fv.Index(j)
				if v.Kind() == reflect.Ptr && v.IsNil() {
					// A nil message in a repeated field is not valid,
					// but we can handle that more gracefully than panicking.
					if _, err := w.Write([]byte("<nil>\n")); err != nil {
						return err
					}
					continue
				}
				if err := writeAny(w, v, props); err != nil {
					return err
				}
				if err := w.WriteByte('\n'); err != nil {
					return err
				}
			}
			continue
		}
		if fv.Kind() == reflect.Map {
			// Map fields are rendered as a repeated struct with key/value fields.
			keys := fv.MapKeys()
			sort.Sort(mapKeys(keys))
			for _, key := range keys {
				val := fv.MapIndex(key)
				if err := writeName(w, props); err != nil {
					return err
				}
				if !w.compact {
					if err := w.WriteByte(' '); err != nil {
						return err
					}
				}
				// open struct
				if err := w.WriteByte('<'); err != nil {
					return err
				}
				if !w.compact {
					if err := w.WriteByte('\n'); err != nil {
						return err
					}
				}
				w.indent()
				// key
				if _, err := w.WriteString("key:"); err != nil {
					return err
				}
				if !w.compact {
					if err := w.WriteByte(' '); err != nil {
						return err
					}
				}
				if err := writeAny(w, key, props.mkeyprop); err != nil {
					return err
				}
				if err := w.WriteByte('\n'); err != nil {
					return err
				}
				// nil values aren't legal, but we can avoid panicking because of them.
				if val.Kind() != reflect.Ptr || !val.IsNil() {
					// value
					if _, err := w.WriteString("value:"); err != nil {
						return err
					}
					if !w.compact {
						if err := w.WriteByte(' '); err != nil {
							return err
						}
					}
					if err := writeAny(w, val, props.mvalprop); err != nil {
						return err
					}
					if err := w.WriteByte('\n'); err != nil {
						return err
					}
				}
				// close struct
				w.unindent()
				if err := w.WriteByte('>'); err != nil {
					return err
				}
				if err := w.WriteByte('\n'); err != nil {
					return err
				}
			}
			continue
		}
		if props.proto3 && fv.Kind() == reflect.Slice && fv.Len() == 0 {
			// empty bytes field
			continue
		}
		if fv.Kind() != reflect.Ptr && fv.Kind() != reflect.Slice {
			// proto3 non-repeated scalar field; skip if zero value
			if isProto3Zero(fv) {
				continue
			}
		}

		if fv.Kind() == reflect.Interface {
			// Check if it is a oneof.
			if st.Field(i).Tag.Get("protobuf_oneof") != "" {
				// fv is nil, or holds a pointer to generated struct.
				// That generated struct has exactly one field,
				// which has a protobuf struct tag.
				if fv.IsNil() {
					continue
				}
				inner := fv.Elem().Elem() // interface -> *T -> T
				tag := inner.Type().Field(0).Tag.Get("protobuf")
				props.Parse(tag) // Overwrite the outer props.
				// Write the value in the oneof, not the oneof itself.
				fv = inner.Field(0)
<<<<<<< HEAD
=======

				// Special case to cope with malformed messages gracefully:
				// If the value in the oneof is a nil pointer, don't panic
				// in writeAny.
				if fv.Kind() == reflect.Ptr && fv.IsNil() {
					// Use errors.New so writeAny won't render quotes.
					msg := errors.New("/* nil */")
					fv = reflect.ValueOf(&msg).Elem()
				}
>>>>>>> 6e481dcc
			}
		}

		if err := writeName(w, props); err != nil {
			return err
		}
		if !w.compact {
			if err := w.WriteByte(' '); err != nil {
				return err
			}
		}
		if b, ok := fv.Interface().(raw); ok {
			if err := writeRaw(w, b.Bytes()); err != nil {
				return err
			}
			continue
		}

		// Enums have a String method, so writeAny will work fine.
		if err := writeAny(w, fv, props); err != nil {
			return err
		}

		if err := w.WriteByte('\n'); err != nil {
			return err
		}
	}

	// Extensions (the XXX_extensions field).
	pv := sv.Addr()
	if pv.Type().Implements(extendableProtoType) {
		if err := writeExtensions(w, pv); err != nil {
			return err
		}
	}

	return nil
}

// writeRaw writes an uninterpreted raw message.
func writeRaw(w *textWriter, b []byte) error {
	if err := w.WriteByte('<'); err != nil {
		return err
	}
	if !w.compact {
		if err := w.WriteByte('\n'); err != nil {
			return err
		}
	}
	w.indent()
	if err := writeUnknownStruct(w, b); err != nil {
		return err
	}
	w.unindent()
	if err := w.WriteByte('>'); err != nil {
		return err
	}
	return nil
}

// writeAny writes an arbitrary field.
func writeAny(w *textWriter, v reflect.Value, props *Properties) error {
	v = reflect.Indirect(v)

	// Floats have special cases.
	if v.Kind() == reflect.Float32 || v.Kind() == reflect.Float64 {
		x := v.Float()
		var b []byte
		switch {
		case math.IsInf(x, 1):
			b = posInf
		case math.IsInf(x, -1):
			b = negInf
		case math.IsNaN(x):
			b = nan
		}
		if b != nil {
			_, err := w.Write(b)
			return err
		}
		// Other values are handled below.
	}

	// We don't attempt to serialise every possible value type; only those
	// that can occur in protocol buffers.
	switch v.Kind() {
	case reflect.Slice:
		// Should only be a []byte; repeated fields are handled in writeStruct.
		if err := writeString(w, string(v.Interface().([]byte))); err != nil {
			return err
		}
	case reflect.String:
		if err := writeString(w, v.String()); err != nil {
			return err
		}
	case reflect.Struct:
		// Required/optional group/message.
		var bra, ket byte = '<', '>'
		if props != nil && props.Wire == "group" {
			bra, ket = '{', '}'
		}
		if err := w.WriteByte(bra); err != nil {
			return err
		}
		if !w.compact {
			if err := w.WriteByte('\n'); err != nil {
				return err
			}
		}
		w.indent()
		if tm, ok := v.Interface().(encoding.TextMarshaler); ok {
			text, err := tm.MarshalText()
			if err != nil {
				return err
			}
			if _, err = w.Write(text); err != nil {
				return err
			}
		} else if err := writeStruct(w, v); err != nil {
			return err
		}
		w.unindent()
		if err := w.WriteByte(ket); err != nil {
			return err
		}
	default:
		_, err := fmt.Fprint(w, v.Interface())
		return err
	}
	return nil
}

// equivalent to C's isprint.
func isprint(c byte) bool {
	return c >= 0x20 && c < 0x7f
}

// writeString writes a string in the protocol buffer text format.
// It is similar to strconv.Quote except we don't use Go escape sequences,
// we treat the string as a byte sequence, and we use octal escapes.
// These differences are to maintain interoperability with the other
// languages' implementations of the text format.
func writeString(w *textWriter, s string) error {
	// use WriteByte here to get any needed indent
	if err := w.WriteByte('"'); err != nil {
		return err
	}
	// Loop over the bytes, not the runes.
	for i := 0; i < len(s); i++ {
		var err error
		// Divergence from C++: we don't escape apostrophes.
		// There's no need to escape them, and the C++ parser
		// copes with a naked apostrophe.
		switch c := s[i]; c {
		case '\n':
			_, err = w.w.Write(backslashN)
		case '\r':
			_, err = w.w.Write(backslashR)
		case '\t':
			_, err = w.w.Write(backslashT)
		case '"':
			_, err = w.w.Write(backslashDQ)
		case '\\':
			_, err = w.w.Write(backslashBS)
		default:
			if isprint(c) {
				err = w.w.WriteByte(c)
			} else {
				_, err = fmt.Fprintf(w.w, "\\%03o", c)
			}
		}
		if err != nil {
			return err
		}
	}
	return w.WriteByte('"')
}

func writeMessageSet(w *textWriter, ms *MessageSet) error {
	for _, item := range ms.Item {
		id := *item.TypeId
		if msd, ok := messageSetMap[id]; ok {
			// Known message set type.
			if _, err := fmt.Fprintf(w, "[%s]: <\n", msd.name); err != nil {
				return err
			}
			w.indent()

			pb := reflect.New(msd.t.Elem())
			if err := Unmarshal(item.Message, pb.Interface().(Message)); err != nil {
				if _, err := fmt.Fprintf(w, "/* bad message: %v */\n", err); err != nil {
					return err
				}
			} else {
				if err := writeStruct(w, pb.Elem()); err != nil {
					return err
				}
			}
		} else {
			// Unknown type.
			if _, err := fmt.Fprintf(w, "[%d]: <\n", id); err != nil {
				return err
			}
			w.indent()
			if err := writeUnknownStruct(w, item.Message); err != nil {
				return err
			}
		}
		w.unindent()
		if _, err := w.Write(gtNewline); err != nil {
			return err
		}
	}
	return nil
}

func writeUnknownStruct(w *textWriter, data []byte) (err error) {
	if !w.compact {
		if _, err := fmt.Fprintf(w, "/* %d unknown bytes */\n", len(data)); err != nil {
			return err
		}
	}
	b := NewBuffer(data)
	for b.index < len(b.buf) {
		x, err := b.DecodeVarint()
		if err != nil {
			_, err := fmt.Fprintf(w, "/* %v */\n", err)
			return err
		}
		wire, tag := x&7, x>>3
		if wire == WireEndGroup {
			w.unindent()
			if _, err := w.Write(endBraceNewline); err != nil {
				return err
			}
			continue
		}
		if _, err := fmt.Fprint(w, tag); err != nil {
			return err
		}
		if wire != WireStartGroup {
			if err := w.WriteByte(':'); err != nil {
				return err
			}
		}
		if !w.compact || wire == WireStartGroup {
			if err := w.WriteByte(' '); err != nil {
				return err
			}
		}
		switch wire {
		case WireBytes:
			buf, e := b.DecodeRawBytes(false)
			if e == nil {
				_, err = fmt.Fprintf(w, "%q", buf)
			} else {
				_, err = fmt.Fprintf(w, "/* %v */", e)
			}
		case WireFixed32:
			x, err = b.DecodeFixed32()
			err = writeUnknownInt(w, x, err)
		case WireFixed64:
			x, err = b.DecodeFixed64()
			err = writeUnknownInt(w, x, err)
		case WireStartGroup:
			err = w.WriteByte('{')
			w.indent()
		case WireVarint:
			x, err = b.DecodeVarint()
			err = writeUnknownInt(w, x, err)
		default:
			_, err = fmt.Fprintf(w, "/* unknown wire type %d */", wire)
		}
		if err != nil {
			return err
		}
		if err = w.WriteByte('\n'); err != nil {
			return err
		}
	}
	return nil
}

func writeUnknownInt(w *textWriter, x uint64, err error) error {
	if err == nil {
		_, err = fmt.Fprint(w, x)
	} else {
		_, err = fmt.Fprintf(w, "/* %v */", err)
	}
	return err
}

type int32Slice []int32

func (s int32Slice) Len() int           { return len(s) }
func (s int32Slice) Less(i, j int) bool { return s[i] < s[j] }
func (s int32Slice) Swap(i, j int)      { s[i], s[j] = s[j], s[i] }

// writeExtensions writes all the extensions in pv.
// pv is assumed to be a pointer to a protocol message struct that is extendable.
func writeExtensions(w *textWriter, pv reflect.Value) error {
	emap := extensionMaps[pv.Type().Elem()]
	ep := pv.Interface().(extendableProto)

	// Order the extensions by ID.
	// This isn't strictly necessary, but it will give us
	// canonical output, which will also make testing easier.
	m := ep.ExtensionMap()
	ids := make([]int32, 0, len(m))
	for id := range m {
		ids = append(ids, id)
	}
	sort.Sort(int32Slice(ids))

	for _, extNum := range ids {
		ext := m[extNum]
		var desc *ExtensionDesc
		if emap != nil {
			desc = emap[extNum]
		}
		if desc == nil {
			// Unknown extension.
			if err := writeUnknownStruct(w, ext.enc); err != nil {
				return err
			}
			continue
		}

		pb, err := GetExtension(ep, desc)
		if err != nil {
			return fmt.Errorf("failed getting extension: %v", err)
		}

		// Repeated extensions will appear as a slice.
		if !desc.repeated() {
			if err := writeExtension(w, desc.Name, pb); err != nil {
				return err
			}
		} else {
			v := reflect.ValueOf(pb)
			for i := 0; i < v.Len(); i++ {
				if err := writeExtension(w, desc.Name, v.Index(i).Interface()); err != nil {
					return err
				}
			}
		}
	}
	return nil
}

func writeExtension(w *textWriter, name string, pb interface{}) error {
	if _, err := fmt.Fprintf(w, "[%s]:", name); err != nil {
		return err
	}
	if !w.compact {
		if err := w.WriteByte(' '); err != nil {
			return err
		}
	}
	if err := writeAny(w, reflect.ValueOf(pb), nil); err != nil {
		return err
	}
	if err := w.WriteByte('\n'); err != nil {
		return err
	}
	return nil
}

func (w *textWriter) writeIndent() {
	if !w.complete {
		return
	}
	remain := w.ind * 2
	for remain > 0 {
		n := remain
		if n > len(spaces) {
			n = len(spaces)
		}
		w.w.Write(spaces[:n])
		remain -= n
	}
	w.complete = false
}

func marshalText(w io.Writer, pb Message, compact bool) error {
	val := reflect.ValueOf(pb)
	if pb == nil || val.IsNil() {
		w.Write([]byte("<nil>"))
		return nil
	}
	var bw *bufio.Writer
	ww, ok := w.(writer)
	if !ok {
		bw = bufio.NewWriter(w)
		ww = bw
	}
	aw := &textWriter{
		w:        ww,
		complete: true,
		compact:  compact,
	}

	if tm, ok := pb.(encoding.TextMarshaler); ok {
		text, err := tm.MarshalText()
		if err != nil {
			return err
		}
		if _, err = aw.Write(text); err != nil {
			return err
		}
		if bw != nil {
			return bw.Flush()
		}
		return nil
	}
	// Dereference the received pointer so we don't have outer < and >.
	v := reflect.Indirect(val)
	if err := writeStruct(aw, v); err != nil {
		return err
	}
	if bw != nil {
		return bw.Flush()
	}
	return nil
}

// MarshalText writes a given protocol buffer in text format.
// The only errors returned are from w.
func MarshalText(w io.Writer, pb Message) error {
	return marshalText(w, pb, false)
}

// MarshalTextString is the same as MarshalText, but returns the string directly.
func MarshalTextString(pb Message) string {
	var buf bytes.Buffer
	marshalText(&buf, pb, false)
	return buf.String()
}

// CompactText writes a given protocol buffer in compact text format (one line).
func CompactText(w io.Writer, pb Message) error { return marshalText(w, pb, true) }

// CompactTextString is the same as CompactText, but returns the string directly.
func CompactTextString(pb Message) string {
	var buf bytes.Buffer
	marshalText(&buf, pb, true)
	return buf.String()
}<|MERGE_RESOLUTION|>--- conflicted
+++ resolved
@@ -337,8 +337,6 @@
 				props.Parse(tag) // Overwrite the outer props.
 				// Write the value in the oneof, not the oneof itself.
 				fv = inner.Field(0)
-<<<<<<< HEAD
-=======
 
 				// Special case to cope with malformed messages gracefully:
 				// If the value in the oneof is a nil pointer, don't panic
@@ -348,7 +346,6 @@
 					msg := errors.New("/* nil */")
 					fv = reflect.ValueOf(&msg).Elem()
 				}
->>>>>>> 6e481dcc
 			}
 		}
 
