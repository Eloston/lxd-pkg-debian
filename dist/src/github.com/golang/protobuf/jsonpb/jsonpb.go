--- conflicted
+++ resolved
@@ -329,48 +329,6 @@
 					return err
 				}
 				delete(jsonFields, fieldName)
-<<<<<<< HEAD
-			}
-		}
-		// Check for any oneof fields.
-		// This might be slow; we can optimise it if it becomes a problem.
-		type oneofMessage interface {
-			XXX_OneofFuncs() (func(proto.Message, *proto.Buffer) error, func(proto.Message, int, int, *proto.Buffer) (bool, error), []interface{})
-		}
-		var oneofTypes []interface{}
-		if om, ok := reflect.Zero(reflect.PtrTo(targetType)).Interface().(oneofMessage); ok {
-			_, _, oneofTypes = om.XXX_OneofFuncs()
-		}
-		for fname, raw := range jsonFields {
-			for _, oot := range oneofTypes {
-				sp := reflect.ValueOf(oot).Type() // *T
-				var props proto.Properties
-				props.Parse(sp.Elem().Field(0).Tag.Get("protobuf"))
-				if props.OrigName != fname {
-					continue
-				}
-				nv := reflect.New(sp.Elem())
-				// There will be exactly one interface field that
-				// this new value is assignable to.
-				for i := 0; i < targetType.NumField(); i++ {
-					f := targetType.Field(i)
-					if f.Type.Kind() != reflect.Interface {
-						continue
-					}
-					if !nv.Type().AssignableTo(f.Type) {
-						continue
-					}
-					target.Field(i).Set(nv)
-					break
-				}
-				if err := unmarshalValue(nv.Elem().Field(0), raw); err != nil {
-					return err
-				}
-				delete(jsonFields, fname)
-				break
-			}
-		}
-=======
 			}
 		}
 		// Check for any oneof fields.
@@ -385,7 +343,6 @@
 				delete(jsonFields, fname)
 			}
 		}
->>>>>>> 6e481dcc
 		if len(jsonFields) > 0 {
 			// Pick any field to be the scapegoat.
 			var f string
