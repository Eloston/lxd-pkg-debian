--- conflicted
+++ resolved
@@ -75,11 +75,8 @@
 	if match.MatchErr == ErrMethodMismatch {
 		// We found a route which matches request method, clear MatchErr
 		match.MatchErr = nil
-<<<<<<< HEAD
-=======
 		// Then override the mis-matched handler
 		match.Handler = r.handler
->>>>>>> 27176ef6
 	}
 
 	// Yay, we have a match. Let's collect some info about it.
