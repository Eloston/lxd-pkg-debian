// Copyright 2015 The Go Authors. All rights reserved.
// Use of this source code is governed by a BSD-style
// license that can be found in the LICENSE file.

// Transport code.

package http2

import (
	"bufio"
	"bytes"
	"compress/gzip"
	"crypto/rand"
	"crypto/tls"
	"errors"
	"fmt"
	"io"
	"io/ioutil"
	"log"
	"math"
	mathrand "math/rand"
	"net"
	"net/http"
	"sort"
	"strconv"
	"strings"
	"sync"
	"time"

	"golang.org/x/net/http2/hpack"
	"golang.org/x/net/idna"
	"golang.org/x/net/lex/httplex"
)

const (
	// transportDefaultConnFlow is how many connection-level flow control
	// tokens we give the server at start-up, past the default 64k.
	transportDefaultConnFlow = 1 << 30

	// transportDefaultStreamFlow is how many stream-level flow
	// control tokens we announce to the peer, and how many bytes
	// we buffer per stream.
	transportDefaultStreamFlow = 4 << 20

	// transportDefaultStreamMinRefresh is the minimum number of bytes we'll send
	// a stream-level WINDOW_UPDATE for at a time.
	transportDefaultStreamMinRefresh = 4 << 10

	defaultUserAgent = "Go-http-client/2.0"
)

// Transport is an HTTP/2 Transport.
//
// A Transport internally caches connections to servers. It is safe
// for concurrent use by multiple goroutines.
type Transport struct {
	// DialTLS specifies an optional dial function for creating
	// TLS connections for requests.
	//
	// If DialTLS is nil, tls.Dial is used.
	//
	// If the returned net.Conn has a ConnectionState method like tls.Conn,
	// it will be used to set http.Response.TLS.
	DialTLS func(network, addr string, cfg *tls.Config) (net.Conn, error)

	// TLSClientConfig specifies the TLS configuration to use with
	// tls.Client. If nil, the default configuration is used.
	TLSClientConfig *tls.Config

	// ConnPool optionally specifies an alternate connection pool to use.
	// If nil, the default is used.
	ConnPool ClientConnPool

	// DisableCompression, if true, prevents the Transport from
	// requesting compression with an "Accept-Encoding: gzip"
	// request header when the Request contains no existing
	// Accept-Encoding value. If the Transport requests gzip on
	// its own and gets a gzipped response, it's transparently
	// decoded in the Response.Body. However, if the user
	// explicitly requested gzip it is not automatically
	// uncompressed.
	DisableCompression bool

	// AllowHTTP, if true, permits HTTP/2 requests using the insecure,
	// plain-text "http" scheme. Note that this does not enable h2c support.
	AllowHTTP bool

	// MaxHeaderListSize is the http2 SETTINGS_MAX_HEADER_LIST_SIZE to
	// send in the initial settings frame. It is how many bytes
	// of response headers are allowed. Unlike the http2 spec, zero here
	// means to use a default limit (currently 10MB). If you actually
	// want to advertise an ulimited value to the peer, Transport
	// interprets the highest possible value here (0xffffffff or 1<<32-1)
	// to mean no limit.
	MaxHeaderListSize uint32

	// t1, if non-nil, is the standard library Transport using
	// this transport. Its settings are used (but not its
	// RoundTrip method, etc).
	t1 *http.Transport

	connPoolOnce  sync.Once
	connPoolOrDef ClientConnPool // non-nil version of ConnPool
}

func (t *Transport) maxHeaderListSize() uint32 {
	if t.MaxHeaderListSize == 0 {
		return 10 << 20
	}
	if t.MaxHeaderListSize == 0xffffffff {
		return 0
	}
	return t.MaxHeaderListSize
}

func (t *Transport) disableCompression() bool {
	return t.DisableCompression || (t.t1 != nil && t.t1.DisableCompression)
}

var errTransportVersion = errors.New("http2: ConfigureTransport is only supported starting at Go 1.6")

// ConfigureTransport configures a net/http HTTP/1 Transport to use HTTP/2.
// It requires Go 1.6 or later and returns an error if the net/http package is too old
// or if t1 has already been HTTP/2-enabled.
func ConfigureTransport(t1 *http.Transport) error {
	_, err := configureTransport(t1) // in configure_transport.go (go1.6) or not_go16.go
	return err
}

func (t *Transport) connPool() ClientConnPool {
	t.connPoolOnce.Do(t.initConnPool)
	return t.connPoolOrDef
}

func (t *Transport) initConnPool() {
	if t.ConnPool != nil {
		t.connPoolOrDef = t.ConnPool
	} else {
		t.connPoolOrDef = &clientConnPool{t: t}
	}
}

// ClientConn is the state of a single HTTP/2 client connection to an
// HTTP/2 server.
type ClientConn struct {
	t         *Transport
	tconn     net.Conn             // usually *tls.Conn, except specialized impls
	tlsState  *tls.ConnectionState // nil only for specialized impls
	singleUse bool                 // whether being used for a single http.Request

	// readLoop goroutine fields:
	readerDone chan struct{} // closed on error
	readerErr  error         // set before readerDone is closed

	idleTimeout time.Duration // or 0 for never
	idleTimer   *time.Timer

	mu              sync.Mutex // guards following
	cond            *sync.Cond // hold mu; broadcast on flow/closed changes
	flow            flow       // our conn-level flow control quota (cs.flow is per stream)
	inflow          flow       // peer's conn-level flow control
	closed          bool
	wantSettingsAck bool                     // we sent a SETTINGS frame and haven't heard back
	goAway          *GoAwayFrame             // if non-nil, the GoAwayFrame we received
	goAwayDebug     string                   // goAway frame's debug data, retained as a string
	streams         map[uint32]*clientStream // client-initiated
	nextStreamID    uint32
	pendingRequests int                       // requests blocked and waiting to be sent because len(streams) == maxConcurrentStreams
	pings           map[[8]byte]chan struct{} // in flight ping data to notification channel
	bw              *bufio.Writer
	br              *bufio.Reader
	fr              *Framer
	lastActive      time.Time
	// Settings from peer: (also guarded by mu)
	maxFrameSize          uint32
	maxConcurrentStreams  uint32
	peerMaxHeaderListSize uint64
	initialWindowSize     uint32

	hbuf    bytes.Buffer // HPACK encoder writes into this
	henc    *hpack.Encoder
	freeBuf [][]byte

	wmu  sync.Mutex // held while writing; acquire AFTER mu if holding both
	werr error      // first write error that has occurred
}

// clientStream is the state for a single HTTP/2 stream. One of these
// is created for each Transport.RoundTrip call.
type clientStream struct {
	cc            *ClientConn
	req           *http.Request
	trace         *clientTrace // or nil
	ID            uint32
	resc          chan resAndError
	bufPipe       pipe // buffered pipe with the flow-controlled response payload
	startedWrite  bool // started request body write; guarded by cc.mu
	requestedGzip bool
	on100         func() // optional code to run if get a 100 continue response

	flow        flow  // guarded by cc.mu
	inflow      flow  // guarded by cc.mu
	bytesRemain int64 // -1 means unknown; owned by transportResponseBody.Read
	readErr     error // sticky read error; owned by transportResponseBody.Read
	stopReqBody error // if non-nil, stop writing req body; guarded by cc.mu
	didReset    bool  // whether we sent a RST_STREAM to the server; guarded by cc.mu

	peerReset chan struct{} // closed on peer reset
	resetErr  error         // populated before peerReset is closed

	done chan struct{} // closed when stream remove from cc.streams map; close calls guarded by cc.mu

	// owned by clientConnReadLoop:
	firstByte    bool // got the first response byte
	pastHeaders  bool // got first MetaHeadersFrame (actual headers)
	pastTrailers bool // got optional second MetaHeadersFrame (trailers)

	trailer    http.Header  // accumulated trailers
	resTrailer *http.Header // client's Response.Trailer
}

// awaitRequestCancel waits for the user to cancel a request or for the done
// channel to be signaled. A non-nil error is returned only if the request was
// canceled.
func awaitRequestCancel(req *http.Request, done <-chan struct{}) error {
	ctx := reqContext(req)
	if req.Cancel == nil && ctx.Done() == nil {
		return nil
	}
	select {
	case <-req.Cancel:
		return errRequestCanceled
	case <-ctx.Done():
		return ctx.Err()
	case <-done:
		return nil
	}
}

// awaitRequestCancel waits for the user to cancel a request, its context to
// expire, or for the request to be done (any way it might be removed from the
// cc.streams map: peer reset, successful completion, TCP connection breakage,
// etc). If the request is canceled, then cs will be canceled and closed.
func (cs *clientStream) awaitRequestCancel(req *http.Request) {
	if err := awaitRequestCancel(req, cs.done); err != nil {
		cs.cancelStream()
		cs.bufPipe.CloseWithError(err)
	}
}

func (cs *clientStream) cancelStream() {
	cc := cs.cc
	cc.mu.Lock()
	didReset := cs.didReset
	cs.didReset = true
	cc.mu.Unlock()

	if !didReset {
		cc.writeStreamReset(cs.ID, ErrCodeCancel, nil)
		cc.forgetStreamID(cs.ID)
	}
}

// checkResetOrDone reports any error sent in a RST_STREAM frame by the
// server, or errStreamClosed if the stream is complete.
func (cs *clientStream) checkResetOrDone() error {
	select {
	case <-cs.peerReset:
		return cs.resetErr
	case <-cs.done:
		return errStreamClosed
	default:
		return nil
	}
}

func (cs *clientStream) getStartedWrite() bool {
	cc := cs.cc
	cc.mu.Lock()
	defer cc.mu.Unlock()
	return cs.startedWrite
}

func (cs *clientStream) abortRequestBodyWrite(err error) {
	if err == nil {
		panic("nil error")
	}
	cc := cs.cc
	cc.mu.Lock()
	cs.stopReqBody = err
	cc.cond.Broadcast()
	cc.mu.Unlock()
}

type stickyErrWriter struct {
	w   io.Writer
	err *error
}

func (sew stickyErrWriter) Write(p []byte) (n int, err error) {
	if *sew.err != nil {
		return 0, *sew.err
	}
	n, err = sew.w.Write(p)
	*sew.err = err
	return
}

var ErrNoCachedConn = errors.New("http2: no cached connection was available")

// RoundTripOpt are options for the Transport.RoundTripOpt method.
type RoundTripOpt struct {
	// OnlyCachedConn controls whether RoundTripOpt may
	// create a new TCP connection. If set true and
	// no cached connection is available, RoundTripOpt
	// will return ErrNoCachedConn.
	OnlyCachedConn bool
}

func (t *Transport) RoundTrip(req *http.Request) (*http.Response, error) {
	return t.RoundTripOpt(req, RoundTripOpt{})
}

// authorityAddr returns a given authority (a host/IP, or host:port / ip:port)
// and returns a host:port. The port 443 is added if needed.
func authorityAddr(scheme string, authority string) (addr string) {
	host, port, err := net.SplitHostPort(authority)
	if err != nil { // authority didn't have a port
		port = "443"
		if scheme == "http" {
			port = "80"
		}
		host = authority
	}
	if a, err := idna.ToASCII(host); err == nil {
		host = a
	}
	// IPv6 address literal, without a port:
	if strings.HasPrefix(host, "[") && strings.HasSuffix(host, "]") {
		return host + ":" + port
	}
	return net.JoinHostPort(host, port)
}

// RoundTripOpt is like RoundTrip, but takes options.
func (t *Transport) RoundTripOpt(req *http.Request, opt RoundTripOpt) (*http.Response, error) {
	if !(req.URL.Scheme == "https" || (req.URL.Scheme == "http" && t.AllowHTTP)) {
		return nil, errors.New("http2: unsupported scheme")
	}

	addr := authorityAddr(req.URL.Scheme, req.URL.Host)
	for retry := 0; ; retry++ {
		cc, err := t.connPool().GetClientConn(req, addr)
		if err != nil {
			t.vlogf("http2: Transport failed to get client conn for %s: %v", addr, err)
			return nil, err
		}
		traceGotConn(req, cc)
		res, gotErrAfterReqBodyWrite, err := cc.roundTrip(req)
		if err != nil && retry <= 6 {
			if req, err = shouldRetryRequest(req, err, gotErrAfterReqBodyWrite); err == nil {
				// After the first retry, do exponential backoff with 10% jitter.
				if retry == 0 {
					continue
				}
				backoff := float64(uint(1) << (uint(retry) - 1))
				backoff += backoff * (0.1 * mathrand.Float64())
				select {
				case <-time.After(time.Second * time.Duration(backoff)):
					continue
				case <-reqContext(req).Done():
					return nil, reqContext(req).Err()
				}
			}
		}
		if err != nil {
			t.vlogf("RoundTrip failure: %v", err)
			return nil, err
		}
		return res, nil
	}
}

// CloseIdleConnections closes any connections which were previously
// connected from previous requests but are now sitting idle.
// It does not interrupt any connections currently in use.
func (t *Transport) CloseIdleConnections() {
	if cp, ok := t.connPool().(clientConnPoolIdleCloser); ok {
		cp.closeIdleConnections()
	}
}

var (
	errClientConnClosed    = errors.New("http2: client conn is closed")
	errClientConnUnusable  = errors.New("http2: client conn not usable")
	errClientConnGotGoAway = errors.New("http2: Transport received Server's graceful shutdown GOAWAY")
)

// shouldRetryRequest is called by RoundTrip when a request fails to get
// response headers. It is always called with a non-nil error.
// It returns either a request to retry (either the same request, or a
// modified clone), or an error if the request can't be replayed.
func shouldRetryRequest(req *http.Request, err error, afterBodyWrite bool) (*http.Request, error) {
	if !canRetryError(err) {
		return nil, err
	}
	if !afterBodyWrite {
		return req, nil
	}
	// If the Body is nil (or http.NoBody), it's safe to reuse
	// this request and its Body.
	if req.Body == nil || reqBodyIsNoBody(req.Body) {
		return req, nil
	}
	// Otherwise we depend on the Request having its GetBody
	// func defined.
	getBody := reqGetBody(req) // Go 1.8: getBody = req.GetBody
	if getBody == nil {
		return nil, fmt.Errorf("http2: Transport: cannot retry err [%v] after Request.Body was written; define Request.GetBody to avoid this error", err)
	}
	body, err := getBody()
	if err != nil {
		return nil, err
	}
	newReq := *req
	newReq.Body = body
	return &newReq, nil
}

func canRetryError(err error) bool {
	if err == errClientConnUnusable || err == errClientConnGotGoAway {
		return true
	}
	if se, ok := err.(StreamError); ok {
		return se.Code == ErrCodeRefusedStream
	}
	return false
}

func (t *Transport) dialClientConn(addr string, singleUse bool) (*ClientConn, error) {
	host, _, err := net.SplitHostPort(addr)
	if err != nil {
		return nil, err
	}
	tconn, err := t.dialTLS()("tcp", addr, t.newTLSConfig(host))
	if err != nil {
		return nil, err
	}
	return t.newClientConn(tconn, singleUse)
}

func (t *Transport) newTLSConfig(host string) *tls.Config {
	cfg := new(tls.Config)
	if t.TLSClientConfig != nil {
		*cfg = *cloneTLSConfig(t.TLSClientConfig)
	}
	if !strSliceContains(cfg.NextProtos, NextProtoTLS) {
		cfg.NextProtos = append([]string{NextProtoTLS}, cfg.NextProtos...)
	}
	if cfg.ServerName == "" {
		cfg.ServerName = host
	}
	return cfg
}

func (t *Transport) dialTLS() func(string, string, *tls.Config) (net.Conn, error) {
	if t.DialTLS != nil {
		return t.DialTLS
	}
	return t.dialTLSDefault
}

func (t *Transport) dialTLSDefault(network, addr string, cfg *tls.Config) (net.Conn, error) {
	cn, err := tls.Dial(network, addr, cfg)
	if err != nil {
		return nil, err
	}
	if err := cn.Handshake(); err != nil {
		return nil, err
	}
	if !cfg.InsecureSkipVerify {
		if err := cn.VerifyHostname(cfg.ServerName); err != nil {
			return nil, err
		}
	}
	state := cn.ConnectionState()
	if p := state.NegotiatedProtocol; p != NextProtoTLS {
		return nil, fmt.Errorf("http2: unexpected ALPN protocol %q; want %q", p, NextProtoTLS)
	}
	if !state.NegotiatedProtocolIsMutual {
		return nil, errors.New("http2: could not negotiate protocol mutually")
	}
	return cn, nil
}

// disableKeepAlives reports whether connections should be closed as
// soon as possible after handling the first request.
func (t *Transport) disableKeepAlives() bool {
	return t.t1 != nil && t.t1.DisableKeepAlives
}

func (t *Transport) expectContinueTimeout() time.Duration {
	if t.t1 == nil {
		return 0
	}
	return transportExpectContinueTimeout(t.t1)
}

func (t *Transport) NewClientConn(c net.Conn) (*ClientConn, error) {
	return t.newClientConn(c, false)
}

func (t *Transport) newClientConn(c net.Conn, singleUse bool) (*ClientConn, error) {
	cc := &ClientConn{
		t:                     t,
		tconn:                 c,
		readerDone:            make(chan struct{}),
		nextStreamID:          1,
		maxFrameSize:          16 << 10,           // spec default
		initialWindowSize:     65535,              // spec default
		maxConcurrentStreams:  1000,               // "infinite", per spec. 1000 seems good enough.
		peerMaxHeaderListSize: 0xffffffffffffffff, // "infinite", per spec. Use 2^64-1 instead.
		streams:               make(map[uint32]*clientStream),
		singleUse:             singleUse,
		wantSettingsAck:       true,
		pings:                 make(map[[8]byte]chan struct{}),
	}
	if d := t.idleConnTimeout(); d != 0 {
		cc.idleTimeout = d
		cc.idleTimer = time.AfterFunc(d, cc.onIdleTimeout)
	}
	if VerboseLogs {
		t.vlogf("http2: Transport creating client conn %p to %v", cc, c.RemoteAddr())
	}

	cc.cond = sync.NewCond(&cc.mu)
	cc.flow.add(int32(initialWindowSize))

	// TODO: adjust this writer size to account for frame size +
	// MTU + crypto/tls record padding.
	cc.bw = bufio.NewWriter(stickyErrWriter{c, &cc.werr})
	cc.br = bufio.NewReader(c)
	cc.fr = NewFramer(cc.bw, cc.br)
	cc.fr.ReadMetaHeaders = hpack.NewDecoder(initialHeaderTableSize, nil)
	cc.fr.MaxHeaderListSize = t.maxHeaderListSize()

	// TODO: SetMaxDynamicTableSize, SetMaxDynamicTableSizeLimit on
	// henc in response to SETTINGS frames?
	cc.henc = hpack.NewEncoder(&cc.hbuf)

	if cs, ok := c.(connectionStater); ok {
		state := cs.ConnectionState()
		cc.tlsState = &state
	}

	initialSettings := []Setting{
		{ID: SettingEnablePush, Val: 0},
		{ID: SettingInitialWindowSize, Val: transportDefaultStreamFlow},
	}
	if max := t.maxHeaderListSize(); max != 0 {
		initialSettings = append(initialSettings, Setting{ID: SettingMaxHeaderListSize, Val: max})
	}

	cc.bw.Write(clientPreface)
	cc.fr.WriteSettings(initialSettings...)
	cc.fr.WriteWindowUpdate(0, transportDefaultConnFlow)
	cc.inflow.add(transportDefaultConnFlow + initialWindowSize)
	cc.bw.Flush()
	if cc.werr != nil {
		return nil, cc.werr
	}

	go cc.readLoop()
	return cc, nil
}

func (cc *ClientConn) setGoAway(f *GoAwayFrame) {
	cc.mu.Lock()
	defer cc.mu.Unlock()

	old := cc.goAway
	cc.goAway = f

	// Merge the previous and current GoAway error frames.
	if cc.goAwayDebug == "" {
		cc.goAwayDebug = string(f.DebugData())
	}
	if old != nil && old.ErrCode != ErrCodeNo {
		cc.goAway.ErrCode = old.ErrCode
	}
	last := f.LastStreamID
	for streamID, cs := range cc.streams {
		if streamID > last {
			select {
			case cs.resc <- resAndError{err: errClientConnGotGoAway}:
			default:
			}
		}
	}
}

// CanTakeNewRequest reports whether the connection can take a new request,
// meaning it has not been closed or received or sent a GOAWAY.
func (cc *ClientConn) CanTakeNewRequest() bool {
	cc.mu.Lock()
	defer cc.mu.Unlock()
	return cc.canTakeNewRequestLocked()
}

func (cc *ClientConn) canTakeNewRequestLocked() bool {
	if cc.singleUse && cc.nextStreamID > 1 {
		return false
	}
	return cc.goAway == nil && !cc.closed &&
		int64(cc.nextStreamID)+int64(cc.pendingRequests) < math.MaxInt32
}

// onIdleTimeout is called from a time.AfterFunc goroutine. It will
// only be called when we're idle, but because we're coming from a new
// goroutine, there could be a new request coming in at the same time,
// so this simply calls the synchronized closeIfIdle to shut down this
// connection. The timer could just call closeIfIdle, but this is more
// clear.
func (cc *ClientConn) onIdleTimeout() {
	cc.closeIfIdle()
}

func (cc *ClientConn) closeIfIdle() {
	cc.mu.Lock()
	if len(cc.streams) > 0 {
		cc.mu.Unlock()
		return
	}
	cc.closed = true
	nextID := cc.nextStreamID
	// TODO: do clients send GOAWAY too? maybe? Just Close:
	cc.mu.Unlock()

	if VerboseLogs {
		cc.vlogf("http2: Transport closing idle conn %p (forSingleUse=%v, maxStream=%v)", cc, cc.singleUse, nextID-2)
	}
	cc.tconn.Close()
}

const maxAllocFrameSize = 512 << 10

// frameBuffer returns a scratch buffer suitable for writing DATA frames.
// They're capped at the min of the peer's max frame size or 512KB
// (kinda arbitrarily), but definitely capped so we don't allocate 4GB
// bufers.
func (cc *ClientConn) frameScratchBuffer() []byte {
	cc.mu.Lock()
	size := cc.maxFrameSize
	if size > maxAllocFrameSize {
		size = maxAllocFrameSize
	}
	for i, buf := range cc.freeBuf {
		if len(buf) >= int(size) {
			cc.freeBuf[i] = nil
			cc.mu.Unlock()
			return buf[:size]
		}
	}
	cc.mu.Unlock()
	return make([]byte, size)
}

func (cc *ClientConn) putFrameScratchBuffer(buf []byte) {
	cc.mu.Lock()
	defer cc.mu.Unlock()
	const maxBufs = 4 // arbitrary; 4 concurrent requests per conn? investigate.
	if len(cc.freeBuf) < maxBufs {
		cc.freeBuf = append(cc.freeBuf, buf)
		return
	}
	for i, old := range cc.freeBuf {
		if old == nil {
			cc.freeBuf[i] = buf
			return
		}
	}
	// forget about it.
}

// errRequestCanceled is a copy of net/http's errRequestCanceled because it's not
// exported. At least they'll be DeepEqual for h1-vs-h2 comparisons tests.
var errRequestCanceled = errors.New("net/http: request canceled")

func commaSeparatedTrailers(req *http.Request) (string, error) {
	keys := make([]string, 0, len(req.Trailer))
	for k := range req.Trailer {
		k = http.CanonicalHeaderKey(k)
		switch k {
		case "Transfer-Encoding", "Trailer", "Content-Length":
			return "", &badStringError{"invalid Trailer key", k}
		}
		keys = append(keys, k)
	}
	if len(keys) > 0 {
		sort.Strings(keys)
		return strings.Join(keys, ","), nil
	}
	return "", nil
}

func (cc *ClientConn) responseHeaderTimeout() time.Duration {
	if cc.t.t1 != nil {
		return cc.t.t1.ResponseHeaderTimeout
	}
	// No way to do this (yet?) with just an http2.Transport. Probably
	// no need. Request.Cancel this is the new way. We only need to support
	// this for compatibility with the old http.Transport fields when
	// we're doing transparent http2.
	return 0
}

// checkConnHeaders checks whether req has any invalid connection-level headers.
// per RFC 7540 section 8.1.2.2: Connection-Specific Header Fields.
// Certain headers are special-cased as okay but not transmitted later.
func checkConnHeaders(req *http.Request) error {
	if v := req.Header.Get("Upgrade"); v != "" {
		return fmt.Errorf("http2: invalid Upgrade request header: %q", req.Header["Upgrade"])
	}
	if vv := req.Header["Transfer-Encoding"]; len(vv) > 0 && (len(vv) > 1 || vv[0] != "" && vv[0] != "chunked") {
		return fmt.Errorf("http2: invalid Transfer-Encoding request header: %q", vv)
	}
	if vv := req.Header["Connection"]; len(vv) > 0 && (len(vv) > 1 || vv[0] != "" && vv[0] != "close" && vv[0] != "keep-alive") {
		return fmt.Errorf("http2: invalid Connection request header: %q", vv)
	}
	return nil
}

// actualContentLength returns a sanitized version of
// req.ContentLength, where 0 actually means zero (not unknown) and -1
// means unknown.
func actualContentLength(req *http.Request) int64 {
	if req.Body == nil || reqBodyIsNoBody(req.Body) {
		return 0
	}
	if req.ContentLength != 0 {
		return req.ContentLength
	}
	return -1
}

func (cc *ClientConn) RoundTrip(req *http.Request) (*http.Response, error) {
	resp, _, err := cc.roundTrip(req)
	return resp, err
}

func (cc *ClientConn) roundTrip(req *http.Request) (res *http.Response, gotErrAfterReqBodyWrite bool, err error) {
	if err := checkConnHeaders(req); err != nil {
		return nil, false, err
	}
	if cc.idleTimer != nil {
		cc.idleTimer.Stop()
	}

	trailers, err := commaSeparatedTrailers(req)
	if err != nil {
		return nil, false, err
	}
	hasTrailers := trailers != ""

	cc.mu.Lock()
	if err := cc.awaitOpenSlotForRequest(req); err != nil {
		cc.mu.Unlock()
		return nil, false, err
	}

	body := req.Body
	contentLen := actualContentLength(req)
	hasBody := contentLen != 0

	// TODO(bradfitz): this is a copy of the logic in net/http. Unify somewhere?
	var requestedGzip bool
	if !cc.t.disableCompression() &&
		req.Header.Get("Accept-Encoding") == "" &&
		req.Header.Get("Range") == "" &&
		req.Method != "HEAD" {
		// Request gzip only, not deflate. Deflate is ambiguous and
		// not as universally supported anyway.
		// See: http://www.gzip.org/zlib/zlib_faq.html#faq38
		//
		// Note that we don't request this for HEAD requests,
		// due to a bug in nginx:
		//   http://trac.nginx.org/nginx/ticket/358
		//   https://golang.org/issue/5522
		//
		// We don't request gzip if the request is for a range, since
		// auto-decoding a portion of a gzipped document will just fail
		// anyway. See https://golang.org/issue/8923
		requestedGzip = true
	}

	// we send: HEADERS{1}, CONTINUATION{0,} + DATA{0,} (DATA is
	// sent by writeRequestBody below, along with any Trailers,
	// again in form HEADERS{1}, CONTINUATION{0,})
	hdrs, err := cc.encodeHeaders(req, requestedGzip, trailers, contentLen)
	if err != nil {
		cc.mu.Unlock()
		return nil, false, err
	}

	cs := cc.newStream()
	cs.req = req
	cs.trace = requestTrace(req)
	cs.requestedGzip = requestedGzip
	bodyWriter := cc.t.getBodyWriterState(cs, body)
	cs.on100 = bodyWriter.on100

	cc.wmu.Lock()
	endStream := !hasBody && !hasTrailers
	werr := cc.writeHeaders(cs.ID, endStream, int(cc.maxFrameSize), hdrs)
	cc.wmu.Unlock()
	traceWroteHeaders(cs.trace)
	cc.mu.Unlock()

	if werr != nil {
		if hasBody {
			req.Body.Close() // per RoundTripper contract
			bodyWriter.cancel()
		}
		cc.forgetStreamID(cs.ID)
		// Don't bother sending a RST_STREAM (our write already failed;
		// no need to keep writing)
		traceWroteRequest(cs.trace, werr)
		return nil, false, werr
	}

	var respHeaderTimer <-chan time.Time
	if hasBody {
		bodyWriter.scheduleBodyWrite()
	} else {
		traceWroteRequest(cs.trace, nil)
		if d := cc.responseHeaderTimeout(); d != 0 {
			timer := time.NewTimer(d)
			defer timer.Stop()
			respHeaderTimer = timer.C
		}
	}

	readLoopResCh := cs.resc
	bodyWritten := false
	ctx := reqContext(req)

	handleReadLoopResponse := func(re resAndError) (*http.Response, bool, error) {
		res := re.res
		if re.err != nil || res.StatusCode > 299 {
			// On error or status code 3xx, 4xx, 5xx, etc abort any
			// ongoing write, assuming that the server doesn't care
			// about our request body. If the server replied with 1xx or
			// 2xx, however, then assume the server DOES potentially
			// want our body (e.g. full-duplex streaming:
			// golang.org/issue/13444). If it turns out the server
			// doesn't, they'll RST_STREAM us soon enough. This is a
			// heuristic to avoid adding knobs to Transport. Hopefully
			// we can keep it.
			bodyWriter.cancel()
			cs.abortRequestBodyWrite(errStopReqBodyWrite)
		}
		if re.err != nil {
			cc.forgetStreamID(cs.ID)
			return nil, cs.getStartedWrite(), re.err
		}
		res.Request = req
		res.TLS = cc.tlsState
		return res, false, nil
	}

	for {
		select {
		case re := <-readLoopResCh:
			return handleReadLoopResponse(re)
		case <-respHeaderTimer:
			if !hasBody || bodyWritten {
				cc.writeStreamReset(cs.ID, ErrCodeCancel, nil)
			} else {
				bodyWriter.cancel()
				cs.abortRequestBodyWrite(errStopReqBodyWriteAndCancel)
			}
			cc.forgetStreamID(cs.ID)
			return nil, cs.getStartedWrite(), errTimeout
		case <-ctx.Done():
			if !hasBody || bodyWritten {
				cc.writeStreamReset(cs.ID, ErrCodeCancel, nil)
			} else {
				bodyWriter.cancel()
				cs.abortRequestBodyWrite(errStopReqBodyWriteAndCancel)
			}
			cc.forgetStreamID(cs.ID)
			return nil, cs.getStartedWrite(), ctx.Err()
		case <-req.Cancel:
			if !hasBody || bodyWritten {
				cc.writeStreamReset(cs.ID, ErrCodeCancel, nil)
			} else {
				bodyWriter.cancel()
				cs.abortRequestBodyWrite(errStopReqBodyWriteAndCancel)
			}
			cc.forgetStreamID(cs.ID)
			return nil, cs.getStartedWrite(), errRequestCanceled
		case <-cs.peerReset:
			// processResetStream already removed the
			// stream from the streams map; no need for
			// forgetStreamID.
			return nil, cs.getStartedWrite(), cs.resetErr
		case err := <-bodyWriter.resc:
			// Prefer the read loop's response, if available. Issue 16102.
			select {
			case re := <-readLoopResCh:
				return handleReadLoopResponse(re)
			default:
			}
			if err != nil {
				return nil, cs.getStartedWrite(), err
			}
			bodyWritten = true
			if d := cc.responseHeaderTimeout(); d != 0 {
				timer := time.NewTimer(d)
				defer timer.Stop()
				respHeaderTimer = timer.C
			}
		}
	}
}

// awaitOpenSlotForRequest waits until len(streams) < maxConcurrentStreams.
// Must hold cc.mu.
func (cc *ClientConn) awaitOpenSlotForRequest(req *http.Request) error {
	var waitingForConn chan struct{}
	var waitingForConnErr error // guarded by cc.mu
	for {
		cc.lastActive = time.Now()
		if cc.closed || !cc.canTakeNewRequestLocked() {
			return errClientConnUnusable
		}
		if int64(len(cc.streams))+1 <= int64(cc.maxConcurrentStreams) {
			if waitingForConn != nil {
				close(waitingForConn)
			}
			return nil
		}
		// Unfortunately, we cannot wait on a condition variable and channel at
		// the same time, so instead, we spin up a goroutine to check if the
		// request is canceled while we wait for a slot to open in the connection.
		if waitingForConn == nil {
			waitingForConn = make(chan struct{})
			go func() {
				if err := awaitRequestCancel(req, waitingForConn); err != nil {
					cc.mu.Lock()
					waitingForConnErr = err
					cc.cond.Broadcast()
					cc.mu.Unlock()
				}
			}()
		}
		cc.pendingRequests++
		cc.cond.Wait()
		cc.pendingRequests--
		if waitingForConnErr != nil {
			return waitingForConnErr
		}
	}
}

// requires cc.wmu be held
func (cc *ClientConn) writeHeaders(streamID uint32, endStream bool, maxFrameSize int, hdrs []byte) error {
	first := true // first frame written (HEADERS is first, then CONTINUATION)
	for len(hdrs) > 0 && cc.werr == nil {
		chunk := hdrs
		if len(chunk) > maxFrameSize {
			chunk = chunk[:maxFrameSize]
		}
		hdrs = hdrs[len(chunk):]
		endHeaders := len(hdrs) == 0
		if first {
			cc.fr.WriteHeaders(HeadersFrameParam{
				StreamID:      streamID,
				BlockFragment: chunk,
				EndStream:     endStream,
				EndHeaders:    endHeaders,
			})
			first = false
		} else {
			cc.fr.WriteContinuation(streamID, endHeaders, chunk)
		}
	}
	// TODO(bradfitz): this Flush could potentially block (as
	// could the WriteHeaders call(s) above), which means they
	// wouldn't respond to Request.Cancel being readable. That's
	// rare, but this should probably be in a goroutine.
	cc.bw.Flush()
	return cc.werr
}

// internal error values; they don't escape to callers
var (
	// abort request body write; don't send cancel
	errStopReqBodyWrite = errors.New("http2: aborting request body write")

	// abort request body write, but send stream reset of cancel.
	errStopReqBodyWriteAndCancel = errors.New("http2: canceling request")
)

func (cs *clientStream) writeRequestBody(body io.Reader, bodyCloser io.Closer) (err error) {
	cc := cs.cc
	sentEnd := false // whether we sent the final DATA frame w/ END_STREAM
	buf := cc.frameScratchBuffer()
	defer cc.putFrameScratchBuffer(buf)

	defer func() {
		traceWroteRequest(cs.trace, err)
		// TODO: write h12Compare test showing whether
		// Request.Body is closed by the Transport,
		// and in multiple cases: server replies <=299 and >299
		// while still writing request body
		cerr := bodyCloser.Close()
		if err == nil {
			err = cerr
		}
	}()

	req := cs.req
	hasTrailers := req.Trailer != nil

	var sawEOF bool
	for !sawEOF {
		n, err := body.Read(buf)
		if err == io.EOF {
			sawEOF = true
			err = nil
		} else if err != nil {
			return err
		}

		remain := buf[:n]
		for len(remain) > 0 && err == nil {
			var allowed int32
			allowed, err = cs.awaitFlowControl(len(remain))
			switch {
			case err == errStopReqBodyWrite:
				return err
			case err == errStopReqBodyWriteAndCancel:
				cc.writeStreamReset(cs.ID, ErrCodeCancel, nil)
				return err
			case err != nil:
				return err
			}
			cc.wmu.Lock()
			data := remain[:allowed]
			remain = remain[allowed:]
			sentEnd = sawEOF && len(remain) == 0 && !hasTrailers
			err = cc.fr.WriteData(cs.ID, sentEnd, data)
			if err == nil {
				// TODO(bradfitz): this flush is for latency, not bandwidth.
				// Most requests won't need this. Make this opt-in or
				// opt-out?  Use some heuristic on the body type? Nagel-like
				// timers?  Based on 'n'? Only last chunk of this for loop,
				// unless flow control tokens are low? For now, always.
				// If we change this, see comment below.
				err = cc.bw.Flush()
			}
			cc.wmu.Unlock()
		}
		if err != nil {
			return err
		}
	}

	if sentEnd {
		// Already sent END_STREAM (which implies we have no
		// trailers) and flushed, because currently all
		// WriteData frames above get a flush. So we're done.
		return nil
	}

	var trls []byte
	if hasTrailers {
		cc.mu.Lock()
		trls, err = cc.encodeTrailers(req)
		cc.mu.Unlock()
		if err != nil {
			cc.writeStreamReset(cs.ID, ErrCodeInternal, err)
			cc.forgetStreamID(cs.ID)
			return err
		}
	}

	cc.mu.Lock()
	maxFrameSize := int(cc.maxFrameSize)
	cc.mu.Unlock()

	cc.wmu.Lock()
	defer cc.wmu.Unlock()

	// Two ways to send END_STREAM: either with trailers, or
	// with an empty DATA frame.
	if len(trls) > 0 {
		err = cc.writeHeaders(cs.ID, true, maxFrameSize, trls)
	} else {
		err = cc.fr.WriteData(cs.ID, true, nil)
	}
	if ferr := cc.bw.Flush(); ferr != nil && err == nil {
		err = ferr
	}
	return err
}

// awaitFlowControl waits for [1, min(maxBytes, cc.cs.maxFrameSize)] flow
// control tokens from the server.
// It returns either the non-zero number of tokens taken or an error
// if the stream is dead.
func (cs *clientStream) awaitFlowControl(maxBytes int) (taken int32, err error) {
	cc := cs.cc
	cc.mu.Lock()
	defer cc.mu.Unlock()
	for {
		if cc.closed {
			return 0, errClientConnClosed
		}
		if cs.stopReqBody != nil {
			return 0, cs.stopReqBody
		}
		if err := cs.checkResetOrDone(); err != nil {
			return 0, err
		}
		if a := cs.flow.available(); a > 0 {
			take := a
			if int(take) > maxBytes {

				take = int32(maxBytes) // can't truncate int; take is int32
			}
			if take > int32(cc.maxFrameSize) {
				take = int32(cc.maxFrameSize)
			}
			cs.flow.take(take)
			return take, nil
		}
		cc.cond.Wait()
	}
}

type badStringError struct {
	what string
	str  string
}

func (e *badStringError) Error() string { return fmt.Sprintf("%s %q", e.what, e.str) }

// requires cc.mu be held.
func (cc *ClientConn) encodeHeaders(req *http.Request, addGzipHeader bool, trailers string, contentLength int64) ([]byte, error) {
	cc.hbuf.Reset()

	host := req.Host
	if host == "" {
		host = req.URL.Host
	}
	host, err := httplex.PunycodeHostPort(host)
	if err != nil {
		return nil, err
	}

	var path string
	if req.Method != "CONNECT" {
		path = req.URL.RequestURI()
		if !validPseudoPath(path) {
			orig := path
			path = strings.TrimPrefix(path, req.URL.Scheme+"://"+host)
			if !validPseudoPath(path) {
				if req.URL.Opaque != "" {
					return nil, fmt.Errorf("invalid request :path %q from URL.Opaque = %q", orig, req.URL.Opaque)
				} else {
					return nil, fmt.Errorf("invalid request :path %q", orig)
				}
			}
		}
	}

	// Check for any invalid headers and return an error before we
	// potentially pollute our hpack state. (We want to be able to
	// continue to reuse the hpack encoder for future requests)
	for k, vv := range req.Header {
		if !httplex.ValidHeaderFieldName(k) {
			return nil, fmt.Errorf("invalid HTTP header name %q", k)
		}
		for _, v := range vv {
			if !httplex.ValidHeaderFieldValue(v) {
				return nil, fmt.Errorf("invalid HTTP header value %q for header %q", v, k)
			}
		}
	}

	enumerateHeaders := func(f func(name, value string)) {
		// 8.1.2.3 Request Pseudo-Header Fields
		// The :path pseudo-header field includes the path and query parts of the
		// target URI (the path-absolute production and optionally a '?' character
		// followed by the query production (see Sections 3.3 and 3.4 of
		// [RFC3986]).
		f(":authority", host)
		f(":method", req.Method)
		if req.Method != "CONNECT" {
			f(":path", path)
			f(":scheme", req.URL.Scheme)
		}
		if trailers != "" {
			f("trailer", trailers)
		}

		var didUA bool
		for k, vv := range req.Header {
			if strings.EqualFold(k, "host") || strings.EqualFold(k, "content-length") {
				// Host is :authority, already sent.
				// Content-Length is automatic, set below.
				continue
			} else if strings.EqualFold(k, "connection") || strings.EqualFold(k, "proxy-connection") ||
				strings.EqualFold(k, "transfer-encoding") || strings.EqualFold(k, "upgrade") ||
				strings.EqualFold(k, "keep-alive") {
				// Per 8.1.2.2 Connection-Specific Header
				// Fields, don't send connection-specific
				// fields. We have already checked if any
				// are error-worthy so just ignore the rest.
				continue
			} else if strings.EqualFold(k, "user-agent") {
				// Match Go's http1 behavior: at most one
				// User-Agent. If set to nil or empty string,
				// then omit it. Otherwise if not mentioned,
				// include the default (below).
				didUA = true
				if len(vv) < 1 {
					continue
				}
				vv = vv[:1]
				if vv[0] == "" {
					continue
				}

			}

			for _, v := range vv {
				f(k, v)
			}
		}
		if shouldSendReqContentLength(req.Method, contentLength) {
			f("content-length", strconv.FormatInt(contentLength, 10))
		}
		if addGzipHeader {
			f("accept-encoding", "gzip")
		}
		if !didUA {
			f("user-agent", defaultUserAgent)
		}
	}

	// Do a first pass over the headers counting bytes to ensure
	// we don't exceed cc.peerMaxHeaderListSize. This is done as a
	// separate pass before encoding the headers to prevent
	// modifying the hpack state.
	hlSize := uint64(0)
	enumerateHeaders(func(name, value string) {
		hf := hpack.HeaderField{Name: name, Value: value}
		hlSize += uint64(hf.Size())
	})

	if hlSize > cc.peerMaxHeaderListSize {
		return nil, errRequestHeaderListSize
	}

	// Header list size is ok. Write the headers.
	enumerateHeaders(func(name, value string) {
		cc.writeHeader(strings.ToLower(name), value)
	})

	return cc.hbuf.Bytes(), nil
}

// shouldSendReqContentLength reports whether the http2.Transport should send
// a "content-length" request header. This logic is basically a copy of the net/http
// transferWriter.shouldSendContentLength.
// The contentLength is the corrected contentLength (so 0 means actually 0, not unknown).
// -1 means unknown.
func shouldSendReqContentLength(method string, contentLength int64) bool {
	if contentLength > 0 {
		return true
	}
	if contentLength < 0 {
		return false
	}
	// For zero bodies, whether we send a content-length depends on the method.
	// It also kinda doesn't matter for http2 either way, with END_STREAM.
	switch method {
	case "POST", "PUT", "PATCH":
		return true
	default:
		return false
	}
}

// requires cc.mu be held.
func (cc *ClientConn) encodeTrailers(req *http.Request) ([]byte, error) {
	cc.hbuf.Reset()

	hlSize := uint64(0)
	for k, vv := range req.Trailer {
		for _, v := range vv {
			hf := hpack.HeaderField{Name: k, Value: v}
			hlSize += uint64(hf.Size())
		}
	}
	if hlSize > cc.peerMaxHeaderListSize {
		return nil, errRequestHeaderListSize
	}

	for k, vv := range req.Trailer {
		// Transfer-Encoding, etc.. have already been filtered at the
		// start of RoundTrip
		lowKey := strings.ToLower(k)
		for _, v := range vv {
			cc.writeHeader(lowKey, v)
		}
	}
	return cc.hbuf.Bytes(), nil
}

func (cc *ClientConn) writeHeader(name, value string) {
	if VerboseLogs {
		log.Printf("http2: Transport encoding header %q = %q", name, value)
	}
	cc.henc.WriteField(hpack.HeaderField{Name: name, Value: value})
}

type resAndError struct {
	res *http.Response
	err error
}

// requires cc.mu be held.
func (cc *ClientConn) newStream() *clientStream {
	cs := &clientStream{
		cc:        cc,
		ID:        cc.nextStreamID,
		resc:      make(chan resAndError, 1),
		peerReset: make(chan struct{}),
		done:      make(chan struct{}),
	}
	cs.flow.add(int32(cc.initialWindowSize))
	cs.flow.setConnFlow(&cc.flow)
	cs.inflow.add(transportDefaultStreamFlow)
	cs.inflow.setConnFlow(&cc.inflow)
	cc.nextStreamID += 2
	cc.streams[cs.ID] = cs
	return cs
}

func (cc *ClientConn) forgetStreamID(id uint32) {
	cc.streamByID(id, true)
}

func (cc *ClientConn) streamByID(id uint32, andRemove bool) *clientStream {
	cc.mu.Lock()
	defer cc.mu.Unlock()
	cs := cc.streams[id]
	if andRemove && cs != nil && !cc.closed {
		cc.lastActive = time.Now()
		delete(cc.streams, id)
		if len(cc.streams) == 0 && cc.idleTimer != nil {
			cc.idleTimer.Reset(cc.idleTimeout)
		}
		close(cs.done)
		// Wake up checkResetOrDone via clientStream.awaitFlowControl and
		// wake up RoundTrip if there is a pending request.
		cc.cond.Broadcast()
	}
	return cs
}

// clientConnReadLoop is the state owned by the clientConn's frame-reading readLoop.
type clientConnReadLoop struct {
	cc            *ClientConn
	closeWhenIdle bool
}

// readLoop runs in its own goroutine and reads and dispatches frames.
func (cc *ClientConn) readLoop() {
	rl := &clientConnReadLoop{cc: cc}
	defer rl.cleanup()
	cc.readerErr = rl.run()
	if ce, ok := cc.readerErr.(ConnectionError); ok {
		cc.wmu.Lock()
		cc.fr.WriteGoAway(0, ErrCode(ce), nil)
		cc.wmu.Unlock()
	}
}

// GoAwayError is returned by the Transport when the server closes the
// TCP connection after sending a GOAWAY frame.
type GoAwayError struct {
	LastStreamID uint32
	ErrCode      ErrCode
	DebugData    string
}

func (e GoAwayError) Error() string {
	return fmt.Sprintf("http2: server sent GOAWAY and closed the connection; LastStreamID=%v, ErrCode=%v, debug=%q",
		e.LastStreamID, e.ErrCode, e.DebugData)
}

func isEOFOrNetReadError(err error) bool {
	if err == io.EOF {
		return true
	}
	ne, ok := err.(*net.OpError)
	return ok && ne.Op == "read"
}

func (rl *clientConnReadLoop) cleanup() {
	cc := rl.cc
	defer cc.tconn.Close()
	defer cc.t.connPool().MarkDead(cc)
	defer close(cc.readerDone)

	if cc.idleTimer != nil {
		cc.idleTimer.Stop()
	}

	// Close any response bodies if the server closes prematurely.
	// TODO: also do this if we've written the headers but not
	// gotten a response yet.
	err := cc.readerErr
	cc.mu.Lock()
	if cc.goAway != nil && isEOFOrNetReadError(err) {
		err = GoAwayError{
			LastStreamID: cc.goAway.LastStreamID,
			ErrCode:      cc.goAway.ErrCode,
			DebugData:    cc.goAwayDebug,
		}
	} else if err == io.EOF {
		err = io.ErrUnexpectedEOF
	}
	for _, cs := range cc.streams {
		cs.bufPipe.CloseWithError(err) // no-op if already closed
		select {
		case cs.resc <- resAndError{err: err}:
		default:
		}
		close(cs.done)
	}
	cc.closed = true
	cc.cond.Broadcast()
	cc.mu.Unlock()
}

func (rl *clientConnReadLoop) run() error {
	cc := rl.cc
	rl.closeWhenIdle = cc.t.disableKeepAlives() || cc.singleUse
	gotReply := false // ever saw a HEADERS reply
	gotSettings := false
	for {
		f, err := cc.fr.ReadFrame()
		if err != nil {
			cc.vlogf("http2: Transport readFrame error on conn %p: (%T) %v", cc, err, err)
		}
		if se, ok := err.(StreamError); ok {
			if cs := cc.streamByID(se.StreamID, false); cs != nil {
				cs.cc.writeStreamReset(cs.ID, se.Code, err)
				cs.cc.forgetStreamID(cs.ID)
				if se.Cause == nil {
					se.Cause = cc.fr.errDetail
				}
				rl.endStreamError(cs, se)
			}
			continue
		} else if err != nil {
			return err
		}
		if VerboseLogs {
			cc.vlogf("http2: Transport received %s", summarizeFrame(f))
		}
		if !gotSettings {
			if _, ok := f.(*SettingsFrame); !ok {
				cc.logf("protocol error: received %T before a SETTINGS frame", f)
				return ConnectionError(ErrCodeProtocol)
			}
			gotSettings = true
		}
		maybeIdle := false // whether frame might transition us to idle

		switch f := f.(type) {
		case *MetaHeadersFrame:
			err = rl.processHeaders(f)
			maybeIdle = true
			gotReply = true
		case *DataFrame:
			err = rl.processData(f)
			maybeIdle = true
		case *GoAwayFrame:
			err = rl.processGoAway(f)
			maybeIdle = true
		case *RSTStreamFrame:
			err = rl.processResetStream(f)
			maybeIdle = true
		case *SettingsFrame:
			err = rl.processSettings(f)
		case *PushPromiseFrame:
			err = rl.processPushPromise(f)
		case *WindowUpdateFrame:
			err = rl.processWindowUpdate(f)
		case *PingFrame:
			err = rl.processPing(f)
		default:
			cc.logf("Transport: unhandled response frame type %T", f)
		}
		if err != nil {
			if VerboseLogs {
				cc.vlogf("http2: Transport conn %p received error from processing frame %v: %v", cc, summarizeFrame(f), err)
			}
			return err
		}
		if rl.closeWhenIdle && gotReply && maybeIdle {
			cc.closeIfIdle()
		}
	}
}

func (rl *clientConnReadLoop) processHeaders(f *MetaHeadersFrame) error {
	cc := rl.cc
	cs := cc.streamByID(f.StreamID, false)
	if cs == nil {
		// We'd get here if we canceled a request while the
		// server had its response still in flight. So if this
		// was just something we canceled, ignore it.
		return nil
	}
	if f.StreamEnded() {
		// Issue 20521: If the stream has ended, streamByID() causes
		// clientStream.done to be closed, which causes the request's bodyWriter
		// to be closed with an errStreamClosed, which may be received by
		// clientConn.RoundTrip before the result of processing these headers.
		// Deferring stream closure allows the header processing to occur first.
		// clientConn.RoundTrip may still receive the bodyWriter error first, but
		// the fix for issue 16102 prioritises any response.
		//
		// Issue 22413: If there is no request body, we should close the
		// stream before writing to cs.resc so that the stream is closed
		// immediately once RoundTrip returns.
		if cs.req.Body != nil {
			defer cc.forgetStreamID(f.StreamID)
		} else {
			cc.forgetStreamID(f.StreamID)
		}
	}
	if !cs.firstByte {
		if cs.trace != nil {
			// TODO(bradfitz): move first response byte earlier,
			// when we first read the 9 byte header, not waiting
			// until all the HEADERS+CONTINUATION frames have been
			// merged. This works for now.
			traceFirstResponseByte(cs.trace)
		}
		cs.firstByte = true
	}
	if !cs.pastHeaders {
		cs.pastHeaders = true
	} else {
		return rl.processTrailers(cs, f)
	}

	res, err := rl.handleResponse(cs, f)
	if err != nil {
		if _, ok := err.(ConnectionError); ok {
			return err
		}
		// Any other error type is a stream error.
		cs.cc.writeStreamReset(f.StreamID, ErrCodeProtocol, err)
		cc.forgetStreamID(cs.ID)
		cs.resc <- resAndError{err: err}
		return nil // return nil from process* funcs to keep conn alive
	}
	if res == nil {
		// (nil, nil) special case. See handleResponse docs.
		return nil
	}
	cs.resTrailer = &res.Trailer
	cs.resc <- resAndError{res: res}
	return nil
}

// may return error types nil, or ConnectionError. Any other error value
// is a StreamError of type ErrCodeProtocol. The returned error in that case
// is the detail.
//
// As a special case, handleResponse may return (nil, nil) to skip the
// frame (currently only used for 100 expect continue). This special
// case is going away after Issue 13851 is fixed.
func (rl *clientConnReadLoop) handleResponse(cs *clientStream, f *MetaHeadersFrame) (*http.Response, error) {
	if f.Truncated {
		return nil, errResponseHeaderListSize
	}

	status := f.PseudoValue("status")
	if status == "" {
		return nil, errors.New("malformed response from server: missing status pseudo header")
	}
	statusCode, err := strconv.Atoi(status)
	if err != nil {
		return nil, errors.New("malformed response from server: malformed non-numeric status pseudo header")
	}

	if statusCode == 100 {
		traceGot100Continue(cs.trace)
		if cs.on100 != nil {
			cs.on100() // forces any write delay timer to fire
		}
		cs.pastHeaders = false // do it all again
		return nil, nil
	}

	header := make(http.Header)
	res := &http.Response{
		Proto:      "HTTP/2.0",
		ProtoMajor: 2,
		Header:     header,
		StatusCode: statusCode,
		Status:     status + " " + http.StatusText(statusCode),
	}
	for _, hf := range f.RegularFields() {
		key := http.CanonicalHeaderKey(hf.Name)
		if key == "Trailer" {
			t := res.Trailer
			if t == nil {
				t = make(http.Header)
				res.Trailer = t
			}
			foreachHeaderElement(hf.Value, func(v string) {
				t[http.CanonicalHeaderKey(v)] = nil
			})
		} else {
			header[key] = append(header[key], hf.Value)
		}
	}

	streamEnded := f.StreamEnded()
	isHead := cs.req.Method == "HEAD"
	if !streamEnded || isHead {
		res.ContentLength = -1
		if clens := res.Header["Content-Length"]; len(clens) == 1 {
			if clen64, err := strconv.ParseInt(clens[0], 10, 64); err == nil {
				res.ContentLength = clen64
			} else {
				// TODO: care? unlike http/1, it won't mess up our framing, so it's
				// more safe smuggling-wise to ignore.
			}
		} else if len(clens) > 1 {
			// TODO: care? unlike http/1, it won't mess up our framing, so it's
			// more safe smuggling-wise to ignore.
		}
	}

	if streamEnded || isHead {
		res.Body = noBody
		return res, nil
	}

	cs.bufPipe = pipe{b: &dataBuffer{expected: res.ContentLength}}
	cs.bytesRemain = res.ContentLength
	res.Body = transportResponseBody{cs}
	go cs.awaitRequestCancel(cs.req)

	if cs.requestedGzip && res.Header.Get("Content-Encoding") == "gzip" {
		res.Header.Del("Content-Encoding")
		res.Header.Del("Content-Length")
		res.ContentLength = -1
		res.Body = &gzipReader{body: res.Body}
		setResponseUncompressed(res)
	}
	return res, nil
}

func (rl *clientConnReadLoop) processTrailers(cs *clientStream, f *MetaHeadersFrame) error {
	if cs.pastTrailers {
		// Too many HEADERS frames for this stream.
		return ConnectionError(ErrCodeProtocol)
	}
	cs.pastTrailers = true
	if !f.StreamEnded() {
		// We expect that any headers for trailers also
		// has END_STREAM.
		return ConnectionError(ErrCodeProtocol)
	}
	if len(f.PseudoFields()) > 0 {
		// No pseudo header fields are defined for trailers.
		// TODO: ConnectionError might be overly harsh? Check.
		return ConnectionError(ErrCodeProtocol)
	}

	trailer := make(http.Header)
	for _, hf := range f.RegularFields() {
		key := http.CanonicalHeaderKey(hf.Name)
		trailer[key] = append(trailer[key], hf.Value)
	}
	cs.trailer = trailer

	rl.endStream(cs)
	return nil
}

// transportResponseBody is the concrete type of Transport.RoundTrip's
// Response.Body. It is an io.ReadCloser. On Read, it reads from cs.body.
// On Close it sends RST_STREAM if EOF wasn't already seen.
type transportResponseBody struct {
	cs *clientStream
}

func (b transportResponseBody) Read(p []byte) (n int, err error) {
	cs := b.cs
	cc := cs.cc

	if cs.readErr != nil {
		return 0, cs.readErr
	}
	n, err = b.cs.bufPipe.Read(p)
	if cs.bytesRemain != -1 {
		if int64(n) > cs.bytesRemain {
			n = int(cs.bytesRemain)
			if err == nil {
				err = errors.New("net/http: server replied with more than declared Content-Length; truncated")
				cc.writeStreamReset(cs.ID, ErrCodeProtocol, err)
			}
			cs.readErr = err
			return int(cs.bytesRemain), err
		}
		cs.bytesRemain -= int64(n)
		if err == io.EOF && cs.bytesRemain > 0 {
			err = io.ErrUnexpectedEOF
			cs.readErr = err
			return n, err
		}
	}
	if n == 0 {
		// No flow control tokens to send back.
		return
	}

	cc.mu.Lock()
	defer cc.mu.Unlock()

	var connAdd, streamAdd int32
	// Check the conn-level first, before the stream-level.
	if v := cc.inflow.available(); v < transportDefaultConnFlow/2 {
		connAdd = transportDefaultConnFlow - v
		cc.inflow.add(connAdd)
	}
	if err == nil { // No need to refresh if the stream is over or failed.
		// Consider any buffered body data (read from the conn but not
		// consumed by the client) when computing flow control for this
		// stream.
		v := int(cs.inflow.available()) + cs.bufPipe.Len()
		if v < transportDefaultStreamFlow-transportDefaultStreamMinRefresh {
			streamAdd = int32(transportDefaultStreamFlow - v)
			cs.inflow.add(streamAdd)
		}
	}
	if connAdd != 0 || streamAdd != 0 {
		cc.wmu.Lock()
		defer cc.wmu.Unlock()
		if connAdd != 0 {
			cc.fr.WriteWindowUpdate(0, mustUint31(connAdd))
		}
		if streamAdd != 0 {
			cc.fr.WriteWindowUpdate(cs.ID, mustUint31(streamAdd))
		}
		cc.bw.Flush()
	}
	return
}

var errClosedResponseBody = errors.New("http2: response body closed")

func (b transportResponseBody) Close() error {
	cs := b.cs
	cc := cs.cc

	serverSentStreamEnd := cs.bufPipe.Err() == io.EOF
	unread := cs.bufPipe.Len()

	if unread > 0 || !serverSentStreamEnd {
		cc.mu.Lock()
		cc.wmu.Lock()
		if !serverSentStreamEnd {
			cc.fr.WriteRSTStream(cs.ID, ErrCodeCancel)
			cs.didReset = true
		}
		// Return connection-level flow control.
		if unread > 0 {
			cc.inflow.add(int32(unread))
			cc.fr.WriteWindowUpdate(0, uint32(unread))
		}
		cc.bw.Flush()
		cc.wmu.Unlock()
		cc.mu.Unlock()
	}

	cs.bufPipe.BreakWithError(errClosedResponseBody)
	cc.forgetStreamID(cs.ID)
	return nil
}

func (rl *clientConnReadLoop) processData(f *DataFrame) error {
	cc := rl.cc
	cs := cc.streamByID(f.StreamID, f.StreamEnded())
	data := f.Data()
	if cs == nil {
		cc.mu.Lock()
		neverSent := cc.nextStreamID
		cc.mu.Unlock()
		if f.StreamID >= neverSent {
			// We never asked for this.
			cc.logf("http2: Transport received unsolicited DATA frame; closing connection")
			return ConnectionError(ErrCodeProtocol)
		}
		// We probably did ask for this, but canceled. Just ignore it.
		// TODO: be stricter here? only silently ignore things which
		// we canceled, but not things which were closed normally
		// by the peer? Tough without accumulating too much state.

		// But at least return their flow control:
		if f.Length > 0 {
			cc.mu.Lock()
			cc.inflow.add(int32(f.Length))
			cc.mu.Unlock()

			cc.wmu.Lock()
			cc.fr.WriteWindowUpdate(0, uint32(f.Length))
			cc.bw.Flush()
			cc.wmu.Unlock()
		}
		return nil
	}
	if !cs.firstByte {
		cc.logf("protocol error: received DATA before a HEADERS frame")
		rl.endStreamError(cs, StreamError{
			StreamID: f.StreamID,
			Code:     ErrCodeProtocol,
		})
		return nil
	}
	if f.Length > 0 {
		if cs.req.Method == "HEAD" && len(data) > 0 {
			cc.logf("protocol error: received DATA on a HEAD request")
			rl.endStreamError(cs, StreamError{
				StreamID: f.StreamID,
				Code:     ErrCodeProtocol,
			})
			return nil
		}
		// Check connection-level flow control.
		cc.mu.Lock()
		if cs.inflow.available() >= int32(f.Length) {
			cs.inflow.take(int32(f.Length))
		} else {
			cc.mu.Unlock()
			return ConnectionError(ErrCodeFlowControl)
		}
		// Return any padded flow control now, since we won't
		// refund it later on body reads.
		var refund int
		if pad := int(f.Length) - len(data); pad > 0 {
			refund += pad
		}
		// Return len(data) now if the stream is already closed,
		// since data will never be read.
		didReset := cs.didReset
		if didReset {
			refund += len(data)
		}
		if refund > 0 {
			cc.inflow.add(int32(refund))
			cc.wmu.Lock()
			cc.fr.WriteWindowUpdate(0, uint32(refund))
			if !didReset {
				cs.inflow.add(int32(refund))
				cc.fr.WriteWindowUpdate(cs.ID, uint32(refund))
			}
			cc.bw.Flush()
			cc.wmu.Unlock()
		}
		cc.mu.Unlock()

		if len(data) > 0 && !didReset {
			if _, err := cs.bufPipe.Write(data); err != nil {
				rl.endStreamError(cs, err)
				return err
			}
		}
	}

	if f.StreamEnded() {
		rl.endStream(cs)
	}
	return nil
}

var errInvalidTrailers = errors.New("http2: invalid trailers")

func (rl *clientConnReadLoop) endStream(cs *clientStream) {
	// TODO: check that any declared content-length matches, like
	// server.go's (*stream).endStream method.
	rl.endStreamError(cs, nil)
}

func (rl *clientConnReadLoop) endStreamError(cs *clientStream, err error) {
	var code func()
	if err == nil {
		err = io.EOF
		code = cs.copyTrailers
	}
	if isConnectionCloseRequest(cs.req) {
		rl.closeWhenIdle = true
	}
	cs.bufPipe.closeWithErrorAndCode(err, code)
<<<<<<< HEAD
	delete(rl.activeRes, cs.ID)
=======
>>>>>>> 27176ef6

	select {
	case cs.resc <- resAndError{err: err}:
	default:
	}
}

func (cs *clientStream) copyTrailers() {
	for k, vv := range cs.trailer {
		t := cs.resTrailer
		if *t == nil {
			*t = make(http.Header)
		}
		(*t)[k] = vv
	}
}

func (rl *clientConnReadLoop) processGoAway(f *GoAwayFrame) error {
	cc := rl.cc
	cc.t.connPool().MarkDead(cc)
	if f.ErrCode != 0 {
		// TODO: deal with GOAWAY more. particularly the error code
		cc.vlogf("transport got GOAWAY with error code = %v", f.ErrCode)
	}
	cc.setGoAway(f)
	return nil
}

func (rl *clientConnReadLoop) processSettings(f *SettingsFrame) error {
	cc := rl.cc
	cc.mu.Lock()
	defer cc.mu.Unlock()

	if f.IsAck() {
		if cc.wantSettingsAck {
			cc.wantSettingsAck = false
			return nil
		}
		return ConnectionError(ErrCodeProtocol)
	}

	err := f.ForeachSetting(func(s Setting) error {
		switch s.ID {
		case SettingMaxFrameSize:
			cc.maxFrameSize = s.Val
		case SettingMaxConcurrentStreams:
			cc.maxConcurrentStreams = s.Val
		case SettingMaxHeaderListSize:
			cc.peerMaxHeaderListSize = uint64(s.Val)
		case SettingInitialWindowSize:
			// Values above the maximum flow-control
			// window size of 2^31-1 MUST be treated as a
			// connection error (Section 5.4.1) of type
			// FLOW_CONTROL_ERROR.
			if s.Val > math.MaxInt32 {
				return ConnectionError(ErrCodeFlowControl)
			}

			// Adjust flow control of currently-open
			// frames by the difference of the old initial
			// window size and this one.
			delta := int32(s.Val) - int32(cc.initialWindowSize)
			for _, cs := range cc.streams {
				cs.flow.add(delta)
			}
			cc.cond.Broadcast()

			cc.initialWindowSize = s.Val
		default:
			// TODO(bradfitz): handle more settings? SETTINGS_HEADER_TABLE_SIZE probably.
			cc.vlogf("Unhandled Setting: %v", s)
		}
		return nil
	})
	if err != nil {
		return err
	}

	cc.wmu.Lock()
	defer cc.wmu.Unlock()

	cc.fr.WriteSettingsAck()
	cc.bw.Flush()
	return cc.werr
}

func (rl *clientConnReadLoop) processWindowUpdate(f *WindowUpdateFrame) error {
	cc := rl.cc
	cs := cc.streamByID(f.StreamID, false)
	if f.StreamID != 0 && cs == nil {
		return nil
	}

	cc.mu.Lock()
	defer cc.mu.Unlock()

	fl := &cc.flow
	if cs != nil {
		fl = &cs.flow
	}
	if !fl.add(int32(f.Increment)) {
		return ConnectionError(ErrCodeFlowControl)
	}
	cc.cond.Broadcast()
	return nil
}

func (rl *clientConnReadLoop) processResetStream(f *RSTStreamFrame) error {
	cs := rl.cc.streamByID(f.StreamID, true)
	if cs == nil {
		// TODO: return error if server tries to RST_STEAM an idle stream
		return nil
	}
	select {
	case <-cs.peerReset:
		// Already reset.
		// This is the only goroutine
		// which closes this, so there
		// isn't a race.
	default:
		err := streamError(cs.ID, f.ErrCode)
		cs.resetErr = err
		close(cs.peerReset)
		cs.bufPipe.CloseWithError(err)
		cs.cc.cond.Broadcast() // wake up checkResetOrDone via clientStream.awaitFlowControl
	}
	return nil
}

// Ping sends a PING frame to the server and waits for the ack.
// Public implementation is in go17.go and not_go17.go
func (cc *ClientConn) ping(ctx contextContext) error {
	c := make(chan struct{})
	// Generate a random payload
	var p [8]byte
	for {
		if _, err := rand.Read(p[:]); err != nil {
			return err
		}
		cc.mu.Lock()
		// check for dup before insert
		if _, found := cc.pings[p]; !found {
			cc.pings[p] = c
			cc.mu.Unlock()
			break
		}
		cc.mu.Unlock()
	}
	cc.wmu.Lock()
	if err := cc.fr.WritePing(false, p); err != nil {
		cc.wmu.Unlock()
		return err
	}
	if err := cc.bw.Flush(); err != nil {
		cc.wmu.Unlock()
		return err
	}
	cc.wmu.Unlock()
	select {
	case <-c:
		return nil
	case <-ctx.Done():
		return ctx.Err()
	case <-cc.readerDone:
		// connection closed
		return cc.readerErr
	}
}

func (rl *clientConnReadLoop) processPing(f *PingFrame) error {
	if f.IsAck() {
		cc := rl.cc
		cc.mu.Lock()
		defer cc.mu.Unlock()
		// If ack, notify listener if any
		if c, ok := cc.pings[f.Data]; ok {
			close(c)
			delete(cc.pings, f.Data)
		}
		return nil
	}
	cc := rl.cc
	cc.wmu.Lock()
	defer cc.wmu.Unlock()
	if err := cc.fr.WritePing(true, f.Data); err != nil {
		return err
	}
	return cc.bw.Flush()
}

func (rl *clientConnReadLoop) processPushPromise(f *PushPromiseFrame) error {
	// We told the peer we don't want them.
	// Spec says:
	// "PUSH_PROMISE MUST NOT be sent if the SETTINGS_ENABLE_PUSH
	// setting of the peer endpoint is set to 0. An endpoint that
	// has set this setting and has received acknowledgement MUST
	// treat the receipt of a PUSH_PROMISE frame as a connection
	// error (Section 5.4.1) of type PROTOCOL_ERROR."
	return ConnectionError(ErrCodeProtocol)
}

func (cc *ClientConn) writeStreamReset(streamID uint32, code ErrCode, err error) {
	// TODO: map err to more interesting error codes, once the
	// HTTP community comes up with some. But currently for
	// RST_STREAM there's no equivalent to GOAWAY frame's debug
	// data, and the error codes are all pretty vague ("cancel").
	cc.wmu.Lock()
	cc.fr.WriteRSTStream(streamID, code)
	cc.bw.Flush()
	cc.wmu.Unlock()
}

var (
	errResponseHeaderListSize = errors.New("http2: response header list larger than advertised limit")
	errRequestHeaderListSize  = errors.New("http2: request header list larger than peer's advertised limit")
	errPseudoTrailers         = errors.New("http2: invalid pseudo header in trailers")
)

func (cc *ClientConn) logf(format string, args ...interface{}) {
	cc.t.logf(format, args...)
}

func (cc *ClientConn) vlogf(format string, args ...interface{}) {
	cc.t.vlogf(format, args...)
}

func (t *Transport) vlogf(format string, args ...interface{}) {
	if VerboseLogs {
		t.logf(format, args...)
	}
}

func (t *Transport) logf(format string, args ...interface{}) {
	log.Printf(format, args...)
}

var noBody io.ReadCloser = ioutil.NopCloser(bytes.NewReader(nil))

func strSliceContains(ss []string, s string) bool {
	for _, v := range ss {
		if v == s {
			return true
		}
	}
	return false
}

type erringRoundTripper struct{ err error }

func (rt erringRoundTripper) RoundTrip(*http.Request) (*http.Response, error) { return nil, rt.err }

// gzipReader wraps a response body so it can lazily
// call gzip.NewReader on the first call to Read
type gzipReader struct {
	body io.ReadCloser // underlying Response.Body
	zr   *gzip.Reader  // lazily-initialized gzip reader
	zerr error         // sticky error
}

func (gz *gzipReader) Read(p []byte) (n int, err error) {
	if gz.zerr != nil {
		return 0, gz.zerr
	}
	if gz.zr == nil {
		gz.zr, err = gzip.NewReader(gz.body)
		if err != nil {
			gz.zerr = err
			return 0, err
		}
	}
	return gz.zr.Read(p)
}

func (gz *gzipReader) Close() error {
	return gz.body.Close()
}

type errorReader struct{ err error }

func (r errorReader) Read(p []byte) (int, error) { return 0, r.err }

// bodyWriterState encapsulates various state around the Transport's writing
// of the request body, particularly regarding doing delayed writes of the body
// when the request contains "Expect: 100-continue".
type bodyWriterState struct {
	cs     *clientStream
	timer  *time.Timer   // if non-nil, we're doing a delayed write
	fnonce *sync.Once    // to call fn with
	fn     func()        // the code to run in the goroutine, writing the body
	resc   chan error    // result of fn's execution
	delay  time.Duration // how long we should delay a delayed write for
}

func (t *Transport) getBodyWriterState(cs *clientStream, body io.Reader) (s bodyWriterState) {
	s.cs = cs
	if body == nil {
		return
	}
	resc := make(chan error, 1)
	s.resc = resc
	s.fn = func() {
		cs.cc.mu.Lock()
		cs.startedWrite = true
		cs.cc.mu.Unlock()
		resc <- cs.writeRequestBody(body, cs.req.Body)
	}
	s.delay = t.expectContinueTimeout()
	if s.delay == 0 ||
		!httplex.HeaderValuesContainsToken(
			cs.req.Header["Expect"],
			"100-continue") {
		return
	}
	s.fnonce = new(sync.Once)

	// Arm the timer with a very large duration, which we'll
	// intentionally lower later. It has to be large now because
	// we need a handle to it before writing the headers, but the
	// s.delay value is defined to not start until after the
	// request headers were written.
	const hugeDuration = 365 * 24 * time.Hour
	s.timer = time.AfterFunc(hugeDuration, func() {
		s.fnonce.Do(s.fn)
	})
	return
}

func (s bodyWriterState) cancel() {
	if s.timer != nil {
		s.timer.Stop()
	}
}

func (s bodyWriterState) on100() {
	if s.timer == nil {
		// If we didn't do a delayed write, ignore the server's
		// bogus 100 continue response.
		return
	}
	s.timer.Stop()
	go func() { s.fnonce.Do(s.fn) }()
}

// scheduleBodyWrite starts writing the body, either immediately (in
// the common case) or after the delay timeout. It should not be
// called until after the headers have been written.
func (s bodyWriterState) scheduleBodyWrite() {
	if s.timer == nil {
		// We're not doing a delayed write (see
		// getBodyWriterState), so just start the writing
		// goroutine immediately.
		go s.fn()
		return
	}
	traceWait100Continue(s.cs.trace)
	if s.timer.Stop() {
		s.timer.Reset(s.delay)
	}
}

// isConnectionCloseRequest reports whether req should use its own
// connection for a single request and then close the connection.
func isConnectionCloseRequest(req *http.Request) bool {
	return req.Close || httplex.HeaderValuesContainsToken(req.Header["Connection"], "close")
}<|MERGE_RESOLUTION|>--- conflicted
+++ resolved
@@ -1917,10 +1917,6 @@
 		rl.closeWhenIdle = true
 	}
 	cs.bufPipe.closeWithErrorAndCode(err, code)
-<<<<<<< HEAD
-	delete(rl.activeRes, cs.ID)
-=======
->>>>>>> 27176ef6
 
 	select {
 	case cs.resc <- resAndError{err: err}:
