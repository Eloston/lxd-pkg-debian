// Copyright 2013 The Go Authors. All rights reserved.
// Use of this source code is governed by a BSD-style
// license that can be found in the LICENSE file.

// +build darwin dragonfly freebsd linux netbsd openbsd solaris

package unix_test

import (
	"flag"
	"fmt"
	"io/ioutil"
	"net"
	"os"
	"os/exec"
	"path/filepath"
	"runtime"
	"testing"
	"time"

	"golang.org/x/sys/unix"
)

// Tests that below functions, structures and constants are consistent
// on all Unix-like systems.
func _() {
	// program scheduling priority functions and constants
	var (
		_ func(int, int, int) error   = unix.Setpriority
		_ func(int, int) (int, error) = unix.Getpriority
	)
	const (
		_ int = unix.PRIO_USER
		_ int = unix.PRIO_PROCESS
		_ int = unix.PRIO_PGRP
	)

	// termios constants
	const (
		_ int = unix.TCIFLUSH
		_ int = unix.TCIOFLUSH
		_ int = unix.TCOFLUSH
	)

	// fcntl file locking structure and constants
	var (
		_ = unix.Flock_t{
			Type:   int16(0),
			Whence: int16(0),
			Start:  int64(0),
			Len:    int64(0),
			Pid:    int32(0),
		}
	)
	const (
		_ = unix.F_GETLK
		_ = unix.F_SETLK
		_ = unix.F_SETLKW
	)
}

// TestFcntlFlock tests whether the file locking structure matches
// the calling convention of each kernel.
func TestFcntlFlock(t *testing.T) {
	name := filepath.Join(os.TempDir(), "TestFcntlFlock")
	fd, err := unix.Open(name, unix.O_CREAT|unix.O_RDWR|unix.O_CLOEXEC, 0)
	if err != nil {
		t.Fatalf("Open failed: %v", err)
	}
	defer unix.Unlink(name)
	defer unix.Close(fd)
	flock := unix.Flock_t{
		Type:  unix.F_RDLCK,
		Start: 0, Len: 0, Whence: 1,
	}
	if err := unix.FcntlFlock(uintptr(fd), unix.F_GETLK, &flock); err != nil {
		t.Fatalf("FcntlFlock failed: %v", err)
	}
}

// TestPassFD tests passing a file descriptor over a Unix socket.
//
// This test involved both a parent and child process. The parent
// process is invoked as a normal test, with "go test", which then
// runs the child process by running the current test binary with args
// "-test.run=^TestPassFD$" and an environment variable used to signal
// that the test should become the child process instead.
func TestPassFD(t *testing.T) {
	if os.Getenv("GO_WANT_HELPER_PROCESS") == "1" {
		passFDChild()
		return
	}

	tempDir, err := ioutil.TempDir("", "TestPassFD")
	if err != nil {
		t.Fatal(err)
	}
	defer os.RemoveAll(tempDir)

	fds, err := unix.Socketpair(unix.AF_LOCAL, unix.SOCK_STREAM, 0)
	if err != nil {
		t.Fatalf("Socketpair: %v", err)
	}
	defer unix.Close(fds[0])
	defer unix.Close(fds[1])
	writeFile := os.NewFile(uintptr(fds[0]), "child-writes")
	readFile := os.NewFile(uintptr(fds[1]), "parent-reads")
	defer writeFile.Close()
	defer readFile.Close()

	cmd := exec.Command(os.Args[0], "-test.run=^TestPassFD$", "--", tempDir)
	cmd.Env = []string{"GO_WANT_HELPER_PROCESS=1"}
	if lp := os.Getenv("LD_LIBRARY_PATH"); lp != "" {
		cmd.Env = append(cmd.Env, "LD_LIBRARY_PATH="+lp)
	}
	cmd.ExtraFiles = []*os.File{writeFile}

	out, err := cmd.CombinedOutput()
	if len(out) > 0 || err != nil {
		t.Fatalf("child process: %q, %v", out, err)
	}

	c, err := net.FileConn(readFile)
	if err != nil {
		t.Fatalf("FileConn: %v", err)
	}
	defer c.Close()

	uc, ok := c.(*net.UnixConn)
	if !ok {
		t.Fatalf("unexpected FileConn type; expected UnixConn, got %T", c)
	}

	buf := make([]byte, 32) // expect 1 byte
	oob := make([]byte, 32) // expect 24 bytes
	closeUnix := time.AfterFunc(5*time.Second, func() {
		t.Logf("timeout reading from unix socket")
		uc.Close()
	})
	_, oobn, _, _, err := uc.ReadMsgUnix(buf, oob)
	if err != nil {
		t.Fatalf("ReadMsgUnix: %v", err)
	}
	closeUnix.Stop()

	scms, err := unix.ParseSocketControlMessage(oob[:oobn])
	if err != nil {
		t.Fatalf("ParseSocketControlMessage: %v", err)
	}
	if len(scms) != 1 {
		t.Fatalf("expected 1 SocketControlMessage; got scms = %#v", scms)
	}
	scm := scms[0]
	gotFds, err := unix.ParseUnixRights(&scm)
	if err != nil {
		t.Fatalf("unix.ParseUnixRights: %v", err)
	}
	if len(gotFds) != 1 {
		t.Fatalf("wanted 1 fd; got %#v", gotFds)
	}

	f := os.NewFile(uintptr(gotFds[0]), "fd-from-child")
	defer f.Close()

	got, err := ioutil.ReadAll(f)
	want := "Hello from child process!\n"
	if string(got) != want {
		t.Errorf("child process ReadAll: %q, %v; want %q", got, err, want)
	}
}

// passFDChild is the child process used by TestPassFD.
func passFDChild() {
	defer os.Exit(0)

	// Look for our fd. It should be fd 3, but we work around an fd leak
	// bug here (http://golang.org/issue/2603) to let it be elsewhere.
	var uc *net.UnixConn
	for fd := uintptr(3); fd <= 10; fd++ {
		f := os.NewFile(fd, "unix-conn")
		var ok bool
		netc, _ := net.FileConn(f)
		uc, ok = netc.(*net.UnixConn)
		if ok {
			break
		}
	}
	if uc == nil {
		fmt.Println("failed to find unix fd")
		return
	}

	// Make a file f to send to our parent process on uc.
	// We make it in tempDir, which our parent will clean up.
	flag.Parse()
	tempDir := flag.Arg(0)
	f, err := ioutil.TempFile(tempDir, "")
	if err != nil {
		fmt.Printf("TempFile: %v", err)
		return
	}

	f.Write([]byte("Hello from child process!\n"))
	f.Seek(0, 0)

	rights := unix.UnixRights(int(f.Fd()))
	dummyByte := []byte("x")
	n, oobn, err := uc.WriteMsgUnix(dummyByte, rights, nil)
	if err != nil {
		fmt.Printf("WriteMsgUnix: %v", err)
		return
	}
	if n != 1 || oobn != len(rights) {
		fmt.Printf("WriteMsgUnix = %d, %d; want 1, %d", n, oobn, len(rights))
		return
	}
}

// TestUnixRightsRoundtrip tests that UnixRights, ParseSocketControlMessage,
// and ParseUnixRights are able to successfully round-trip lists of file descriptors.
func TestUnixRightsRoundtrip(t *testing.T) {
	testCases := [...][][]int{
		{{42}},
		{{1, 2}},
		{{3, 4, 5}},
		{{}},
		{{1, 2}, {3, 4, 5}, {}, {7}},
	}
	for _, testCase := range testCases {
		b := []byte{}
		var n int
		for _, fds := range testCase {
			// Last assignment to n wins
			n = len(b) + unix.CmsgLen(4*len(fds))
			b = append(b, unix.UnixRights(fds...)...)
		}
		// Truncate b
		b = b[:n]

		scms, err := unix.ParseSocketControlMessage(b)
		if err != nil {
			t.Fatalf("ParseSocketControlMessage: %v", err)
		}
		if len(scms) != len(testCase) {
			t.Fatalf("expected %v SocketControlMessage; got scms = %#v", len(testCase), scms)
		}
		for i, scm := range scms {
			gotFds, err := unix.ParseUnixRights(&scm)
			if err != nil {
				t.Fatalf("ParseUnixRights: %v", err)
			}
			wantFds := testCase[i]
			if len(gotFds) != len(wantFds) {
				t.Fatalf("expected %v fds, got %#v", len(wantFds), gotFds)
			}
			for j, fd := range gotFds {
				if fd != wantFds[j] {
					t.Fatalf("expected fd %v, got %v", wantFds[j], fd)
				}
			}
		}
	}
}

func TestRlimit(t *testing.T) {
	var rlimit, zero unix.Rlimit
	err := unix.Getrlimit(unix.RLIMIT_NOFILE, &rlimit)
	if err != nil {
		t.Fatalf("Getrlimit: save failed: %v", err)
	}
	if zero == rlimit {
		t.Fatalf("Getrlimit: save failed: got zero value %#v", rlimit)
	}
	set := rlimit
	set.Cur = set.Max - 1
	err = unix.Setrlimit(unix.RLIMIT_NOFILE, &set)
	if err != nil {
		t.Fatalf("Setrlimit: set failed: %#v %v", set, err)
	}
	var get unix.Rlimit
	err = unix.Getrlimit(unix.RLIMIT_NOFILE, &get)
	if err != nil {
		t.Fatalf("Getrlimit: get failed: %v", err)
	}
	set = rlimit
	set.Cur = set.Max - 1
	if set != get {
		// Seems like Darwin requires some privilege to
		// increase the soft limit of rlimit sandbox, though
		// Setrlimit never reports an error.
		switch runtime.GOOS {
		case "darwin":
		default:
			t.Fatalf("Rlimit: change failed: wanted %#v got %#v", set, get)
		}
	}
	err = unix.Setrlimit(unix.RLIMIT_NOFILE, &rlimit)
	if err != nil {
		t.Fatalf("Setrlimit: restore failed: %#v %v", rlimit, err)
	}
}

func TestSeekFailure(t *testing.T) {
	_, err := unix.Seek(-1, 0, 0)
	if err == nil {
		t.Fatalf("Seek(-1, 0, 0) did not fail")
	}
	str := err.Error() // used to crash on Linux
	t.Logf("Seek: %v", str)
	if str == "" {
		t.Fatalf("Seek(-1, 0, 0) return error with empty message")
	}
}

func TestDup(t *testing.T) {
	file, err := ioutil.TempFile("", "TestDup")
	if err != nil {
		t.Fatalf("Tempfile failed: %v", err)
	}
	defer os.Remove(file.Name())
	defer file.Close()
	f := int(file.Fd())

	newFd, err := unix.Dup(f)
	if err != nil {
		t.Fatalf("Dup: %v", err)
	}

	err = unix.Dup2(newFd, newFd+1)
	if err != nil {
		t.Fatalf("Dup2: %v", err)
	}

	b1 := []byte("Test123")
	b2 := make([]byte, 7)
	_, err = unix.Write(newFd+1, b1)
	if err != nil {
		t.Fatalf("Write to dup2 fd failed: %v", err)
	}
	_, err = unix.Seek(f, 0, 0)
	if err != nil {
		t.Fatalf("Seek failed: %v", err)
	}
	_, err = unix.Read(f, b2)
	if err != nil {
		t.Fatalf("Read back failed: %v", err)
	}
	if string(b1) != string(b2) {
		t.Errorf("Dup: stdout write not in file, expected %v, got %v", string(b1), string(b2))
	}
}

func TestPoll(t *testing.T) {
	f, cleanup := mktmpfifo(t)
	defer cleanup()

	const timeout = 100

	ok := make(chan bool, 1)
	go func() {
		select {
		case <-time.After(10 * timeout * time.Millisecond):
			t.Errorf("Poll: failed to timeout after %d milliseconds", 10*timeout)
		case <-ok:
		}
	}()

	fds := []unix.PollFd{{Fd: int32(f.Fd()), Events: unix.POLLIN}}
	n, err := unix.Poll(fds, timeout)
	ok <- true
	if err != nil {
		t.Errorf("Poll: unexpected error: %v", err)
		return
	}
	if n != 0 {
		t.Errorf("Poll: wrong number of events: got %v, expected %v", n, 0)
		return
	}
}

<<<<<<< HEAD
=======
func TestGetwd(t *testing.T) {
	fd, err := os.Open(".")
	if err != nil {
		t.Fatalf("Open .: %s", err)
	}
	defer fd.Close()
	// These are chosen carefully not to be symlinks on a Mac
	// (unlike, say, /var, /etc)
	dirs := []string{"/", "/usr/bin"}
	if runtime.GOOS == "darwin" {
		switch runtime.GOARCH {
		case "arm", "arm64":
			d1, err := ioutil.TempDir("", "d1")
			if err != nil {
				t.Fatalf("TempDir: %v", err)
			}
			d2, err := ioutil.TempDir("", "d2")
			if err != nil {
				t.Fatalf("TempDir: %v", err)
			}
			dirs = []string{d1, d2}
		}
	}
	oldwd := os.Getenv("PWD")
	for _, d := range dirs {
		err = os.Chdir(d)
		if err != nil {
			t.Fatalf("Chdir: %v", err)
		}
		pwd, err := unix.Getwd()
		if err != nil {
			t.Fatalf("Getwd in %s: %s", d, err)
		}
		os.Setenv("PWD", oldwd)
		err = fd.Chdir()
		if err != nil {
			// We changed the current directory and cannot go back.
			// Don't let the tests continue; they'll scribble
			// all over some other directory.
			fmt.Fprintf(os.Stderr, "fchdir back to dot failed: %s\n", err)
			os.Exit(1)
		}
		if pwd != d {
			t.Fatalf("Getwd returned %q want %q", pwd, d)
		}
	}
}

>>>>>>> 27176ef6
// mktmpfifo creates a temporary FIFO and provides a cleanup function.
func mktmpfifo(t *testing.T) (*os.File, func()) {
	err := unix.Mkfifo("fifo", 0666)
	if err != nil {
		t.Fatalf("mktmpfifo: failed to create FIFO: %v", err)
	}

	f, err := os.OpenFile("fifo", os.O_RDWR, 0666)
	if err != nil {
		os.Remove("fifo")
		t.Fatalf("mktmpfifo: failed to open FIFO: %v", err)
	}

	return f, func() {
		f.Close()
		os.Remove("fifo")
	}
}<|MERGE_RESOLUTION|>--- conflicted
+++ resolved
@@ -378,8 +378,6 @@
 	}
 }
 
-<<<<<<< HEAD
-=======
 func TestGetwd(t *testing.T) {
 	fd, err := os.Open(".")
 	if err != nil {
@@ -428,7 +426,6 @@
 	}
 }
 
->>>>>>> 27176ef6
 // mktmpfifo creates a temporary FIFO and provides a cleanup function.
 func mktmpfifo(t *testing.T) (*os.File, func()) {
 	err := unix.Mkfifo("fifo", 0666)
