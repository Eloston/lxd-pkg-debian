--- conflicted
+++ resolved
@@ -186,8 +186,6 @@
 	return &value, err
 }
 
-<<<<<<< HEAD
-=======
 func sysctlUname(mib []_C_int, old *byte, oldlen *uintptr) error {
 	err := sysctl(mib, old, oldlen, nil, 0)
 	if err != nil {
@@ -251,7 +249,6 @@
 	return nil
 }
 
->>>>>>> 27176ef6
 /*
  * Exposed directly
  */
