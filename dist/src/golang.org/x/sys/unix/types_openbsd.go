--- conflicted
+++ resolved
@@ -275,12 +275,8 @@
 	POLLRDNORM = C.POLLRDNORM
 	POLLWRBAND = C.POLLWRBAND
 	POLLWRNORM = C.POLLWRNORM
-<<<<<<< HEAD
-)
-=======
 )
 
 // Uname
 
-type Utsname C.struct_utsname
->>>>>>> 27176ef6
+type Utsname C.struct_utsname