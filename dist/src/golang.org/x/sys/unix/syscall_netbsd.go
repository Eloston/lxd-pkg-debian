--- conflicted
+++ resolved
@@ -184,8 +184,6 @@
 	return &value, err
 }
 
-<<<<<<< HEAD
-=======
 func Uname(uname *Utsname) error {
 	mib := []_C_int{CTL_KERN, KERN_OSTYPE}
 	n := unsafe.Sizeof(uname.Sysname)
@@ -232,7 +230,6 @@
 	return nil
 }
 
->>>>>>> 27176ef6
 /*
  * Exposed directly
  */
