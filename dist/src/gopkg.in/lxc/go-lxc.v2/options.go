// Copyright © 2013, 2014, The Go-LXC Authors. All rights reserved.
// Use of this source code is governed by a LGPLv2.1
// license that can be found in the LICENSE file.

// +build linux,cgo

package lxc

import (
	"os"
)

// AttachOptions type is used for defining various attach options.
type AttachOptions struct {

	// Specify the namespaces to attach to, as OR'ed list of clone flags (syscall.CLONE_NEWNS | syscall.CLONE_NEWUTS ...).
	Namespaces int

	// Specify the architecture which the kernel should appear to be running as to the command executed.
	Arch Personality

	// Cwd specifies the working directory of the command.
	Cwd string

	// UID specifies the user id to run as.
	UID int

	// GID specifies the group id to run as.
	GID int

	// If ClearEnv is true the environment is cleared before running the command.
	ClearEnv bool

	// Env specifies the environment of the process.
	Env []string

	// EnvToKeep specifies the environment of the process when ClearEnv is true.
	EnvToKeep []string

	// StdinFd specifies the fd to read input from.
	StdinFd uintptr

	// StdoutFd specifies the fd to write output to.
	StdoutFd uintptr

	// StderrFd specifies the fd to write error output to.
	StderrFd uintptr
}

// DefaultAttachOptions is a convenient set of options to be used.
var DefaultAttachOptions = AttachOptions{
	Namespaces: -1,
	Arch:       -1,
	Cwd:        "/",
	UID:        -1,
	GID:        -1,
	ClearEnv:   false,
	Env:        nil,
	EnvToKeep:  nil,
	StdinFd:    os.Stdin.Fd(),
	StdoutFd:   os.Stdout.Fd(),
	StderrFd:   os.Stderr.Fd(),
}

// TemplateOptions type is used for defining various template options.
type TemplateOptions struct {

	// Template specifies the name of the template.
	Template string

	// Backend specifies the type of the backend.
	Backend BackendStore

	// Distro specifies the name of the distribution.
	Distro string

	// Release specifies the name/version of the distribution.
	Release string

	// Arch specified the architecture of the container.
	Arch string

	// Variant specifies the variant of the image (default: "default").
	Variant string

	// Image server (default: "images.linuxcontainers.org").
	Server string

	// GPG keyid (default: 0x...).
	KeyID string

	// GPG keyserver to use.
	KeyServer string

	// Disable GPG validation (not recommended).
	DisableGPGValidation bool

	// Flush the local copy (if present).
	FlushCache bool

	// Force the use of the local copy even if expired.
	ForceCache bool

	// ExtraArgs provides a way to specify template specific args.
	ExtraArgs []string
}

// DownloadTemplateOptions is a convenient set of options for "download" template.
var DownloadTemplateOptions = TemplateOptions{
	Template: "download",
	Distro:   "ubuntu",
	Release:  "trusty",
	Arch:     "amd64",
}

// BusyboxTemplateOptions is a convenient set of options for "busybox" template.
var BusyboxTemplateOptions = TemplateOptions{
	Template: "busybox",
}

// UbuntuTemplateOptions is a convenient set of options for "ubuntu" template.
var UbuntuTemplateOptions = TemplateOptions{
	Template: "ubuntu",
}

// ConsoleOptions type is used for defining various console options.
type ConsoleOptions struct {

	// Tty number to attempt to allocate, -1 to allocate the first available tty, or 0 to allocate the console.
	Tty int

	// StdinFd specifies the fd to read input from.
	StdinFd uintptr

	// StdoutFd specifies the fd to write output to.
	StdoutFd uintptr

	// StderrFd specifies the fd to write error output to.
	StderrFd uintptr

	// EscapeCharacter (a means <Ctrl a>, b maens <Ctrl b>).
	EscapeCharacter rune
}

// DefaultConsoleOptions is a convenient set of options to be used.
var DefaultConsoleOptions = ConsoleOptions{
	Tty:             -1,
	StdinFd:         os.Stdin.Fd(),
	StdoutFd:        os.Stdout.Fd(),
	StderrFd:        os.Stderr.Fd(),
	EscapeCharacter: 'a',
}

// CloneOptions type is used for defining various clone options.
type CloneOptions struct {

	// Backend specifies the type of the backend.
	Backend BackendStore

	// lxcpath in which to create the new container. If not set the original container's lxcpath will be used.
	ConfigPath string

	// Do not change the hostname of the container (in the root filesystem).
	KeepName bool

	// Use the same MAC address as the original container, rather than generating a new random one.
	KeepMAC bool

	// Create a snapshot rather than copy.
	Snapshot bool
}

// DefaultCloneOptions is a convenient set of options to be used.
var DefaultCloneOptions = CloneOptions{
	Backend: Directory,
}

// CheckpointOptions type is used for defining checkpoint options for CRIU.
type CheckpointOptions struct {
	Directory string
	Stop      bool
	Verbose   bool
}

// RestoreOptions type is used for defining restore options for CRIU.
type RestoreOptions struct {
	Directory string
	Verbose   bool
}

// MigrateOptions type is used for defining migrate options.
type MigrateOptions struct {
	Directory       string
	PredumpDir      string
	ActionScript    string
	Verbose         bool
	Stop            bool
	PreservesInodes bool
	GhostLimit      uint64
<<<<<<< HEAD
=======
	FeaturesToCheck CriuFeatures
>>>>>>> 27176ef6
}

// ConsoleLogOptioins type is used for defining console log options.
type ConsoleLogOptions struct {
	ClearLog       bool
	ReadLog        bool
	ReadMax        uint64
	WriteToLogFile bool
}<|MERGE_RESOLUTION|>--- conflicted
+++ resolved
@@ -197,10 +197,7 @@
 	Stop            bool
 	PreservesInodes bool
 	GhostLimit      uint64
-<<<<<<< HEAD
-=======
 	FeaturesToCheck CriuFeatures
->>>>>>> 27176ef6
 }
 
 // ConsoleLogOptioins type is used for defining console log options.
