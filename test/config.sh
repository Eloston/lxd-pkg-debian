--- conflicted
+++ resolved
@@ -39,14 +39,10 @@
   if [ -z "$TRAVIS_PULL_REQUEST" ]; then
     # test live-adding a nic
     lxc start foo
-<<<<<<< HEAD
-    lxc config device add foo eth2 nic nictype=bridged parent=lxcbr0 name=eth10
-=======
     lxc config show foo | grep -q "raw.lxc" && false
     lxc config show foo | grep -v "volatile.eth0.hwaddr" | grep -q "eth0" && false
     lxc config device add foo eth2 nic nictype=bridged parent=lxcbr0 name=eth10
     lxc exec foo -- /sbin/ifconfig -a | grep eth0
->>>>>>> dd87f756
     lxc exec foo -- /sbin/ifconfig -a | grep eth10
     lxc config device list foo | grep eth2
     lxc config device remove foo eth2
@@ -54,11 +50,7 @@
     # test live-adding a disk
     lxc config device add foo etc disk source=/etc path=/mnt2 readonly=true
     lxc exec foo -- ls /mnt2/hosts
-<<<<<<< HEAD
-    lxc stop foo
-=======
     lxc stop foo --force
->>>>>>> dd87f756
     lxc start foo
     lxc exec foo -- ls /mnt2/hosts
     lxc config device remove foo etc
@@ -68,22 +60,14 @@
       echo "disk was not hot-unplugged"
       false
     fi
-<<<<<<< HEAD
-    lxc stop foo
-=======
     lxc stop foo --force
->>>>>>> dd87f756
     lxc start foo
     lxc exec foo -- ls /mnt2/hosts && bad=1 || true
     if [ "$bad" -eq 1 ]; then
       echo "disk device re-appeared after stop and start"
       false
     fi
-<<<<<<< HEAD
-    lxc stop foo
-=======
     lxc stop foo --force
->>>>>>> dd87f756
   fi
 
   lxc config set foo user.prop value
