--- conflicted
+++ resolved
@@ -94,15 +94,9 @@
     lxc launch testimage reg-container || die "couldn't launch regular container"
     lxc config set core.lvm_vg_name "lxd_test_vg" || die "error setting core.lvm_vg_name config"
     lxc config show | grep "lxd_test_vg" || die "test_vg not in config show output"
-<<<<<<< HEAD
-    lxc stop reg-container || die "couldn't stop reg-container"
-    lxc start reg-container || die "couldn't start reg-container"
-    lxc stop reg-container || die "couldn't stop reg-container"
-=======
     lxc stop reg-container --force || die "couldn't stop reg-container"
     lxc start reg-container || die "couldn't start reg-container"
     lxc stop reg-container --force || die "couldn't stop reg-container"
->>>>>>> dd87f756
     lxc delete reg-container || die "couldn't delete reg-container"
     lxc image delete testimage || die "couldn't delete regular image"
 
@@ -112,15 +106,9 @@
 
     lxc launch testimage lvm-container || die "couldn't launch lvm container"
     lxc config unset core.lvm_vg_name || die "couldn't unset config"
-<<<<<<< HEAD
-    lxc stop lvm-container || die "couldn't stop lvm-container"
-    lxc start lvm-container || die "couldn't start lvm-container"
-    lxc stop lvm-container || die "couldn't stop lvm-container"
-=======
     lxc stop lvm-container --force || die "couldn't stop lvm-container"
     lxc start lvm-container || die "couldn't start lvm-container"
     lxc stop lvm-container --force || die "couldn't stop lvm-container"
->>>>>>> dd87f756
     lxc delete lvm-container || die "couldn't delete container"
     lxc image delete testimage || die "couldn't delete lvm-backed image"
 
@@ -144,15 +132,12 @@
 
     lvs --noheadings -o pool_lv lxd_test_vg/$imagelvname | grep "$poolname" || die "new LV not member of $poolname"
     [ -L "${LXD_DIR}/images/${imagelvname}.lv" ] || die "image symlink doesn't exist"
-<<<<<<< HEAD
-=======
 }
 
 do_image_import_subtest() {
     poolname=$1
     ../scripts/lxd-images import busybox --alias testimage
     check_image_exists_in_pool testimage $poolname
->>>>>>> dd87f756
 }
 
 test_lvm_withpool() {
@@ -189,13 +174,7 @@
         poolname=LXDPool
     fi
 
-<<<<<<< HEAD
-    ../scripts/lxd-images import busybox --alias testimage
-
-    check_image_exists_in_pool testimage $poolname
-=======
     do_image_import_subtest $poolname
->>>>>>> dd87f756
 
     # launch a container using that image
 
