--- conflicted
+++ resolved
@@ -1,9 +1,5 @@
 #!/bin/sh -eu
-<<<<<<< HEAD
-[ -n "${GOPATH:-}" ] && export PATH=${GOPATH}/bin:${PATH}
-=======
 [ -n "${GOPATH:-}" ] && export "PATH=${GOPATH}/bin:${PATH}"
->>>>>>> 3c8e9c20
 
 if [ -n "${LXD_DEBUG:-}" ]; then
   set -x
@@ -173,15 +169,10 @@
       echo "failed test: ${TEST_CURRENT}"
     fi
 
-<<<<<<< HEAD
-    echo "To poke around, use:\n LXD_DIR=${LXD_DIR} sudo -E ${GOPATH:-}/bin/lxc COMMAND --config ${LXD_CONF}"
-    read -p "Tests Completed (${TEST_RESULT}): hit enter to continue" x
-=======
     # shellcheck disable=SC2086
     printf "To poke around, use:\n LXD_DIR=%s LXD_CONF=%s sudo -E %s/bin/lxc COMMAND\n" "${LXD_DIR}" "${LXD_CONF}" ${GOPATH:-}
     echo "Tests Completed (${TEST_RESULT}): hit enter to continue"
     read
->>>>>>> 3c8e9c20
   fi
 
   echo "==> Cleaning up"
