#!/bin/sh
export PATH=$GOPATH/bin:$PATH

# /tmp isn't moutned exec on most systems, so we can't actually start
# containers that are created there.
export SRC_DIR=$(pwd)
export LXD_DIR=$(mktemp -d -p $(pwd))
chmod 777 "${LXD_DIR}"
export LXD_CONF=$(mktemp -d)
export LXD_FUIDMAP_DIR=${LXD_DIR}/fuidmap
mkdir -p ${LXD_FUIDMAP_DIR}
BASEURL=https://127.0.0.1:18443
RESULT=failure

set -e
if [ -n "$LXD_DEBUG" ]; then
    set -x
fi

if [ "$USER" != "root" ]; then
    echo "The testsuite must be run as root."
    exit 1
fi

for dep in lxd lxc curl jq git xgettext sqlite3 msgmerge msgfmt; do
    type $dep >/dev/null 2>&1 || (echo "Missing dependency: $dep" && exit 1)
done

echo "==> Running the LXD testsuite"

BASEURL=https://127.0.0.1:18443
my_curl() {
  curl -k -s --cert "${LXD_CONF}/client.crt" --key "${LXD_CONF}/client.key" $@
}

wait_for() {
  op=$($@ | jq -r .operation)
  my_curl $BASEURL$op/wait
}

lxc() {
    set +x
    INJECTED=0
    CMD="$(which lxc)"
    for arg in $@; do
        if [ "$arg" = "--" ]; then
            INJECTED=1
            CMD="$CMD \"--config\" \"${LXD_CONF}\" $debug"
            CMD="$CMD \"--debug\""
            CMD="$CMD --"
        else
            CMD="$CMD \"$arg\""
        fi
    done

    if [ "$INJECTED" = "0" ]; then
        CMD="$CMD \"--config\" \"${LXD_CONF}\" $debug"
    fi
    if [ -n "$LXD_DEBUG" ]; then
        set -x
    fi
    eval "$CMD"
}


wipe() {
    if type btrfs >/dev/null 2>&1; then
        rm -Rf "$1" 2>/dev/null || true
        if [ -d "$1" ]; then
            find "$1" | tac | xargs btrfs subvolume delete >/dev/null 2>&1 || true
        fi
    fi

    rm -Rf "$1"
}

curtest=setup

cleanup() {
    set +x

    echo "==> Test result: $RESULT"
    if [ $RESULT != "success" ]; then
      echo "failed test: $curtest"
    fi

    if [ -n "$LXD_INSPECT" ]; then
        echo "To poke around, use:\n LXD_DIR=$LXD_DIR sudo -E $GOPATH/bin/lxc COMMAND --config ${LXD_CONF}"
        read -p "Tests Completed ($RESULT): hit enter to continue" x
    fi
    echo "==> Cleaning up"

    # Try to stop all the containers
    my_curl "$BASEURL/1.0/containers" | jq -r .metadata[] 2>/dev/null | while read -r line; do
        wait_for my_curl -X PUT "$BASEURL$line/state" -d "{\"action\":\"stop\",\"force\":true}"
    done

    # kill the lxds which share our pgrp as parent
    mygrp=`awk '{ print $5 }' /proc/self/stat`
    for p in `pidof lxd`; do
        pgrp=`awk '{ print $5 }' /proc/$p/stat`
        if [ "$pgrp" = "$mygrp" ]; then
          do_kill_lxd $p
        fi
    done

    # Apparently we need to wait a while for everything to die
    sleep 3
    for dir in ${LXD_CONF} ${LXD_DIR} ${LXD2_DIR} ${LXD3_DIR} ${LXD4_DIR} ${LXD_MIGRATE_DIR} ${LXD_SERVERCONFIG_DIR}; do
        [ -n "${dir}" ] && wipe "${dir}"
    done

    rm -f devlxd-client || true
    find . -name shmounts -exec "umount" "-l" "{}" \; || true

    echo ""
    echo ""
    echo "==> Test result: $RESULT"
    if [ $RESULT != "success" ]; then
      echo "failed test: $curtest"
    fi
}

do_kill_lxd() {
  pid=$1
  kill -15 $pid
  sleep 2
  kill -9 $pid 2>/dev/null || true
}

trap cleanup EXIT HUP INT TERM

if [ -z "`which lxc`" ]; then
    echo "==> Couldn't find lxc" && false
fi

. ./basic.sh
. ./concurrent.sh
. ./exec.sh
. ./database.sh
. ./deps.sh
. ./filemanip.sh
. ./fuidshift.sh
. ./migration.sh
. ./remote.sh
. ./signoff.sh
. ./snapshots.sh
. ./static_analysis.sh
. ./config.sh
. ./serverconfig.sh
. ./profiling.sh
. ./fdleak.sh
. ./database_update.sh
. ./devlxd.sh
. ./lvm.sh
. ./image.sh

if [ -n "$LXD_DEBUG" ]; then
    debug=--debug
fi

spawn_lxd() {
  set +x
  # LXD_DIR is local here because since `lxc` is actually a function, it
  # overwrites the environment and we would lose LXD_DIR's value otherwise.
  local LXD_DIR

  addr=$1
  lxddir=$2
  shift
  shift

  # Copy pre generated Certs
  cp server.crt $lxddir
  cp server.key $lxddir

  echo "==> Spawning lxd on $addr in $lxddir"
  LXD_DIR=$lxddir lxd --logfile $lxddir/lxd.log $debug $extraargs $* 2>&1 & echo $! > $lxddir/lxd.pid

  echo "==> Confirming lxd on $addr is responsive"
  alive=0
  while [ $alive -eq 0 ]; do
    [ -e "${lxddir}/unix.socket" ] && LXD_DIR=$lxddir lxc finger && alive=1
    sleep 1s
  done

  echo "==> Binding to network"
  LXD_DIR=$lxddir lxc config set core.https_address $addr

  echo "==> Setting trust password"
  LXD_DIR=$lxddir lxc config set core.trust_password foo
  if [ -n "$LXD_DEBUG" ]; then
      set -x
  fi
}

<<<<<<< HEAD
=======
ensure_has_localhost_remote() {
    if ! lxc remote list | grep -q "localhost"; then
        (echo y; sleep 3) | lxc remote add localhost $BASEURL $debug --password foo
    fi
}

>>>>>>> dd87f756
ensure_import_testimage() {
  if ! lxc image alias list | grep -q "^| testimage\s*|.*$"; then
    if [ -e "$LXD_TEST_IMAGE" ]; then
        lxc image import $LXD_TEST_IMAGE --alias testimage
    else
        ../scripts/lxd-images import busybox --alias testimage
    fi
  fi
}

spawn_lxd 127.0.0.1:18443 $LXD_DIR

export LXD2_DIR=$(mktemp -d -p $(pwd))
chmod 777 "${LXD2_DIR}"
spawn_lxd 127.0.0.1:18444 "${LXD2_DIR}"

# allow for running a specific set of tests
if [ "$#" -gt 0 ]; then
  test_$1
  RESULT=success
  exit
fi

echo "==> TEST: commit sign-off"
curtest=test_commits_signed_off
test_commits_signed_off

echo "==> TEST: doing static analysis of commits"
curtest=static_analysis
static_analysis

echo "==> TEST: checking dependencies"
curtest=test_check_deps
test_check_deps

echo "==> TEST: Database schema update"
curtest=test_database_update
test_database_update

echo "==> TEST: lxc remote url"
curtest=test_remote_url
test_remote_url

echo "==> TEST: lxc remote administration"
curtest=test_remote_admin
test_remote_admin

echo "==> TEST: basic usage"
curtest=test_basic_usage
test_basic_usage

<<<<<<< HEAD
if [ -n "$LXD_CONCURRENT" ]; then
    echo "==> TEST: concurrent exec"
    curtest=test_concurrent_exec
    test_concurrent_exec

=======
echo "==> TEST: images (and cached image expiry)"
curtest=test_image_expiry
test_image_expiry

if [ -n "$LXD_CONCURRENT" ]; then
    echo "==> TEST: concurrent exec"
    curtest=test_concurrent_exec
    test_concurrent_exec

>>>>>>> dd87f756
    echo "==> TEST: concurrent startup"
    curtest=test_concurrent
    test_concurrent
fi

echo "==> TEST: lxc remote usage"
curtest=test_remote_usage
test_remote_usage

echo "==> TEST: snapshots"
curtest=test_snapshots
test_snapshots

echo "==> TEST: snapshot restore"
curtest=test_snap_restore
test_snap_restore

echo "==> TEST: profiles, devices and configuration"
curtest=test_config_profiles
test_config_profiles

echo "==> TEST: server config"
curtest=test_server_config
test_server_config

echo "==> TEST: filemanip"
curtest=test_filemanip
test_filemanip

echo "==> TEST: devlxd"
curtest=test_devlxd
test_devlxd

if type fuidshift >/dev/null 2>&1; then
    echo "==> TEST: uidshift"
    curtest=test_fuidshift
    test_fuidshift
else
    echo "==> SKIP: fuidshift (binary missing)"
fi

echo "==> TEST: migration"
curtest=test_migration
test_migration

if [ -n "$TRAVIS_PULL_REQUEST" ]; then
    echo "===> SKIP: lvm backing (no loop device on Travis)"
else
    echo "==> TEST: lvm backing"
    curtest=test_lvm
    test_lvm
fi

curversion=`dpkg -s lxc | awk '/^Version/ { print $2 }'`
if dpkg --compare-versions "$curversion" gt 1.1.2-0ubuntu3; then
    echo "==> TEST: fdleak"
    curtest=test_fdleak
    test_fdleak
else
    # We temporarily skip the fdleak test because a bug in lxc is
    # known to make it # fail without lxc commit
    # 858377e: # logs: introduce a thread-local 'current' lxc_config (v2)
    echo "==> SKIPPING TEST: fdleak"
fi

echo "==> TEST: cpu profiling"
curtest=test_cpu_profiling
test_cpu_profiling
echo "==> TEST: memory profiling"
curtest=test_mem_profiling
test_mem_profiling

# This should always be run last
echo "==> TEST: database lock"
curtest=test_database_lock
test_database_lock

RESULT=success<|MERGE_RESOLUTION|>--- conflicted
+++ resolved
@@ -194,15 +194,12 @@
   fi
 }
 
-<<<<<<< HEAD
-=======
 ensure_has_localhost_remote() {
     if ! lxc remote list | grep -q "localhost"; then
         (echo y; sleep 3) | lxc remote add localhost $BASEURL $debug --password foo
     fi
 }
 
->>>>>>> dd87f756
 ensure_import_testimage() {
   if ! lxc image alias list | grep -q "^| testimage\s*|.*$"; then
     if [ -e "$LXD_TEST_IMAGE" ]; then
@@ -254,23 +251,15 @@
 curtest=test_basic_usage
 test_basic_usage
 
-<<<<<<< HEAD
+echo "==> TEST: images (and cached image expiry)"
+curtest=test_image_expiry
+test_image_expiry
+
 if [ -n "$LXD_CONCURRENT" ]; then
     echo "==> TEST: concurrent exec"
     curtest=test_concurrent_exec
     test_concurrent_exec
 
-=======
-echo "==> TEST: images (and cached image expiry)"
-curtest=test_image_expiry
-test_image_expiry
-
-if [ -n "$LXD_CONCURRENT" ]; then
-    echo "==> TEST: concurrent exec"
-    curtest=test_concurrent_exec
-    test_concurrent_exec
-
->>>>>>> dd87f756
     echo "==> TEST: concurrent startup"
     curtest=test_concurrent
     test_concurrent
