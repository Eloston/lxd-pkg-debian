--- conflicted
+++ resolved
@@ -46,9 +46,6 @@
   loopfile=$(mktemp -p "${TEST_DIR}" loop_XXX)
   dd if=/dev/zero of="${loopfile}" bs=1M seek=200 count=1
   mkfs.ext4 -F "${loopfile}"
-<<<<<<< HEAD
-  losetup "${loop}" "${loopfile}" || { echo "no loop support"; return; }
-=======
 
   lpath=$(losetup --show -f "${loopfile}")
   if [ ! -e "${lpath}" ]; then
@@ -57,7 +54,6 @@
   fi
   echo "${lpath}" >> "${TEST_DIR}/loops"
 
->>>>>>> 5d698a71
   mkdir -p "${TEST_DIR}/mnt"
   mount "${lpath}" "${TEST_DIR}/mnt" || { echo "loop mount failed"; return; }
   touch "${TEST_DIR}/mnt/hello"
