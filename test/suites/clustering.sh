--- conflicted
+++ resolved
@@ -105,11 +105,7 @@
 
   # Remove a node gracefully.
   LXD_DIR="${LXD_FOUR_DIR}" lxc cluster delete node5
-<<<<<<< HEAD
-  sleep 5
-=======
   LXD_DIR="${LXD_FOUR_DIR}" lxc cluster list
->>>>>>> e19a175b
   LXD_DIR="${LXD_FOUR_DIR}" lxc cluster list | grep -q "https://0.0.0.0"
 
   LXD_DIR="${LXD_FOUR_DIR}" lxd shutdown
