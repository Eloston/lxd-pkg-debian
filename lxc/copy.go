package main

import (
	"encoding/json"
	"fmt"
	"path"
	"strings"

	"github.com/chai2010/gettext-go/gettext"

	"github.com/lxc/lxd"
	"github.com/lxc/lxd/shared"
)

type copyCmd struct {
	httpAddr string
}

func (c *copyCmd) showByDefault() bool {
	return true
}

func (c *copyCmd) usage() string {
	return gettext.Gettext(
		"Copy containers within or in between lxd instances.\n" +
			"\n" +
			"lxc copy [remote:]<source container> [remote:]<destination container>\n")
}

func (c *copyCmd) flags() {}

func copyContainer(config *lxd.Config, sourceResource string, destResource string, keepVolatile bool) error {
	sourceRemote, sourceName := config.ParseRemoteAndContainer(sourceResource)
	destRemote, destName := config.ParseRemoteAndContainer(destResource)

	if sourceName == "" {
		return fmt.Errorf(gettext.Gettext("you must specify a source container name"))
	}

	if destName == "" {
		destName = sourceName
	}

	source, err := lxd.NewClient(config, sourceRemote)
	if err != nil {
		return err
	}

	status := &shared.ContainerState{}

	// TODO: presumably we want to do this for copying snapshots too? We
	// need to think a bit more about how we track the baseImage in the
	// face of LVM and snapshots in general; this will probably make more
	// sense once that work is done.
	baseImage := ""

	if !shared.IsSnapshot(sourceName) {
		status, err = source.ContainerStatus(sourceName, false)
		if err != nil {
			return err
		}

		baseImage = status.Config["volatile.base_image"]

		if !keepVolatile {
			for k := range status.Config {
				if strings.HasPrefix(k, "volatile") {
					delete(status.Config, k)
				}
			}
		}
	}

	// Do a local copy if the remotes are the same, otherwise do a migration
	if sourceRemote == destRemote {
		if sourceName == destName {
			return fmt.Errorf(gettext.Gettext("can't copy to the same container name"))
		}

		cp, err := source.LocalCopy(sourceName, destName, status.Config, status.Profiles)
		if err != nil {
			return err
		}

		return source.WaitForSuccess(cp.Operation)
	} else {
		dest, err := lxd.NewClient(config, destRemote)
		if err != nil {
			return err
		}

		sourceProfs := shared.NewStringSet(status.Profiles)
		destProfs, err := dest.ListProfiles()
		if err != nil {
			return err
		}

		if !sourceProfs.IsSubset(shared.NewStringSet(destProfs)) {
			return fmt.Errorf(gettext.Gettext("not all the profiles from the source exist on the target"))
		}

		sourceWSResponse, err := source.GetMigrationSourceWS(sourceName)
		if err != nil {
			return err
		}

		secrets := map[string]string{}
		if err := json.Unmarshal(sourceWSResponse.Metadata, &secrets); err != nil {
			return err
		}

<<<<<<< HEAD
		sourceWSUrl := source.BaseWSURL + path.Join(sourceWSResponse.Operation, "websocket")
		migration, err := dest.MigrateFrom(sourceName, sourceWSUrl, secrets, status.Config, status.Profiles, baseImage)
=======
		addresses, err := source.Addresses()
>>>>>>> dd87f756
		if err != nil {
			return err
		}

		for _, addr := range addresses {
			sourceWSUrl := "wss://" + addr + path.Join(sourceWSResponse.Operation, "websocket")

			var migration *lxd.Response
			migration, err = dest.MigrateFrom(destName, sourceWSUrl, secrets, status.Config, status.Profiles, baseImage)
			if err != nil {
				continue
			}

			if err = dest.WaitForSuccess(migration.Operation); err != nil {
				continue
			}

			return nil
		}

		return err
	}
}

func (c *copyCmd) run(config *lxd.Config, args []string) error {
	if len(args) != 2 {
		return errArgs
	}

	return copyContainer(config, args[0], args[1], false)
}<|MERGE_RESOLUTION|>--- conflicted
+++ resolved
@@ -109,12 +109,7 @@
 			return err
 		}
 
-<<<<<<< HEAD
-		sourceWSUrl := source.BaseWSURL + path.Join(sourceWSResponse.Operation, "websocket")
-		migration, err := dest.MigrateFrom(sourceName, sourceWSUrl, secrets, status.Config, status.Profiles, baseImage)
-=======
 		addresses, err := source.Addresses()
->>>>>>> dd87f756
 		if err != nil {
 			return err
 		}
