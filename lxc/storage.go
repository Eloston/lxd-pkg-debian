package main

import (
	"fmt"
	"io/ioutil"
	"os"
	"sort"
	"strconv"
	"strings"
	"syscall"

	"github.com/olekukonko/tablewriter"
	"gopkg.in/yaml.v2"

	"github.com/lxc/lxd/client"
	"github.com/lxc/lxd/lxc/config"
	"github.com/lxc/lxd/lxc/utils"
	"github.com/lxc/lxd/shared"
	"github.com/lxc/lxd/shared/api"
	"github.com/lxc/lxd/shared/gnuflag"
	"github.com/lxc/lxd/shared/i18n"
	"github.com/lxc/lxd/shared/termios"
)

type storageCmd struct {
	resources bool
	byteflag  bool
	target    string
}

func (c *storageCmd) showByDefault() bool {
	return true
}

func (c *storageCmd) storagePoolEditHelp() string {
	return i18n.G(
		`### This is a yaml representation of a storage pool.
### Any line starting with a '#' will be ignored.
###
### A storage pool consists of a set of configuration items.
###
### An example would look like:
### name: default
### driver: zfs
### used_by: []
### config:
###   size: "61203283968"
###   source: /home/chb/mnt/lxd_test/default.img
###   zfs.pool_name: default`)
}

func (c *storageCmd) storagePoolVolumeEditHelp() string {
	return i18n.G(
		`### This is a yaml representation of a storage volume.
### Any line starting with a '# will be ignored.
###
### A storage volume consists of a set of configuration items.
###
### name: vol1
### type: custom
### used_by: []
### config:
###   size: "61203283968"`)
}

func (c *storageCmd) usage() string {
	return i18n.G(
		`Usage: lxc storage <subcommand> [options]

Manage storage pools and volumes.

*Storage pools*
lxc storage list [<remote>:]
    List available storage pools.

lxc storage show [<remote>:]<pool> [--resources] [--target <node>]
    Show details of a storage pool.

lxc storage info [<remote>:]<pool> [--bytes]
    Show information of a storage pool in yaml format.

lxc storage create [<remote>:]<pool> <driver> [key=value]... [--target <node>]
    Create a storage pool.

lxc storage get [<remote>:]<pool> <key>
    Get storage pool configuration.

lxc storage set [<remote>:]<pool> <key> <value>
    Set storage pool configuration.

lxc storage unset [<remote>:]<pool> <key>
    Unset storage pool configuration.

lxc storage delete [<remote>:]<pool>
    Delete a storage pool.

lxc storage edit [<remote>:]<pool>
    Edit storage pool, either by launching external editor or reading STDIN.

*Storage volumes*
lxc storage volume list [<remote>:]<pool>
    List available storage volumes on a storage pool.

lxc storage volume show [<remote>:]<pool> <volume> [--target <node>]
   Show details of a storage volume on a storage pool.

lxc storage volume create [<remote>:]<pool> <volume> [key=value]... [--target <node>]
    Create a storage volume on a storage pool.

lxc storage volume rename [<remote>:]<pool> <old name> <new name> [--target <node>]
    Rename a storage volume on a storage pool.

lxc storage volume get [<remote>:]<pool> <volume> <key> [--target <node>]
    Get storage volume configuration on a storage pool.

lxc storage volume set [<remote>:]<pool> <volume> <key> <value> [--target <node>]
    Set storage volume configuration on a storage pool.

lxc storage volume unset [<remote>:]<pool> <volume> <key> [--target <node>]
    Unset storage volume configuration on a storage pool.

lxc storage volume delete [<remote>:]<pool> <volume> [--target <node>]
    Delete a storage volume on a storage pool.

<<<<<<< HEAD
lxc storage volume edit [<remote>:]<pool> <volume>
=======
lxc storage volume edit [<remote>:]<pool> <volume> [--target <node>]
>>>>>>> 1654ea40
    Edit storage volume, either by launching external editor or reading STDIN.

lxc storage volume attach [<remote>:]<pool> <volume> <container> [device name] <path>
    Attach a storage volume to the specified container.

lxc storage volume attach-profile [<remote:>]<pool> <volume> <profile> [device name] <path>
    Attach a storage volume to the specified profile.

lxc storage volume detach [<remote>:]<pool> <volume> <container> [device name]
    Detach a storage volume from the specified container.

lxc storage volume detach-profile [<remote:>]<pool> <volume> <profile> [device name]
	Detach a storage volume from the specified profile.

lxc storage volume copy <pool>/<volume> <pool>/<volume> [--config|-c <key=value>...]
    Copy an existing volume to a new volume at the specified pool.

lxc storage volume move [<pool>/]<volume> [<pool>/]<volume>
    Move an existing volume to the specified pool.

Unless specified through a prefix, all volume operations affect "custom" (user created) volumes.

*Examples*
cat pool.yaml | lxc storage edit [<remote>:]<pool>
    Update a storage pool using the content of pool.yaml.

cat pool.yaml | lxc storage volume edit [<remote>:]<pool> <volume>
    Update a storage volume using the content of pool.yaml.

lxc storage volume show default data
    Will show the properties of a custom volume called "data" in the "default" pool.

lxc storage volume show default container/data
    Will show the properties of the filesystem for a container called "data" in the "default" pool.`)
}

func (c *storageCmd) flags() {
	gnuflag.BoolVar(&c.resources, "resources", false, i18n.G("Show the resources available to the storage pool"))
	gnuflag.BoolVar(&c.byteflag, "bytes", false, i18n.G("Show the used and free space in bytes"))
	gnuflag.StringVar(&c.target, "target", "", i18n.G("Node name"))
}

func (c *storageCmd) run(conf *config.Config, args []string) error {
	if len(args) < 1 {
		return errUsage
	}

	if args[0] == "list" {
		return c.doStoragePoolsList(conf, args)
	}

	if len(args) < 2 {
		return errArgs
	}

	if args[0] == "volume" {
		if len(args) < 3 {
			return errArgs
		}

		remote, sub, err := conf.ParseRemote(args[2])
		if err != nil {
			return err
		}

		client, err := conf.GetContainerServer(remote)
		if err != nil {
			return err
		}

		switch args[1] {
		case "attach":
			if len(args) < 5 {
				return errArgs
			}
			pool := sub
			volume := args[3]
			return c.doStoragePoolVolumeAttach(client, pool, volume, args[4:])
		case "attach-profile":
			if len(args) < 5 {
				return errArgs
			}
			pool := sub
			volume := args[3]
			return c.doStoragePoolVolumeAttachProfile(client, pool, volume, args[4:])
		case "create":
			if len(args) < 4 {
				return errArgs
			}
			pool := sub
			volume := args[3]
			return c.doStoragePoolVolumeCreate(client, pool, volume, args[4:])
		case "delete":
			if len(args) != 4 {
				return errArgs
			}
			pool := sub
			volume := args[3]
			return c.doStoragePoolVolumeDelete(client, pool, volume)
		case "detach":
			if len(args) < 4 {
				return errArgs
			}
			pool := sub
			volume := args[3]
			return c.doStoragePoolVolumeDetach(client, pool, volume, args[4:])
		case "detach-profile":
			if len(args) < 5 {
				return errArgs
			}
			pool := sub
			volume := args[3]
			return c.doStoragePoolVolumeDetachProfile(client, pool, volume, args[4:])
		case "edit":
			if len(args) != 4 {
				return errArgs
			}
			pool := sub
			volume := args[3]
			return c.doStoragePoolVolumeEdit(client, pool, volume)
		case "get":
			if len(args) < 4 {
				return errArgs
			}
			pool := sub
			volume := args[3]
			return c.doStoragePoolVolumeGet(client, pool, volume, args[3:])
		case "list":
			if len(args) != 3 {
				return errArgs
			}
			pool := sub
			return c.doStoragePoolVolumesList(conf, remote, pool, args)
		case "rename":
			if len(args) != 5 {
				return errArgs
			}
			pool := sub
			volume := args[3]
			return c.doStoragePoolVolumeRename(client, pool, volume, args)
		case "set":
			if len(args) < 4 {
				return errArgs
			}
			pool := sub
			volume := args[3]
			return c.doStoragePoolVolumeSet(client, pool, volume, args[3:])
		case "unset":
			if len(args) < 4 {
				return errArgs
			}
			pool := sub
			volume := args[3]
			return c.doStoragePoolVolumeSet(client, pool, volume, args[3:])
		case "show":
			if len(args) != 4 {
				return errArgs
			}
			pool := sub
			volume := args[3]
			return c.doStoragePoolVolumeShow(client, pool, volume)
		case "copy":
			// only support non remote for now
			if len(args) != 4 {
				return errArgs
			}
			src := sub
			dst := args[3]
			return c.doStoragePoolVolumeCopy(client, src, dst, false)
		case "move":
			// only support non remote for now
			if len(args) != 4 {
				return errArgs
			}
			src := sub
			dst := args[3]
			return c.doStoragePoolVolumeCopy(client, src, dst, true)
		default:
			return errArgs
		}
	} else {
		remote, sub, err := conf.ParseRemote(args[1])
		if err != nil {
			return err
		}

		client, err := conf.GetContainerServer(remote)
		if err != nil {
			return err
		}

		pool := sub
		switch args[0] {
		case "create":
			if len(args) < 3 {
				return errArgs
			}
			driver := args[2]
			return c.doStoragePoolCreate(client, pool, driver, args[3:])
		case "delete":
			return c.doStoragePoolDelete(client, pool)
		case "edit":
			return c.doStoragePoolEdit(client, pool)
		case "get":
			if len(args) < 2 {
				return errArgs
			}
			return c.doStoragePoolGet(client, pool, args[2:])
		case "set":
			if len(args) < 2 {
				return errArgs
			}
			return c.doStoragePoolSet(client, pool, args[2:])
		case "unset":
			if len(args) < 2 {
				return errArgs
			}
			return c.doStoragePoolSet(client, pool, args[2:])
		case "show":
			if len(args) < 2 {
				return errArgs
			}
			return c.doStoragePoolShow(client, pool)
		case "info":
			if len(args) < 2 {
				return errArgs
			}
			return c.doStoragePoolInfo(client, pool)
		default:
			return errArgs
		}
	}
}

func (c *storageCmd) parseVolume(defaultType string, name string) (string, string) {
	fields := strings.SplitN(name, "/", 2)
	if len(fields) == 1 {
		return fields[0], defaultType
	}

	return fields[1], fields[0]
}

func (c *storageCmd) doStoragePoolVolumeAttach(client lxd.ContainerServer, pool string, volume string, args []string) error {
	if len(args) < 2 || len(args) > 3 {
		return errArgs
	}

	devPath := ""
	devName := ""
	if len(args) == 2 {
		// Only the path has been given to us.
		devPath = args[1]
		devName = volume
	} else if len(args) == 3 {
		// Path and device name have been given to us.
		devName = args[1]
		devPath = args[2]
	}

	volName, volType := c.parseVolume("custom", volume)
	if volType != "custom" {
		return fmt.Errorf(i18n.G("Only \"custom\" volumes can be attached to containers."))
	}

	// Check if the requested storage volume actually exists
	vol, _, err := client.GetStoragePoolVolume(pool, volType, volName)
	if err != nil {
		return err
	}

	// Prepare the container's device entry
	device := map[string]string{
		"type":   "disk",
		"pool":   pool,
		"path":   devPath,
		"source": vol.Name,
	}

	// Add the device to the container
	err = containerDeviceAdd(client, args[0], devName, device)
	if err != nil {
		return err
	}

	return nil
}

func (c *storageCmd) doStoragePoolVolumeDetach(client lxd.ContainerServer, pool string, volume string, args []string) error {
	if len(args) < 1 || len(args) > 2 {
		return errArgs
	}

	devName := ""
	if len(args) == 2 {
		devName = args[1]
	}

	// Get the container entry
	container, etag, err := client.GetContainer(args[0])
	if err != nil {
		return err
	}

	// Find the device
	if devName == "" {
		for n, d := range container.Devices {
			if d["type"] == "disk" && d["pool"] == pool && d["source"] == volume {
				if devName != "" {
					return fmt.Errorf(i18n.G("More than one device matches, specify the device name."))
				}

				devName = n
			}
		}
	}

	if devName == "" {
		return fmt.Errorf(i18n.G("No device found for this storage volume."))
	}

	_, ok := container.Devices[devName]
	if !ok {
		return fmt.Errorf(i18n.G("The specified device doesn't exist"))
	}

	// Remove the device
	delete(container.Devices, devName)
	op, err := client.UpdateContainer(args[0], container.Writable(), etag)
	if err != nil {
		return err
	}

	return op.Wait()
}

func (c *storageCmd) doStoragePoolVolumeAttachProfile(client lxd.ContainerServer, pool string, volume string, args []string) error {
	if len(args) < 2 || len(args) > 3 {
		return errArgs
	}

	devPath := ""
	devName := ""
	if len(args) == 2 {
		// Only the path has been given to us.
		devPath = args[1]
		devName = volume
	} else if len(args) == 3 {
		// Path and device name have been given to us.
		devName = args[1]
		devPath = args[2]
	}

	volName, volType := c.parseVolume("custom", volume)
	if volType != "custom" {
		return fmt.Errorf(i18n.G("Only \"custom\" volumes can be attached to containers."))
	}

	// Check if the requested storage volume actually exists
	vol, _, err := client.GetStoragePoolVolume(pool, volType, volName)
	if err != nil {
		return err
	}

	// Prepare the container's device entry
	device := map[string]string{
		"type":   "disk",
		"pool":   pool,
		"path":   devPath,
		"source": vol.Name,
	}

	// Add the device to the container
	err = profileDeviceAdd(client, args[0], devName, device)
	if err != nil {
		return err
	}

	return nil
}

func (c *storageCmd) doStoragePoolCreate(client lxd.ContainerServer, name string, driver string, args []string) error {
	// Create the new storage pool entry
	pool := api.StoragePoolsPost{}
	pool.Name = name
	pool.Config = map[string]string{}
	pool.Driver = driver

	for i := 0; i < len(args); i++ {
		entry := strings.SplitN(args[i], "=", 2)
		if len(entry) < 2 {
			return errArgs
		}

		pool.Config[entry[0]] = entry[1]
	}

	// If a target node was specified the API won't actually create the
	// pool, but only define it as pending in the database.
	if c.target != "" {
		client = client.UseTarget(c.target)
	}

	// Create the pool
	err := client.CreateStoragePool(pool)
	if err != nil {
		return err
	}

	if c.target != "" {
		fmt.Printf(i18n.G("Storage pool %s pending on node %s")+"\n", name, c.target)
	} else {
		fmt.Printf(i18n.G("Storage pool %s created")+"\n", name)
	}

	return nil
}

func (c *storageCmd) doStoragePoolVolumeDetachProfile(client lxd.ContainerServer, pool string, volume string, args []string) error {
	if len(args) < 1 || len(args) > 2 {
		return errArgs
	}

	devName := ""
	if len(args) > 1 {
		devName = args[1]
	}

	// Get the profile entry
	profile, etag, err := client.GetProfile(args[0])
	if err != nil {
		return err
	}

	// Find the device
	if devName == "" {
		for n, d := range profile.Devices {
			if d["type"] == "disk" && d["pool"] == pool && d["source"] == volume {
				if devName != "" {
					return fmt.Errorf(i18n.G("More than one device matches, specify the device name."))
				}

				devName = n
			}
		}
	}

	if devName == "" {
		return fmt.Errorf(i18n.G("No device found for this storage volume."))
	}

	_, ok := profile.Devices[devName]
	if !ok {
		return fmt.Errorf(i18n.G("The specified device doesn't exist"))
	}

	// Remove the device
	delete(profile.Devices, devName)
	err = client.UpdateProfile(args[0], profile.Writable(), etag)
	if err != nil {
		return err
	}

	return nil
}

func (c *storageCmd) doStoragePoolDelete(client lxd.ContainerServer, name string) error {
	err := client.DeleteStoragePool(name)
	if err != nil {
		return err
	}

	fmt.Printf(i18n.G("Storage pool %s deleted")+"\n", name)

	return nil
}

func (c *storageCmd) doStoragePoolEdit(client lxd.ContainerServer, name string) error {
	// If stdin isn't a terminal, read text from it
	if !termios.IsTerminal(int(syscall.Stdin)) {
		contents, err := ioutil.ReadAll(os.Stdin)
		if err != nil {
			return err
		}

		newdata := api.StoragePoolPut{}
		err = yaml.Unmarshal(contents, &newdata)
		if err != nil {
			return err
		}

		return client.UpdateStoragePool(name, newdata, "")
	}

	// Extract the current value
	pool, etag, err := client.GetStoragePool(name)
	if err != nil {
		return err
	}

	data, err := yaml.Marshal(&pool)
	if err != nil {
		return err
	}

	// Spawn the editor
	content, err := shared.TextEditor("", []byte(c.storagePoolEditHelp()+"\n\n"+string(data)))
	if err != nil {
		return err
	}

	for {
		// Parse the text received from the editor
		newdata := api.StoragePoolPut{}
		err = yaml.Unmarshal(content, &newdata)
		if err == nil {
			err = client.UpdateStoragePool(name, newdata, etag)
		}

		// Respawn the editor
		if err != nil {
			fmt.Fprintf(os.Stderr, i18n.G("Config parsing error: %s")+"\n", err)
			fmt.Println(i18n.G("Press enter to open the editor again"))

			_, err := os.Stdin.Read(make([]byte, 1))
			if err != nil {
				return err
			}

			content, err = shared.TextEditor("", content)
			if err != nil {
				return err
			}
			continue
		}
		break
	}
	return nil
}

func (c *storageCmd) doStoragePoolGet(client lxd.ContainerServer, name string, args []string) error {
	// we shifted @args so so it should read "<key>"
	if len(args) != 1 {
		return errArgs
	}

	resp, _, err := client.GetStoragePool(name)
	if err != nil {
		return err
	}

	for k, v := range resp.Config {
		if k == args[0] {
			fmt.Printf("%s\n", v)
		}
	}
	return nil
}

func (c *storageCmd) doStoragePoolsList(conf *config.Config, args []string) error {
	var remote string
	if len(args) > 1 {
		var name string
		var err error
		remote, name, err = conf.ParseRemote(args[1])
		if err != nil {
			return err
		}

		if name != "" {
			return fmt.Errorf(i18n.G("Cannot provide container name to list"))
		}
	} else {
		remote = conf.DefaultRemote
	}

	client, err := conf.GetContainerServer(remote)
	if err != nil {
		return err
	}

	pools, err := client.GetStoragePools()
	if err != nil {
		return err
	}

	data := [][]string{}
	for _, pool := range pools {
		usedby := strconv.Itoa(len(pool.UsedBy))
		details := []string{pool.Name, pool.Description, pool.Driver}
		if client.IsClustered() {
			details = append(details, strings.ToUpper(pool.Status))
		} else {
			details = append(details, pool.Config["source"])
		}
		details = append(details, usedby)
		data = append(data, details)
	}

	table := tablewriter.NewWriter(os.Stdout)
	table.SetAutoWrapText(false)
	table.SetAlignment(tablewriter.ALIGN_LEFT)
	table.SetRowLine(true)

	header := []string{
		i18n.G("NAME"),
		i18n.G("DESCRIPTION"),
		i18n.G("DRIVER"),
	}
	if client.IsClustered() {
		header = append(header, i18n.G("STATE"))
	} else {
		header = append(header, i18n.G("SOURCE"))
	}
	header = append(header, i18n.G("USED BY"))
	table.SetHeader(header)

	sort.Sort(byName(data))
	table.AppendBulk(data)
	table.Render()

	return nil
}

func (c *storageCmd) doStoragePoolSet(client lxd.ContainerServer, name string, args []string) error {
	if len(args) < 1 {
		return errArgs
	}

	// Get the pool entry
	pool, etag, err := client.GetStoragePool(name)
	if err != nil {
		return err
	}

	// Read the value
	var value string
	if len(args) < 2 {
		value = ""
	} else {
		value = args[1]
	}

	if !termios.IsTerminal(int(syscall.Stdin)) && value == "-" {
		buf, err := ioutil.ReadAll(os.Stdin)
		if err != nil {
			return fmt.Errorf("Can't read from stdin: %s", err)
		}
		value = string(buf[:])
	}

	// Update the pool
	pool.Config[args[0]] = value

	err = client.UpdateStoragePool(name, pool.Writable(), etag)
	if err != nil {
		return err
	}

	return nil
}

func (c *storageCmd) doStoragePoolShow(client lxd.ContainerServer, name string) error {
	if name == "" {
		return errArgs
	}

	// If a target node was specified, we return also node-specific config values.
	if c.target != "" {
		client = client.UseTarget(c.target)
	}

	if c.resources {
		res, err := client.GetStoragePoolResources(name)
		if err != nil {
			return err
		}

		data, err := yaml.Marshal(&res)
		if err != nil {
			return err
		}

		fmt.Printf("%s", data)

		return nil
	}

	pool, _, err := client.GetStoragePool(name)
	if err != nil {
		return err
	}

	sort.Strings(pool.UsedBy)

	data, err := yaml.Marshal(&pool)
	if err != nil {
		return err
	}

	fmt.Printf("%s", data)

	return nil
}

func (c *storageCmd) doStoragePoolInfo(client lxd.ContainerServer, name string) error {
	if name == "" {
		return errArgs
	}

	pool, _, err := client.GetStoragePool(name)
	if err != nil {
		return err
	}

	res, err := client.GetStoragePoolResources(name)

	if err != nil {
		return err
	}

	//Declare the poolinfo map of maps in order to build up the yaml.
	poolinfo := make(map[string]map[string]string)
	poolusedby := make(map[string]map[string][]string)

	//Translations
	usedbystring := i18n.G("used by")
	infostring := i18n.G("info")
	namestring := i18n.G("name")
	driverstring := i18n.G("driver")
	descriptionstring := i18n.G("description")
	totalspacestring := i18n.G("total space")
	spaceusedstring := i18n.G("space used")

	//Initialize the usedby map
	poolusedby[usedbystring] = map[string][]string{}

	/* Build up the usedby map
	/1.0/{containers,images,profiles}/storagepoolname
	remove the /1.0/ and build the map based on the resources name as key
	and resources details as value */
	for _, v := range pool.UsedBy {
		bytype := string(strings.Split(v[5:], "/")[0])
		bywhat := string(strings.Split(v[5:], "/")[1])

		poolusedby[usedbystring][bytype] = append(poolusedby[usedbystring][bytype], bywhat)
	}

	//Initialize the info map
	poolinfo[infostring] = map[string]string{}

	//Build up the info map
	poolinfo[infostring][namestring] = pool.Name
	poolinfo[infostring][driverstring] = pool.Driver
	poolinfo[infostring][descriptionstring] = pool.Description
	if c.byteflag {
		poolinfo[infostring][totalspacestring] = strconv.FormatUint(res.Space.Total, 10)
		poolinfo[infostring][spaceusedstring] = strconv.FormatUint(res.Space.Used, 10)
	} else {
		poolinfo[infostring][totalspacestring] = shared.GetByteSizeString(int64(res.Space.Total), 2)
		poolinfo[infostring][spaceusedstring] = shared.GetByteSizeString(int64(res.Space.Used), 2)
	}

	poolinfodata, err := yaml.Marshal(poolinfo)
	if err != nil {
		return err
	}

	poolusedbydata, err := yaml.Marshal(poolusedby)
	if err != nil {
		return err
	}

	fmt.Printf("%s", poolinfodata)
	fmt.Printf("%s", poolusedbydata)

	return nil
}

func (c *storageCmd) doStoragePoolVolumesList(conf *config.Config, remote string, pool string, args []string) error {
	client, err := conf.GetContainerServer(remote)
	if err != nil {
		return err
	}

	if pool == "" {
		return errArgs
	}

	volumes, err := client.GetStoragePoolVolumes(pool)
	if err != nil {
		return err
	}

	data := [][]string{}
	for _, volume := range volumes {
		usedby := strconv.Itoa(len(volume.UsedBy))
		entry := []string{volume.Type, volume.Name, volume.Description, usedby}
		if client.IsClustered() {
			entry = append(entry, volume.Location)
		}
		data = append(data, entry)
	}

	table := tablewriter.NewWriter(os.Stdout)
	table.SetAutoWrapText(false)
	table.SetAlignment(tablewriter.ALIGN_LEFT)
	table.SetRowLine(true)
	header := []string{
		i18n.G("TYPE"),
		i18n.G("NAME"),
		i18n.G("DESCRIPTION"),
		i18n.G("USED BY"),
	}
	if client.IsClustered() {
		header = append(header, i18n.G("NODE"))
	}
	table.SetHeader(header)
	sort.Sort(byNameAndType(data))
	table.AppendBulk(data)
	table.Render()

	return nil
}

func (c *storageCmd) doStoragePoolVolumeCreate(client lxd.ContainerServer, pool string, volume string, args []string) error {
	// Parse the input
	volName, volType := c.parseVolume("custom", volume)

	// Create the storage volume entry
	vol := api.StorageVolumesPost{}
	vol.Name = volName
	vol.Type = volType
	vol.Config = map[string]string{}

	for i := 0; i < len(args); i++ {
		entry := strings.SplitN(args[i], "=", 2)
		if len(entry) < 2 {
			return errArgs
		}

		vol.Config[entry[0]] = entry[1]
	}

	// If a target was specified, create the volume on the given node.
	if c.target != "" {
		client = client.UseTarget(c.target)
	}

	err := client.CreateStoragePoolVolume(pool, vol)
	if err != nil {
		return err
	}

	fmt.Printf(i18n.G("Storage volume %s created")+"\n", volume)

	return nil
}

func (c *storageCmd) doStoragePoolVolumeDelete(client lxd.ContainerServer, pool string, volume string) error {
	// Parse the input
	volName, volType := c.parseVolume("custom", volume)

	// If a target was specified, create the volume on the given node.
	if c.target != "" {
		client = client.UseTarget(c.target)
	}

	// Delete the volume
	err := client.DeleteStoragePoolVolume(pool, volType, volName)
	if err != nil {
		return err
	}

	fmt.Printf(i18n.G("Storage volume %s deleted")+"\n", volume)

	return nil
}

func (c *storageCmd) doStoragePoolVolumeGet(client lxd.ContainerServer, pool string, volume string, args []string) error {
	if len(args) != 2 {
		return errArgs
	}

	// Parse input
	volName, volType := c.parseVolume("custom", volume)

	// If a target was specified, create the volume on the given node.
	if c.target != "" {
		client = client.UseTarget(c.target)
	}

	// Get the storage volume entry
	resp, _, err := client.GetStoragePoolVolume(pool, volType, volName)
	if err != nil {
		return err
	}

	for k, v := range resp.Config {
		if k == args[1] {
			fmt.Printf("%s\n", v)
		}
	}

	return nil
}

func (c *storageCmd) doStoragePoolVolumeSet(client lxd.ContainerServer, pool string, volume string, args []string) error {
	if len(args) < 2 {
		return errArgs
	}

	// Parse the input
	volName, volType := c.parseVolume("custom", volume)

	// If a target was specified, create the volume on the given node.
	if c.target != "" {
		client = client.UseTarget(c.target)
	}

	// Get the storage volume entry
	vol, etag, err := client.GetStoragePoolVolume(pool, volType, volName)
	if err != nil {
		return err
	}

	// Get the value
	key := args[1]
	var value string
	if len(args) < 3 {
		value = ""
	} else {
		value = args[2]
	}

	if !termios.IsTerminal(int(syscall.Stdin)) && value == "-" {
		buf, err := ioutil.ReadAll(os.Stdin)
		if err != nil {
			return fmt.Errorf("Can't read from stdin: %s", err)
		}
		value = string(buf[:])
	}

	// Update the volume
	vol.Config[key] = value
	err = client.UpdateStoragePoolVolume(pool, vol.Type, vol.Name, vol.Writable(), etag)
	if err != nil {
		return err
	}

	return nil
}

func (c *storageCmd) doStoragePoolVolumeShow(client lxd.ContainerServer, pool string, volume string) error {
	// Parse the input
	volName, volType := c.parseVolume("custom", volume)

	// If a target node was specified, get the volume with the matching
	// name on that node, if any.
	if c.target != "" {
		client = client.UseTarget(c.target)
	}

	// Get the storage volume entry
	vol, _, err := client.GetStoragePoolVolume(pool, volType, volName)
	if err != nil {
		return err
	}

	sort.Strings(vol.UsedBy)

	data, err := yaml.Marshal(&vol)
	if err != nil {
		return err
	}

	fmt.Printf("%s", data)

	return nil
}

func (c *storageCmd) doStoragePoolVolumeCopy(client lxd.ContainerServer, src string, dst string, move bool) error {
	// validate both src and dst string
	dstVolName, dstVolPool := c.parseVolume("", dst)
	srcVolName, srcVolPool := c.parseVolume("", src)
	if dstVolPool == "" || srcVolPool == "" {
		return fmt.Errorf("No storage pool for source or target volume specified")
	}

	// Check if the requested storage volume actually exists
	srcVol, _, err := client.GetStoragePoolVolume(srcVolPool, "custom", srcVolName)
	if err != nil {
		return err
	}

	op := &lxd.RemoteOperation{}
	opMsg := ""
	finalMsg := ""
	if move {
		args := &lxd.StoragePoolVolumeMoveArgs{}
		args.Name = dstVolName
		op, err = client.MoveStoragePoolVolume(dstVolPool, client, srcVolPool, *srcVol, args)
		opMsg = i18n.G("Moving the storage volume: %s")
		finalMsg = i18n.G("Storage volume moved successfully!")
	} else {
		args := &lxd.StoragePoolVolumeCopyArgs{}
		args.Name = dstVolName
		op, err = client.CopyStoragePoolVolume(dstVolPool, client, srcVolPool, *srcVol, args)
		opMsg = i18n.G("Copying the storage volume: %s")
		finalMsg = i18n.G("Storage volume copied successfully!")
	}
	if err != nil {
		return err
	}
	// Register progress handler
	progress := utils.ProgressRenderer{Format: opMsg}
	_, err = op.AddHandler(progress.UpdateOp)
	if err != nil {
		progress.Done("")
		return err
	}

	progress.Done(finalMsg)
	err = op.Wait()
	if err != nil {
		return err
	}

	return nil
}

func (c *storageCmd) doStoragePoolVolumeEdit(client lxd.ContainerServer, pool string, volume string) error {
	// Parse the input
	volName, volType := c.parseVolume("custom", volume)

	// If stdin isn't a terminal, read text from it
	if !termios.IsTerminal(int(syscall.Stdin)) {
		contents, err := ioutil.ReadAll(os.Stdin)
		if err != nil {
			return err
		}

		newdata := api.StorageVolumePut{}
		err = yaml.Unmarshal(contents, &newdata)
		if err != nil {
			return err
		}

		return client.UpdateStoragePoolVolume(pool, volType, volName, newdata, "")
	}

	// If a target was specified, create the volume on the given node.
	if c.target != "" {
		client = client.UseTarget(c.target)
	}

	// Extract the current value
	vol, etag, err := client.GetStoragePoolVolume(pool, volType, volName)
	if err != nil {
		return err
	}

	data, err := yaml.Marshal(&vol)
	if err != nil {
		return err
	}

	// Spawn the editor
	content, err := shared.TextEditor("", []byte(c.storagePoolVolumeEditHelp()+"\n\n"+string(data)))
	if err != nil {
		return err
	}

	for {
		// Parse the text received from the editor
		newdata := api.StorageVolume{}
		err = yaml.Unmarshal(content, &newdata)
		if err == nil {
			err = client.UpdateStoragePoolVolume(pool, vol.Type, vol.Name, newdata.Writable(), etag)
		}

		// Respawn the editor
		if err != nil {
			fmt.Fprintf(os.Stderr, i18n.G("Config parsing error: %s")+"\n", err)
			fmt.Println(i18n.G("Press enter to open the editor again"))

			_, err := os.Stdin.Read(make([]byte, 1))
			if err != nil {
				return err
			}

			content, err = shared.TextEditor("", content)
			if err != nil {
				return err
			}
			continue
		}
		break
	}
	return nil
}

func (c *storageCmd) doStoragePoolVolumeRename(client lxd.ContainerServer, pool string, volume string, args []string) error {
	// Parse the input
	volName, volType := c.parseVolume("custom", volume)

	// Create the storage volume entry
	vol := api.StorageVolumePost{}
	vol.Name = args[4]

	// If a target node was specified, get the volume with the matching
	// name on that node, if any.
	if c.target != "" {
		client = client.UseTarget(c.target)
	}

	err := client.RenameStoragePoolVolume(pool, volType, volName, vol)
	if err != nil {
		return err
	}

	fmt.Printf(i18n.G(`Renamed storage volume from "%s" to "%s"`)+"\n", volName, vol.Name)

	return nil
}<|MERGE_RESOLUTION|>--- conflicted
+++ resolved
@@ -122,11 +122,7 @@
 lxc storage volume delete [<remote>:]<pool> <volume> [--target <node>]
     Delete a storage volume on a storage pool.
 
-<<<<<<< HEAD
-lxc storage volume edit [<remote>:]<pool> <volume>
-=======
 lxc storage volume edit [<remote>:]<pool> <volume> [--target <node>]
->>>>>>> 1654ea40
     Edit storage volume, either by launching external editor or reading STDIN.
 
 lxc storage volume attach [<remote>:]<pool> <volume> <container> [device name] <path>
