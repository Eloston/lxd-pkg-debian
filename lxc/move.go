package main

import (
	"github.com/chai2010/gettext-go/gettext"

	"github.com/lxc/lxd"
	"github.com/lxc/lxd/shared"
)

type moveCmd struct {
	httpAddr string
}

func (c *moveCmd) showByDefault() bool {
	return true
}

func (c *moveCmd) usage() string {
	return gettext.Gettext(
		`Move containers within or in between lxd instances.

lxc move [remote:]<source container> [remote:]<destination container>`)
}

func (c *moveCmd) flags() {}

func (c *moveCmd) run(config *lxd.Config, args []string) error {
	if len(args) != 2 {
		return errArgs
	}

	sourceRemote, sourceName := config.ParseRemoteAndContainer(args[0])
	destRemote, destName := config.ParseRemoteAndContainer(args[1])

	// As an optimization, if the source an destination are the same, do
	// this via a simple rename. This only works for containers that aren't
	// running, containers that are running should be live migrated (of
	// course, this changing of hostname isn't supported right now, so this
	// simply won't work).
	if sourceRemote == destRemote {
		source, err := lxd.NewClient(config, sourceRemote)
		if err != nil {
			return err
		}

		canRename := false
		if shared.IsSnapshot(sourceName) {
			canRename = true
		} else {
			status, err := source.ContainerStatus(sourceName)
			if err != nil {
				return err
			}
<<<<<<< HEAD
			canRename = status.State() != shared.RUNNING
=======
			canRename = status.Status.StatusCode != shared.Running
>>>>>>> 6e481dcc
		}

		if canRename {
			rename, err := source.Rename(sourceName, destName)
			if err != nil {
				return err
			}
			return source.WaitForSuccess(rename.Operation)
		}
	}

	// A move is just a copy followed by a delete; however, we want to
	// keep the volatile entries around since we are moving the container.
	if err := copyContainer(config, args[0], args[1], true); err != nil {
		return err
	}

	return commands["delete"].run(config, args[:1])
}<|MERGE_RESOLUTION|>--- conflicted
+++ resolved
@@ -51,11 +51,7 @@
 			if err != nil {
 				return err
 			}
-<<<<<<< HEAD
-			canRename = status.State() != shared.RUNNING
-=======
 			canRename = status.Status.StatusCode != shared.Running
->>>>>>> 6e481dcc
 		}
 
 		if canRename {
