--- conflicted
+++ resolved
@@ -19,19 +19,6 @@
 
 func (c *initCmd) usage() string {
 	return gettext.Gettext(
-<<<<<<< HEAD
-		"Initialize a container from a particular image.\n" +
-			"\n" +
-			"lxc init [remote:]<image> [remote:][<name>] [--ephemeral|-e] [--profile|-p <profile>...]\n" +
-			"\n" +
-			"Initializes a container using the specified image and name.\n" +
-			"\n" +
-			"Not specifying -p will result in the default profile.\n" +
-			"Specifying \"-p\" with no argument will result in no profile.\n" +
-			"\n" +
-			"Example:\n" +
-			"lxc init ubuntu u1\n")
-=======
 		`Initialize a container from a particular image.
 
 lxc init [remote:]<image> [remote:][<name>] [--ephemeral|-e] [--profile|-p <profile>...]
@@ -43,7 +30,6 @@
 
 Example:
 lxc init ubuntu u1`)
->>>>>>> 6e481dcc
 }
 
 type profileList []string
