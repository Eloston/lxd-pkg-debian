--- conflicted
+++ resolved
@@ -54,13 +54,8 @@
 		return err
 	}
 
-<<<<<<< HEAD
-	fmt.Printf("Name: %s\n", ct.Name)
-	fmt.Printf("Status: %s\n", ct.Status.State)
-=======
 	fmt.Printf(gettext.Gettext("Name: %s")+"\n", ct.Name)
 	fmt.Printf(gettext.Gettext("Status: %s")+"\n", ct.Status.Status)
->>>>>>> 6e481dcc
 	if ct.Status.Init != 0 {
 		fmt.Printf(gettext.Gettext("Init: %d")+"\n", ct.Status.Init)
 		fmt.Printf(gettext.Gettext("Ips:") + "\n")
@@ -104,11 +99,7 @@
 			return err
 		}
 
-<<<<<<< HEAD
-		fmt.Printf("\nLog:\n\n%s\n", string(stuff))
-=======
 		fmt.Printf("\n"+gettext.Gettext("Log:")+"\n\n%s\n", string(stuff))
->>>>>>> 6e481dcc
 	}
 
 	return nil
