--- conflicted
+++ resolved
@@ -108,11 +108,7 @@
 		env[pieces[0]] = value
 	}
 
-<<<<<<< HEAD
-	cfd := syscall.Stdin
-=======
 	cfd := int(syscall.Stdin)
->>>>>>> 03a2eee0
 	var oldttystate *terminal.State
 	interactive := terminal.IsTerminal(cfd)
 	if interactive {
