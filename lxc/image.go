--- conflicted
+++ resolved
@@ -36,31 +36,6 @@
 
 func (c *imageCmd) usage() string {
 	return gettext.Gettext(
-<<<<<<< HEAD
-		"Manipulate container images\n" +
-			"\n" +
-			"lxc image import <tarball> [rootfs tarball] [target] [--public] [--created-at=ISO-8601] [--expires-at=ISO-8601] [--fingerprint=FINGERPRINT] [prop=value]\n" +
-			"\n" +
-			"lxc image copy [remote:]<image> <remote>: [--alias=ALIAS].. [--copy-alias] [--public]\n" +
-			"lxc image delete [remote:]<image>\n" +
-			"lxc image edit [remote:]<image>\n" +
-			"lxc image export [remote:]<image>\n" +
-			"lxc image info [remote:]<image>\n" +
-			"lxc image list [remote:] [filter]\n" +
-			"lxc image show [remote:]<image>\n" +
-			"\n" +
-			"Lists the images at specified remote, or local images.\n" +
-			"Filters are not yet supported.\n" +
-			"\n" +
-			"lxc image alias create <alias> <target>\n" +
-			"lxc image alias delete <alias>\n" +
-			"lxc image alias list [remote:]\n" +
-			"\n" +
-			"Create, delete, list image aliases. Example:\n" +
-			"\n" +
-			"lxc remote add store2 images.linuxcontainers.org\n" +
-			"lxc image alias list store2:\n")
-=======
 		`Manipulate container images
 
 lxc image import <tarball> [rootfs tarball] [target] [--public] [--created-at=ISO-8601] [--expires-at=ISO-8601] [--fingerprint=FINGERPRINT] [prop=value]
@@ -83,7 +58,6 @@
 Create, delete, list image aliases. Example:
 lxc remote add store2 images.linuxcontainers.org
 lxc image alias list store2:`)
->>>>>>> 6e481dcc
 }
 
 type aliasList []string
