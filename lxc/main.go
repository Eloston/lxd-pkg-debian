package main

import (
	"fmt"
	"net"
	"net/url"
	"os"
	"strings"
	"syscall"

	"github.com/chai2010/gettext-go/gettext"

	"github.com/lxc/lxd"
	"github.com/lxc/lxd/shared"
	"github.com/lxc/lxd/shared/gnuflag"
)

func main() {
	if err := run(); err != nil {
		// The action we take depends on the error we get.
		msg := fmt.Sprintf(gettext.Gettext("error: %v"), err)
		switch t := err.(type) {
		case *url.Error:
			switch u := t.Err.(type) {
			case *net.OpError:
				if u.Op == "dial" && u.Net == "unix" {
					switch errno := u.Err.(type) {
					case syscall.Errno:
						switch errno {
						case syscall.ENOENT:
							msg = gettext.Gettext("LXD socket not found; is LXD running?")
						case syscall.ECONNREFUSED:
							msg = gettext.Gettext("Connection refused; is LXD running?")
						case syscall.EACCES:
							msg = gettext.Gettext("Permisson denied, are you in the lxd group?")
						default:
							msg = fmt.Sprintf("%d %s", uintptr(errno), errno.Error())
						}
					}
				}
			}
		}

		fmt.Fprintln(os.Stderr, fmt.Sprintf("%s", msg))
		os.Exit(1)
	}
}

func run() error {
	gettext.BindTextdomain("lxd", "", nil)
	gettext.Textdomain("lxd")

	verbose := gnuflag.Bool("verbose", false, gettext.Gettext("Enables verbose mode."))
	debug := gnuflag.Bool("debug", false, gettext.Gettext("Enables debug mode."))
	forceLocal := gnuflag.Bool("force-local", false, gettext.Gettext("Enables debug mode."))

	gnuflag.StringVar(&lxd.ConfigDir, "config", lxd.ConfigDir, gettext.Gettext("Alternate config directory."))

	if len(os.Args) >= 3 && os.Args[1] == "config" && os.Args[2] == "profile" {
		fmt.Fprintf(os.Stderr, gettext.Gettext("`lxc config profile` is deprecated, please use `lxc profile`")+"\n")
		os.Args = append(os.Args[:1], os.Args[2:]...)
	}

	if len(os.Args) >= 2 && (os.Args[1] == "-h" || os.Args[1] == "--help") {
		os.Args[1] = "help"
	}

	if len(os.Args) >= 2 && (os.Args[1] == "--all") {
		os.Args[1] = "help"
		os.Args = append(os.Args, "--all")
	}

	if len(os.Args) == 2 && os.Args[1] == "--version" {
		os.Args[1] = "version"
	}

	if len(os.Args) < 2 {
		commands["help"].run(nil, nil)
		os.Exit(1)
	}
	name := os.Args[1]
	cmd, ok := commands[name]
	if !ok {
		fmt.Fprintf(os.Stderr, gettext.Gettext("error: unknown command: %s")+"\n", name)
		commands["help"].run(nil, nil)
		os.Exit(1)
	}
	cmd.flags()
	gnuflag.Usage = func() {
		fmt.Fprintf(os.Stderr, gettext.Gettext("Usage: %s")+"\n\n"+gettext.Gettext("Options:")+"\n\n", strings.TrimSpace(cmd.usage()))
		gnuflag.PrintDefaults()
	}

	os.Args = os.Args[1:]
	gnuflag.Parse(true)

	shared.SetLogger("", "", *verbose, *debug)

	var config *lxd.Config
	var err error

	if *forceLocal {
		config = &lxd.DefaultConfig
	} else {
		config, err = lxd.LoadConfig()
		if err != nil {
			return err
		}
	}

	certf := lxd.ConfigPath("client.crt")
	keyf := lxd.ConfigPath("client.key")

	if !*forceLocal && os.Args[0] != "help" && os.Args[0] != "version" && (!shared.PathExists(certf) || !shared.PathExists(keyf)) {
		fmt.Fprintf(os.Stderr, gettext.Gettext("Generating a client certificate. This may take a minute...")+"\n")

		err = shared.FindOrGenCert(certf, keyf)
		if err != nil {
			return err
		}

<<<<<<< HEAD
		fmt.Fprintf(os.Stderr, gettext.Gettext("If this is your first run, you will need to import images using the 'lxd-images' script.\n"))
		fmt.Fprintf(os.Stderr, gettext.Gettext("For example: 'lxd-images import ubuntu --alias ubuntu'.\n"))
=======
		fmt.Fprintf(os.Stderr, gettext.Gettext("If this is your first run, you will need to import images using the 'lxd-images' script.")+"\n")
		fmt.Fprintf(os.Stderr, gettext.Gettext("For example: 'lxd-images import ubuntu --alias ubuntu'.")+"\n")
>>>>>>> 6e481dcc
	}

	err = cmd.run(config, gnuflag.Args())
	if err == errArgs {
		fmt.Fprintf(os.Stderr, gettext.Gettext("error: %v")+"\n%s\n", err, cmd.usage())
		os.Exit(1)
	}
	return err
}

type command interface {
	usage() string
	flags()
	showByDefault() bool
	run(config *lxd.Config, args []string) error
}

var commands = map[string]command{
	"config":   &configCmd{},
	"copy":     &copyCmd{},
	"delete":   &deleteCmd{},
	"exec":     &execCmd{},
	"file":     &fileCmd{},
	"finger":   &fingerCmd{},
	"help":     &helpCmd{},
	"image":    &imageCmd{},
	"info":     &infoCmd{},
	"init":     &initCmd{},
	"launch":   &launchCmd{},
	"list":     &listCmd{},
	"move":     &moveCmd{},
	"profile":  &profileCmd{},
	"publish":  &publishCmd{},
	"remote":   &remoteCmd{},
	"restart":  &actionCmd{shared.Restart, true},
	"restore":  &restoreCmd{},
	"snapshot": &snapshotCmd{},
	"start":    &actionCmd{shared.Start, false},
	"stop":     &actionCmd{shared.Stop, true},
	"version":  &versionCmd{},
}

var errArgs = fmt.Errorf(gettext.Gettext("wrong number of subcommand arguments"))<|MERGE_RESOLUTION|>--- conflicted
+++ resolved
@@ -119,13 +119,8 @@
 			return err
 		}
 
-<<<<<<< HEAD
-		fmt.Fprintf(os.Stderr, gettext.Gettext("If this is your first run, you will need to import images using the 'lxd-images' script.\n"))
-		fmt.Fprintf(os.Stderr, gettext.Gettext("For example: 'lxd-images import ubuntu --alias ubuntu'.\n"))
-=======
 		fmt.Fprintf(os.Stderr, gettext.Gettext("If this is your first run, you will need to import images using the 'lxd-images' script.")+"\n")
 		fmt.Fprintf(os.Stderr, gettext.Gettext("For example: 'lxd-images import ubuntu --alias ubuntu'.")+"\n")
->>>>>>> 6e481dcc
 	}
 
 	err = cmd.run(config, gnuflag.Args())
