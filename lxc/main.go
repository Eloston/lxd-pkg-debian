--- conflicted
+++ resolved
@@ -155,11 +155,7 @@
 	// and this is the first time the client has been run by the user, then check to see
 	// if LXD has been properly configured.  Don't display the message if the var path
 	// does not exist (LXD not installed), as the user may be targeting a remote daemon.
-<<<<<<< HEAD
-	if os.Args[0] != "help" && os.Args[0] != "version" && shared.PathExists(shared.VarPath("")) && !shared.PathExists(conf.ConfigDir) {
-=======
 	if os.Args[0] != "help" && os.Args[0] != "version" && shared.PathExists(shared.VarPath("")) && !shared.PathExists(configPath) {
->>>>>>> 27176ef6
 		// Create the config dir so that we don't get in here again for this user.
 		err = os.MkdirAll(conf.ConfigDir, 0750)
 		if err != nil {
