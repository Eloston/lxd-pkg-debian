--- conflicted
+++ resolved
@@ -18,11 +18,7 @@
 func main() {
 	if err := run(); err != nil {
 		// The action we take depends on the error we get.
-<<<<<<< HEAD
-		msg := fmt.Sprintf(gettext.Gettext("error %v\n"), err)
-=======
 		msg := fmt.Sprintf(gettext.Gettext("error: %v\n"), err)
->>>>>>> dd87f756
 		switch t := err.(type) {
 		case *url.Error:
 			switch u := t.Err.(type) {
@@ -36,11 +32,7 @@
 						case syscall.ECONNREFUSED:
 							msg = gettext.Gettext("Connection refused; is LXD running?\n")
 						case syscall.EACCES:
-<<<<<<< HEAD
-							msg = gettext.Gettext("Permisson denied, are you in the lxd group?")
-=======
 							msg = gettext.Gettext("Permisson denied, are you in the lxd group?\n")
->>>>>>> dd87f756
 						default:
 							msg = fmt.Sprintf("%d %s\n", uintptr(errno), errno.Error())
 						}
