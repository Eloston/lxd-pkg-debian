--- conflicted
+++ resolved
@@ -31,16 +31,6 @@
 
 func (c *fileCmd) usage() string {
 	return gettext.Gettext(
-<<<<<<< HEAD
-		"Manage files on a container.\n" +
-			"\n" +
-			"lxc file pull <source> [<source>...] <target>\n" +
-			"lxc file push [--uid=UID] [--gid=GID] [--mode=MODE] <source> [<source>...] <target>\n" +
-			"lxc file edit <file>\n" +
-			"\n" +
-			"<source> in the case of pull, <target> in the case of push and <file> in the case of edit are <container name>/<path>\n" +
-			"This operation is only supported on containers that are currently running\n")
-=======
 		`Manage files on a container.
 
 lxc file pull <source> [<source>...] <target>
@@ -49,7 +39,6 @@
 
 <source> in the case of pull, <target> in the case of push and <file> in the case of edit are <container name>/<path>
 This operation is only supported on containers that are currently running`)
->>>>>>> 6e481dcc
 }
 
 func (c *fileCmd) flags() {
