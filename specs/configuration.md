# Introduction
Current LXD stores the following kind of configurations:
 - Server configuration (the LXD daemon itself)
 - Container configuration

The server configuration is a simple set of key and values.

The container configuration is a bit more complex as it uses both
key/value configuration and some more complex configuration structures
for devices, network interfaces and storage volumes.

# Server configuration
## Key/value configuration
The key/value configuration is namespaced with the following namespaces
currently supported:
 - core (core daemon configuration)
 - lxc (LXC configuration)
 - images (image configuration)

Key                             | Type          | Default                   | Description
:--                             | :---          | :------                   | :----------
core.https\_address             | string        | -                         | Address to bind for the remote API
core.trust\_password            | string        | -                         | Password to be provided by clients to setup a trust
images.remote\_cache\_expiry    | integer       | 10                        | Number of days after which an unused cached remote image will be flushed

Those keys can be set using the lxc tool with:

    lxc config set <key> <value>


# Container configuration
## Properties
The following are direct container properties and can't be part of a profile:
 - name
 - architecture

Name is the container name and can only be changed by renaming the container.

## Key/value configuration
The key/value configuration is namespaced with the following namespaces
currently supported:
 - boot (boot related options, timing, dependencies, ...)
 - environment (environment variables)
 - limits (resource limits)
 - raw (raw container configuration overrides)
 - security (security policies)
 - user (storage for user properties, searchable)
 - volatile (used internally by LXD to store settings that are specific to a specific container instance)

The currently supported keys are:

Key                         | Type          | Default           | Description
:--                         | :---          | :------           | :----------
<<<<<<< HEAD
=======
boot.autostart              | boolean       | false             | Always start the container when LXD starts
boot.autostart.delay        | int           | 0                 | Number of seconds to wait after the container started before starting the next one
boot.autostart.priority     | int           | 0                 | What order to start the containers in (starting with highest)
>>>>>>> dd87f756
environment.\*              | string        | -                 | key/value environment variables to export to the container and set on exec
limits.cpus                 | int           | 0 (all)           | Number of CPUs to expose to the container
limits.memory               | int           | 0 (all)           | Size in MB of the memory allocation for the container
raw.apparmor                | blob          | -                 | Apparmor profile entries to be appended to the generated profile
raw.lxc                     | blob          | -                 | Raw LXC configuration to be appended to the generated one
security.privileged         | boolean       | false             | Runs the container in privileged mode
user.\*                     | string        | -                 | Free form user key/value storage (can be used in search)
volatile.\<name\>.hwaddr    | string        | -                 | Unique MAC address for a given interface (generated and set by LXD when the hwaddr field of a "nic" type device isn't set)
volatile.base\_image        | string        | -                 | The hash of the image the container was created from, if any.
volatile.last\_state.idmap  | string        | -                 | Serialized container uid/gid map
volatile.last\_state.power  | string        | -                 | Container state as of last host shutdown

Note that while a type is defined above as a convenience, all values are
stored as strings and should be exported over the REST API as strings
(which makes it possible to support any extra values without breaking
backward compatibility).

Those keys can be set using the lxc tool with:

    lxc config set <container> <key> <value>

Volatile keys can't be set by the user and can only be set directly against a container.


## Devices configuration
LXD will always provide the container with the basic devices which are
required for a standard POSIX system to work.
Those includes:
 - /dev/null (character device)
 - /dev/zero (character device)
 - /dev/full (character device)
 - /dev/console (character device)
 - /dev/tty (character device)
 - /dev/random (character device)
 - /dev/urandom (character device)
 - lo (network interface)

Anything else has to be defined in the container configuration or in one
of its profiles. The default profile will typically contain a network
interface to become eth0 in the container.

To add extra devices to a container, device entries can be added
directly to a container, or to a profile.

The currently supported device types and their properties are:
 - none (used to remove an inherited device) (dbtype = 0)
 - nic (network card) (dbtype = 1)
    - parent (name of the bridge or parent physical device on the host)
    - name (optional, if not specified, one will be assigned by the kernel)
    - hwaddr (optional, if not specified, one will be generated by LXD)
    - mtu (optional, if not specified, defaults to that of the parent)
    - nictype (optional, if not specified, defaults to "bridged")
 - disk (mounted storage) (dbtype = 2)
    - path (where to mount the disk in the container)
    - source (partition identifier or path on the host)
    - readonly (optional, whether to mount the disk read-only, defaults to false)
 - unix-char (UNIX character device) (dbtype = 3)
    - path (path relative to the container's root)
    - major (optional, if not specified, the same path on the host is mirrored)
    - minor (optional, if not specified, the same path on the host is mirrored)
    - uid (optional, if not specified, defaults t0 0)
    - gid (optional, if not specified, defaults to 0)
    - mode (optional, if not specified, defaults to 0660)
 - unix-block (UNIX block device) (dbtype = 4)
    - path (path relative to the container's root)
    - major (optional, if not specified, the same path on the host is mirrored)
    - minor (optional, if not specified, the same path on the host is mirrored)
    - uid (optional, if not specified, defaults t0 0)
    - gid (optional, if not specified, defaults to 0)
    - mode (optional, if not specified, defaults to 0660)

Every device entry is identified by a unique name. If the same name is
used in a subsequent profile or in the container's own configuration,
the whole entry is overriden by the new definition.

Device entries are added through:
    lxc config device add <container> <name> <type> [key=value]...
    lxc profile device add <profile> <name> <type> [key=value]...

## Profiles
Profiles can store any configuration that a container can (key/value or devices)
and any number of profiles can be applied to a container.

Profiles are applied in the order they are specified so the last profile
to specify a specific key wins.

In any case, resource-specific configuration always overrides that
coming from the profiles.


If not present, LXD will create a "default" profile which comes with a
network interface connected to LXD's default bridge (lxcbr0).

The "default" profile is set for any new container created which doesn't
specify a different profiles list.

## JSON representation
A representation of a container using all the different types of
configurations would look like:

    {
        'name': "my-container",
        'profiles': ["default"],
        'architecture': 'x86_64',
        'config': {
            'limits.cpus': '3',
            'security.privileged': 'true'
        },
        'devices': {
            'nic-lxcbr0': {
                'type': 'none'
            },
            'nic-mybr0': {
                'type': 'nic',
                'mtu': '9000',
                'parent': 'mybr0'
            },
            'rootfs': {
                'type': 'disk',
                'path': '/',
                'source': 'UUID=8f7fdf5e-dc60-4524-b9fe-634f82ac2fb6'
            },
        },
        'status': {
                    'status': "Running",
                    'status_code': 103,
                    'ips': [{'interface': "eth0",
                             'protocol': "INET6",
                             'address': "2001:470:b368:1020:1::2"},
                            {'interface': "eth0",
                             'protocol': "INET",
                             'address': "172.16.15.30"}]}
    }
<|MERGE_RESOLUTION|>--- conflicted
+++ resolved
@@ -51,12 +51,9 @@
 
 Key                         | Type          | Default           | Description
 :--                         | :---          | :------           | :----------
-<<<<<<< HEAD
-=======
 boot.autostart              | boolean       | false             | Always start the container when LXD starts
 boot.autostart.delay        | int           | 0                 | Number of seconds to wait after the container started before starting the next one
 boot.autostart.priority     | int           | 0                 | What order to start the containers in (starting with highest)
->>>>>>> dd87f756
 environment.\*              | string        | -                 | key/value environment variables to export to the container and set on exec
 limits.cpus                 | int           | 0 (all)           | Number of CPUs to expose to the container
 limits.memory               | int           | 0 (all)           | Size in MB of the memory allocation for the container
