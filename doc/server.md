# Server configuration
The server configuration is a simple set of key and values.

The key/value configuration is namespaced with the following namespaces
currently supported:

 - `core` (core daemon configuration)
 - `images` (image configuration)
 - `maas` (MAAS integration)

Key                             | Type      | Default   | API extension            | Description
:--                             | :---      | :------   | :------------            | :----------
core.https\_address             | string    | -         | -                        | Address to bind for the remote API
core.https\_allowed\_credentials| boolean   | -         | -                        | Whether to set Access-Control-Allow-Credentials http header value to "true"
core.https\_allowed\_headers    | string    | -         | -                        | Access-Control-Allow-Headers http header value
core.https\_allowed\_methods    | string    | -         | -                        | Access-Control-Allow-Methods http header value
core.https\_allowed\_origin     | string    | -         | -                        | Access-Control-Allow-Origin http header value
core.macaroon.endpoint          | string    | -         | macaroon\_authentication | URL of the the external authentication endpoint using Macaroons
core.proxy\_https               | string    | -         | -                        | https proxy to use, if any (falls back to HTTPS\_PROXY environment variable)
core.proxy\_http                | string    | -         | -                        | http proxy to use, if any (falls back to HTTP\_PROXY environment variable)
core.proxy\_ignore\_hosts       | string    | -         | -                        | hosts which don't need the proxy for use (similar format to NO\_PROXY, e.g. 1.2.3.4,1.2.3.5, falls back to NO\_PROXY environment variable)
core.trust\_password            | string    | -         | -                        | Password to be provided by clients to setup a trust
images.auto\_update\_cached     | boolean   | true      | -                        | Whether to automatically update any image that LXD caches
images.auto\_update\_interval   | integer   | 6         | -                        | Interval in hours at which to look for update to cached images (0 disables it)
images.compression\_algorithm   | string    | gzip      | -                        | Compression algorithm to use for new images (bzip2, gzip, lzma, xz or none)
images.remote\_cache\_expiry    | integer   | 10        | -                        | Number of days after which an unused cached remote image will be flushed
<<<<<<< HEAD
=======
maas.api.key                    | string    | -         | maas\_network            | API key to manage MAAS
maas.api.url                    | string    | -         | maas\_network            | URL of the MAAS server
maas.machine                    | string    | hostname  | maas\_network            | Name of this LXD host in MAAS
>>>>>>> 27176ef6

Those keys can be set using the lxc tool with:

```bash
lxc config set <key> <value>
```<|MERGE_RESOLUTION|>--- conflicted
+++ resolved
@@ -24,12 +24,9 @@
 images.auto\_update\_interval   | integer   | 6         | -                        | Interval in hours at which to look for update to cached images (0 disables it)
 images.compression\_algorithm   | string    | gzip      | -                        | Compression algorithm to use for new images (bzip2, gzip, lzma, xz or none)
 images.remote\_cache\_expiry    | integer   | 10        | -                        | Number of days after which an unused cached remote image will be flushed
-<<<<<<< HEAD
-=======
 maas.api.key                    | string    | -         | maas\_network            | API key to manage MAAS
 maas.api.url                    | string    | -         | maas\_network            | URL of the MAAS server
 maas.machine                    | string    | hostname  | maas\_network            | Name of this LXD host in MAAS
->>>>>>> 27176ef6
 
 Those keys can be set using the lxc tool with:
 
