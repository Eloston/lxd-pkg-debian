# Container configuration
## Properties
The following are direct container properties and can't be part of a profile:

 - `name`
 - `architecture`

Name is the container name and can only be changed by renaming the container.

## Key/value configuration
The key/value configuration is namespaced with the following namespaces
currently supported:

 - `boot` (boot related options, timing, dependencies, ...)
 - `environment` (environment variables)
 - `image` (copy of the image properties at time of creation)
 - `limits` (resource limits)
 - `raw` (raw container configuration overrides)
 - `security` (security policies)
 - `user` (storage for user properties, searchable)
 - `volatile` (used internally by LXD to store settings that are specific to a specific container instance)

The currently supported keys are:

<<<<<<< HEAD
Key                                  | Type      | Default       | Live update   | API extension                        | Description
:--                                  | :---      | :------       | :----------   | :------------                        | :----------
boot.autostart                       | boolean   | -             | n/a           | -                                    | Always start the container when LXD starts (if not set, restore last state)
boot.autostart.delay                 | integer   | 0             | n/a           | -                                    | Number of seconds to wait after the container started before starting the next one
boot.autostart.priority              | integer   | 0             | n/a           | -                                    | What order to start the containers in (starting with highest)
boot.host\_shutdown\_timeout         | integer   | 30            | yes           | container\_host\_shutdown\_timeout   | Seconds to wait for container to shutdown before it is force stopped
environment.\*                       | string    | -             | yes (exec)    | -                                    | key/value environment variables to export to the container and set on exec
limits.cpu                           | string    | - (all)       | yes           | -                                    | Number or range of CPUs to expose to the container
limits.cpu.allowance                 | string    | 100%          | yes           | -                                    | How much of the CPU can be used. Can be a percentage (e.g. 50%) for a soft limit or hard a chunk of time (25ms/100ms)
limits.cpu.priority                  | integer   | 10 (maximum)  | yes           | -                                    | CPU scheduling priority compared to other containers sharing the same CPUs (overcommit) (integer between 0 and 10)
limits.disk.priority                 | integer   | 5 (medium)    | yes           | -                                    | When under load, how much priority to give to the container's I/O requests (integer between 0 and 10)
limits.kernel.\*                     | string    | -             | no            | kernel\_limits                       | This limits kernel resources per container (e.g. number of open files)
limits.memory                        | string    | - (all)       | yes           | -                                    | Percentage of the host's memory or fixed value in bytes (supports kB, MB, GB, TB, PB and EB suffixes)
limits.memory.enforce                | string    | hard          | yes           | -                                    | If hard, container can't exceed its memory limit. If soft, the container can exceed its memory limit when extra host memory is available.
limits.memory.swap                   | boolean   | true          | yes           | -                                    | Whether to allow some of the container's memory to be swapped out to disk
limits.memory.swap.priority          | integer   | 10 (maximum)  | yes           | -                                    | The higher this is set, the least likely the container is to be swapped to disk (integer between 0 and 10)
limits.network.priority              | integer   | 0 (minimum)   | yes           | -                                    | When under load, how much priority to give to the container's network requests (integer between 0 and 10)
limits.processes                     | integer   | - (max)       | yes           | -                                    | Maximum number of processes that can run in the container
linux.kernel\_modules                | string    | -             | yes           | -                                    | Comma separated list of kernel modules to load before starting the container
raw.apparmor                         | blob      | -             | yes           | -                                    | Apparmor profile entries to be appended to the generated profile
raw.idmap                            | blob      | -             | no            | id\_map                              | Raw idmap configuration (e.g. "both 1000 1000")
raw.lxc                              | blob      | -             | no            | -                                    | Raw LXC configuration to be appended to the generated one
raw.seccomp                          | blob      | -             | no            | container\_syscall\_filtering        | Raw Seccomp configuration
security.idmap.base                  | integer   | -             | no            | id\_map\_base                        | The base host ID to use for the allocation (overrides auto-detection)
security.idmap.isolated              | boolean   | false         | no            | id\_map                              | Use an idmap for this container that is unique among containers with isolated set.
security.idmap.size                  | integer   | -             | no            | id\_map                              | The size of the idmap to use
security.nesting                     | boolean   | false         | yes           | -                                    | Support running lxd (nested) inside the container
security.privileged                  | boolean   | false         | no            | -                                    | Runs the container in privileged mode
security.syscalls.blacklist          | string    | -             | no            | container\_syscall\_filtering        | A '\n' separated list of syscalls to blacklist
security.syscalls.blacklist\_compat  | boolean   | false         | no            | container\_syscall\_filtering        | On x86\_64 this enables blocking of compat\_\* syscalls, it is a no-op on other arches
security.syscalls.blacklist\_default | boolean   | true          | no            | container\_syscall\_filtering        | Enables the default syscall blacklist
security.syscalls.whitelist          | string    | -             | no            | container\_syscall\_filtering        | A '\n' separated list of syscalls to whitelist (mutually exclusive with security.syscalls.blacklist\*)
user.\*                              | string    | -             | n/a           | -                                    | Free form user key/value storage (can be used in search)
=======
Key                                     | Type      | Default       | Live update   | API extension                        | Description
:--                                     | :---      | :------       | :----------   | :------------                        | :----------
boot.autostart                          | boolean   | -             | n/a           | -                                    | Always start the container when LXD starts (if not set, restore last state)
boot.autostart.delay                    | integer   | 0             | n/a           | -                                    | Number of seconds to wait after the container started before starting the next one
boot.autostart.priority                 | integer   | 0             | n/a           | -                                    | What order to start the containers in (starting with highest)
boot.host\_shutdown\_timeout            | integer   | 30            | yes           | container\_host\_shutdown\_timeout   | Seconds to wait for container to shutdown before it is force stopped
boot.stop.priority                      | integer   | 0             | n/a           | container\_stop\_priority            | What order to shutdown the containers (starting with highest)
environment.\*                          | string    | -             | yes (exec)    | -                                    | key/value environment variables to export to the container and set on exec
limits.cpu                              | string    | - (all)       | yes           | -                                    | Number or range of CPUs to expose to the container
limits.cpu.allowance                    | string    | 100%          | yes           | -                                    | How much of the CPU can be used. Can be a percentage (e.g. 50%) for a soft limit or hard a chunk of time (25ms/100ms)
limits.cpu.priority                     | integer   | 10 (maximum)  | yes           | -                                    | CPU scheduling priority compared to other containers sharing the same CPUs (overcommit) (integer between 0 and 10)
limits.disk.priority                    | integer   | 5 (medium)    | yes           | -                                    | When under load, how much priority to give to the container's I/O requests (integer between 0 and 10)
limits.kernel.\*                        | string    | -             | no            | kernel\_limits                       | This limits kernel resources per container (e.g. number of open files)
limits.memory                           | string    | - (all)       | yes           | -                                    | Percentage of the host's memory or fixed value in bytes (supports kB, MB, GB, TB, PB and EB suffixes)
limits.memory.enforce                   | string    | hard          | yes           | -                                    | If hard, container can't exceed its memory limit. If soft, the container can exceed its memory limit when extra host memory is available.
limits.memory.swap                      | boolean   | true          | yes           | -                                    | Whether to allow some of the container's memory to be swapped out to disk
limits.memory.swap.priority             | integer   | 10 (maximum)  | yes           | -                                    | The higher this is set, the least likely the container is to be swapped to disk (integer between 0 and 10)
limits.network.priority                 | integer   | 0 (minimum)   | yes           | -                                    | When under load, how much priority to give to the container's network requests (integer between 0 and 10)
limits.processes                        | integer   | - (max)       | yes           | -                                    | Maximum number of processes that can run in the container
linux.kernel\_modules                   | string    | -             | yes           | -                                    | Comma separated list of kernel modules to load before starting the container
migration.incremental.memory            | boolean   | false         | yes           | migration\_pre\_copy                 | Incremental memory transfer of the container's memory to reduce downtime.
migration.incremental.memory.goal       | integer   | 70            | yes           | migration\_pre\_copy                 | Percentage of memory to have in sync before stopping the container.
migration.incremental.memory.iterations | integer   | 10            | yes           | migration\_pre\_copy                 | Maximum number of transfer operations to go through before stopping the container.
raw.apparmor                            | blob      | -             | yes           | -                                    | Apparmor profile entries to be appended to the generated profile
raw.idmap                               | blob      | -             | no            | id\_map                              | Raw idmap configuration (e.g. "both 1000 1000")
raw.lxc                                 | blob      | -             | no            | -                                    | Raw LXC configuration to be appended to the generated one
raw.seccomp                             | blob      | -             | no            | container\_syscall\_filtering        | Raw Seccomp configuration
security.devlxd                         | boolean   | true          | no            | restrict\_devlxd                     | Controls the presence of /dev/lxd in the container
security.idmap.base                     | integer   | -             | no            | id\_map\_base                        | The base host ID to use for the allocation (overrides auto-detection)
security.idmap.isolated                 | boolean   | false         | no            | id\_map                              | Use an idmap for this container that is unique among containers with isolated set.
security.idmap.size                     | integer   | -             | no            | id\_map                              | The size of the idmap to use
security.nesting                        | boolean   | false         | yes           | -                                    | Support running lxd (nested) inside the container
security.privileged                     | boolean   | false         | no            | -                                    | Runs the container in privileged mode
security.syscalls.blacklist             | string    | -             | no            | container\_syscall\_filtering        | A '\n' separated list of syscalls to blacklist
security.syscalls.blacklist\_compat     | boolean   | false         | no            | container\_syscall\_filtering        | On x86\_64 this enables blocking of compat\_\* syscalls, it is a no-op on other arches
security.syscalls.blacklist\_default    | boolean   | true          | no            | container\_syscall\_filtering        | Enables the default syscall blacklist
security.syscalls.whitelist             | string    | -             | no            | container\_syscall\_filtering        | A '\n' separated list of syscalls to whitelist (mutually exclusive with security.syscalls.blacklist\*)
user.\*                                 | string    | -             | n/a           | -                                    | Free form user key/value storage (can be used in search)
>>>>>>> 27176ef6

The following volatile keys are currently internally used by LXD:

Key                             | Type      | Default       | Description
:--                             | :---      | :------       | :----------
volatile.apply\_quota           | string    | -             | Disk quota to be applied on next container start
volatile.apply\_template        | string    | -             | The name of a template hook which should be triggered upon next startup
volatile.base\_image            | string    | -             | The hash of the image the container was created from, if any.
volatile.idmap.base             | integer   | -             | The first id in the container's primary idmap range
volatile.idmap.next             | string    | -             | The idmap to use next time the container starts
volatile.last\_state.idmap      | string    | -             | Serialized container uid/gid map
volatile.last\_state.power      | string    | -             | Container state as of last host shutdown
volatile.\<name\>.host\_name    | string    | -             | Network device name on the host (for nictype=bridged or nictype=p2p, or nictype=sriov)
volatile.\<name\>.hwaddr        | string    | -             | Network device MAC address (when no hwaddr property is set on the device itself)
volatile.\<name\>.name          | string    | -             | Network device name (when no name propery is set on the device itself)


Additionally, those user keys have become common with images (support isn't guaranteed):

Key                         | Type          | Default           | Description
:--                         | :---          | :------           | :----------
user.meta-data              | string        | -                 | Cloud-init meta-data, content is appended to seed value.
user.network-config         | string        | DHCP on eth0      | Cloud-init network-config, content is used as seed value.
user.network\_mode          | string        | dhcp              | One of "dhcp" or "link-local". Used to configure network in supported images.
user.user-data              | string        | #!cloud-config    | Cloud-init user-data, content is used as seed value.
user.vendor-data            | string        | #!cloud-config    | Cloud-init vendor-data, content is used as seed value.

Note that while a type is defined above as a convenience, all values are
stored as strings and should be exported over the REST API as strings
(which makes it possible to support any extra values without breaking
backward compatibility).

Those keys can be set using the lxc tool with:

```bash
lxc config set <container> <key> <value>
```

Volatile keys can't be set by the user and can only be set directly against a container.

The raw keys allow direct interaction with the backend features that LXD
itself uses, setting those may very well break LXD in non-obvious ways
and should whenever possible be avoided.

# Devices configuration
LXD will always provide the container with the basic devices which are required
for a standard POSIX system to work. These aren't visible in container or
profile configuration and may not be overridden.

Those includes:

 - `/dev/null` (character device)
 - `/dev/zero` (character device)
 - `/dev/full` (character device)
 - `/dev/console` (character device)
 - `/dev/tty` (character device)
 - `/dev/random` (character device)
 - `/dev/urandom` (character device)
 - `/dev/net/tun` (character device)
 - `/dev/fuse` (character device)
 - `lo` (network interface)

Anything else has to be defined in the container configuration or in one of its
profiles. The default profile will typically contain a network interface to
become `eth0` in the container.

To add extra devices to a container, device entries can be added directly to a
container, or to a profile.

Devices may be added or removed while the container is running.

Every device entry is identified by a unique name. If the same name is used in
a subsequent profile or in the container's own configuration, the whole entry
is overridden by the new definition.

Device entries are added to a container through:

```bash
lxc config device add <container> <name> <type> [key=value]...
```

or to a profile with:

```bash
lxc profile device add <profile> <name> <type> [key=value]...
```

## Device types
LXD supports the following device types:

ID (database)   | Name                              | Description
:--             | :--                               | :--
0               | [none](#type-none)                | Inheritance blocker
1               | [nic](#type-nic)                  | Network interface
2               | [disk](#type-disk)                | Mountpoint inside the container
3               | [unix-char](#type-unix-char)      | Unix character device
4               | [unix-block](#type-unix-block)    | Unix block device
5               | [usb](#type-usb)                  | USB device
6               | [gpu](#type-gpu)                  | GPU device
7               | [infiniband](#type-infiniband)    | Infiniband device

### Type: none
A none type device doesn't have any property and doesn't create anything inside the container.

It's only purpose it to stop inheritance of devices coming from profiles.

To do so, just add a none type device with the same name of the one you wish to skip inheriting.
It can be added in a profile being applied after the profile it originated from or directly on the container.

### Type: nic
LXD supports different kind of network devices:

 - `physical`: Straight physical device passthrough from the host. The targeted device will vanish from the host and appear in the container.
 - `bridged`: Uses an existing bridge on the host and creates a virtual device pair to connect the host bridge to the container.
 - `macvlan`: Sets up a new network device based on an existing one but using a different MAC address.
 - `p2p`: Creates a virtual device pair, putting one side in the container and leaving the other side on the host.
 - `sriov`: Passes a virtual function of an SR-IOV enabled physical network device into the container.

Different network interface types have different additional properties, the current list is:

Key                     | Type      | Default           | Required  | Used by                           | API extension                          | Description
:--                     | :--       | :--               | :--       | :--                               | :--                                    | :--
nictype                 | string    | -                 | yes       | all                               | -                                      | The device type, one of "bridged", "macvlan", "p2p", "physical", or "sriov"
limits.ingress          | string    | -                 | no        | bridged, p2p                      | -                                      | I/O limit in bit/s (supports kbit, Mbit, Gbit suffixes)
limits.egress           | string    | -                 | no        | bridged, p2p                      | -                                      | I/O limit in bit/s (supports kbit, Mbit, Gbit suffixes)
limits.max              | string    | -                 | no        | bridged, p2p                      | -                                      | Same as modifying both limits.read and limits.write
name                    | string    | kernel assigned   | no        | all                               | -                                      | The name of the interface inside the container
host\_name              | string    | randomly assigned | no        | bridged, macvlan, p2p, sriov      | -                                      | The name of the interface inside the host
hwaddr                  | string    | randomly assigned | no        | all                               | -                                      | The MAC address of the new interface
mtu                     | integer   | parent MTU        | no        | all                               | -                                      | The MTU of the new interface
parent                  | string    | -                 | yes       | bridged, macvlan, physical, sriov | -                                      | The name of the host device or bridge
vlan                    | integer   | -                 | no        | macvlan, physical                 | network\_vlan, network\_vlan\_physical | The VLAN ID to attach to
ipv4.address            | string    | -                 | no        | bridged                           | network                                | An IPv4 address to assign to the container through DHCP
ipv6.address            | string    | -                 | no        | bridged                           | network                                | An IPv6 address to assign to the container through DHCP
security.mac\_filtering | boolean   | false             | no        | bridged                           | network                                | Prevent the container from spoofing another's MAC address
<<<<<<< HEAD
=======
maas.subnet.ipv4        | string    | -                 | no        | bridged, macvlan, physical, sriov | maas\_network                          | MAAS IPv4 subnet to register the container in
maas.subnet.ipv6        | string    | -                 | no        | bridged, macvlan, physical, sriov | maas\_network                          | MAAS IPv6 subnet to register the container in
>>>>>>> 27176ef6

#### bridged or macvlan for connection to physical network
The `bridged` and `macvlan` interface types can both be used to connect
to an existing physical network.

macvlan effectively lets you fork your physical NIC, getting a second
interface that's then used by the container. This saves you from
creating a bridge device and veth pairs and usually offers better
performance than a bridge.

The downside to this is that macvlan devices while able to communicate
between themselves and to the outside, aren't able to talk to their
parent device. This means that you can't use macvlan if you ever need
your containers to talk to the host itself.

In such case, a bridge is preferable. A bridge will also let you use mac
filtering and I/O limits which cannot be applied to a macvlan device.

#### SR-IOV
The `sriov` interface type supports SR-IOV enabled network devices. These
devices associate a set of virtual functions (VFs) with the single physical
function (PF) of the network device. PFs are standard PCIe functions. VFs on
the other hand are very lightweight PCIe functions that are optimized for data
movement. They come with a limited set of configuration capabilities to prevent
changing properties of the PF. Given that VFs appear as regular PCIe devices to
the system they can be passed to containers just like a regular physical
device. The `sriov` interface type expects to be passed the name of an SR-IOV
enabled network device on the system via the `parent` property. LXD will then
check for any available VFs on the system. By default LXD will allocate the
first free VF it finds. If it detects that either none are enabled or all
currently enabled VFs are in use it will bump the number of supported VFs to
the maximum value and use the first free VF. If all possible VFs are in use or
the kernel or card doesn't support incrementing the number of VFs LXD will
return an error. To create a `sriov` network device use:

```
lxc config device add <container> <device-name> nic nictype=sriov parent=<sriov-enabled-device>
```

To tell LXD to use a specific unused VF add the `host_name` property and pass
it the name of the enabled VF.


<<<<<<< HEAD
=======
#### MAAS integration
If you're using MAAS to manage the physical network under your LXD host
and want to attach your containers directly to a MAAS managed network,
LXD can be configured to interact with MAAS so that it can track your
containers.

At the daemon level, you must configure `maas.api.url` and
`maas.api.key`, then set the `maas.subnet.ipv4` and/or
`maas.subnet.ipv6` keys on the container or profile's `nic` entry.

This will have LXD register all your containers with MAAS, giving them
proper DHCP leases and DNS records.

If you set the `ipv4.address` or `ipv6.address` keys on the nic, then
those will be registered as static assignments in MAAS too.

### Type: infiniband
LXD supports two different kind of network types for infiniband devices:

 - `physical`: Straight physical device passthrough from the host. The targeted device will vanish from the host and appear in the container.
 - `sriov`: Passes a virtual function of an SR-IOV enabled physical network device into the container.

Different network interface types have different additional properties, the current list is:

Key                     | Type      | Default           | Required  | Used by         | API extension | Description
:--                     | :--       | :--               | :--       | :--             | :--           | :--
nictype                 | string    | -                 | yes       | all             | infiniband    | The device type, one of "physical", or "sriov"
name                    | string    | kernel assigned   | no        | all             | infiniband    | The name of the interface inside the container
hwaddr                  | string    | randomly assigned | no        | all             | infiniband    | The MAC address of the new interface
mtu                     | integer   | parent MTU        | no        | all             | infiniband    | The MTU of the new interface
parent                  | string    | -                 | yes       | physical, sriov | infiniband    | The name of the host device or bridge

To create a `physical` `infiniband` device use:

```
lxc config device add <container> <device-name> infiniband nictype=physical parent=<device>
```

#### SR-IOV with infiniband devices
Infiniband devices do support SR-IOV but in contrast to other SR-IOV enabled
devices infiniband does not support dynamic device creation in SR-IOV mode.
This means users need to pre-configure the number of virtual functions by
configuring the corresponding kernel module.

To create a `sriov` `infiniband` device use:

```
lxc config device add <container> <device-name> infiniband nictype=sriov parent=<sriov-enabled-device>
```

>>>>>>> 27176ef6
### Type: disk
Disk entries are essentially mountpoints inside the container. They can
either be a bind-mount of an existing file or directory on the host, or
if the source is a block device, a regular mount.

The following properties exist:

Key             | Type      | Default           | Required  | Description
:--             | :--       | :--               | :--       | :--
limits.read     | string    | -                 | no        | I/O limit in byte/s (supports kB, MB, GB, TB, PB and EB suffixes) or in iops (must be suffixed with "iops")
limits.write    | string    | -                 | no        | I/O limit in byte/s (supports kB, MB, GB, TB, PB and EB suffixes) or in iops (must be suffixed with "iops")
limits.max      | string    | -                 | no        | Same as modifying both limits.read and limits.write
path            | string    | -                 | yes       | Path inside the container where the disk will be mounted
source          | string    | -                 | yes       | Path on the host, either to a file/directory or to a block device
optional        | boolean   | false             | no        | Controls whether to fail if the source doesn't exist
readonly        | boolean   | false             | no        | Controls whether to make the mount read-only
size            | string    | -                 | no        | Disk size in bytes (supports kB, MB, GB, TB, PB and EB suffixes). This is only supported for the rootfs (/).
recursive       | boolean   | false             | no        | Whether or not to recursively mount the source path
pool            | string    | -                 | no        | The storage pool the disk device belongs to. This is only applicable for storage volumes managed by LXD.

If multiple disks, backed by the same block device, have I/O limits set,
the average of the limits will be used.

### Type: unix-char
Unix character device entries simply make the requested character device
appear in the container's `/dev` and allow read/write operations to it.

The following properties exist:

Key         | Type      | Default           | API extension                     | Required  | Description
:--         | :--       | :--               | :--                               | :--       | :--
source      | string    | -                 | unix\_device\_rename              | no        | Path on the host
path        | string    | -                 |                                   | no        | Path inside the container(one of "source" and "path" must be set)
major       | int       | device on host    |                                   | no        | Device major number
minor       | int       | device on host    |                                   | no        | Device minor number
uid         | int       | 0                 |                                   | no        | UID of the device owner in the container
gid         | int       | 0                 |                                   | no        | GID of the device owner in the container
mode        | int       | 0660              |                                   | no        | Mode of the device in the container

### Type: unix-block
Unix block device entries simply make the requested block device
appear in the container's `/dev` and allow read/write operations to it.

The following properties exist:

Key         | Type      | Default           | API extension                     | Required  | Description
:--         | :--       | :--               | :--                               | :--       | :--
source      | string    | -                 | unix\_device\_rename              | no        | Path on the host
path        | string    | -                 |                                   | no        | Path inside the container(one of "source" and "path" must be set)
major       | int       | device on host    |                                   | no        | Device major number
minor       | int       | device on host    |                                   | no        | Device minor number
uid         | int       | 0                 |                                   | no        | UID of the device owner in the container
gid         | int       | 0                 |                                   | no        | GID of the device owner in the container
mode        | int       | 0660              |                                   | no        | Mode of the device in the container

### Type: usb
USB device entries simply make the requested USB device appear in the
container.

The following properties exist:

Key         | Type      | Default           | Required  | Description
:--         | :--       | :--               | :--       | :--
vendorid    | string    | -                 | yes       | The vendor id of the USB device.
productid   | string    | -                 | no        | The product id of the USB device.
uid         | int       | 0                 | no        | UID of the device owner in the container
gid         | int       | 0                 | no        | GID of the device owner in the container
mode        | int       | 0660              | no        | Mode of the device in the container
required    | boolean   | false             | no        | Whether or not this device is required to start the container. (The default is no, and all devices are hot-pluggable.)

### Type: gpu
GPU device entries simply make the requested gpu device appear in the
container.

The following properties exist:

Key         | Type      | Default           | Required  | Description
:--         | :--       | :--               | :--       | :--
vendorid    | string    | -                 | no        | The vendor id of the GPU device.
productid   | string    | -                 | no        | The product id of the GPU device.
id          | string    | -                 | no        | The card id of the GPU device.
pci         | string    | -                 | no        | The pci address of the GPU device.
uid         | int       | 0                 | no        | UID of the device owner in the container
gid         | int       | 0                 | no        | GID of the device owner in the container
mode        | int       | 0660              | no        | Mode of the device in the container

## Instance types
LXD supports simple instance types. Those are represented as a string
which can be passed at container creation time.

There are three allowed syntaxes:

 - `<instance type>`
 - `<cloud>:<instance type>`
 - `c<CPU>-m<RAM in GB>`

For example, those 3 are equivalent:

 - t2.micro
 - aws:t2.micro
 - c1-m1

On the command line, this is passed like this:

```bash
lxc launch ubuntu:16.04 my-container -t t2.micro
```

The list of supported clouds and instance types can be found here:

  https://github.com/dustinkirkland/instance-type

## Resource limits via `limits.kernel.[limit name]`
LXD exposes a generic namespaced key `limits.kernel.*` which can be used to set
resource limits for a given container. It is generic in the sense that LXD will
not perform any validation on the resource that is specified following the
`limits.kernel.*` prefix. LXD cannot know about all the possible resources that
a given kernel supports. Instead, LXD will simply pass down the corresponding
resource key after the `limits.kernel.*` prefix and its value to the kernel.
The kernel will do the appropriate validation. This allows users to specify any
supported limit on their system. Some common limits are:

Key                      | Resource          | Description
:--                      | :---              | :----------
limits.kernel.as         | RLIMIT\_AS         | Maximum size of the process's virtual memory
limits.kernel.core       | RLIMIT\_CORE       | Maximum size of the process's coredump file
limits.kernel.cpu        | RLIMIT\_CPU        | Limit in seconds on the amount of cpu time the process can consume
limits.kernel.data       | RLIMIT\_DATA       | Maximum size of the process's data segment
limits.kernel.fsize      | RLIMIT\_FSIZE      | Maximum size of files the process may create
limits.kernel.locks      | RLIMIT\_LOCKS      | Limit on the number of file locks that this process may establish
limits.kernel.memlock    | RLIMIT\_MEMLOCK    | Limit on the number of bytes of memory that the process may lock in RAM
limits.kernel.nice       | RLIMIT\_NICE       | Maximum value to which the process's nice value can be raised
limits.kernel.nofile     | RLIMIT\_NOFILE     | Maximum number of open files for the process
limits.kernel.nproc      | RLIMIT\_NPROC      | Maximum number of processes that can be created for the user of the calling process
limits.kernel.rtprio     | RLIMIT\_RTPRIO     | Maximum value on the real-time-priority that maybe set for this process
limits.kernel.sigpending | RLIMIT\_SIGPENDING | Maximum number of signals that maybe queued for the user of the calling process

A full list of all available limits can be found in the manpages for the
`getrlimit(2)`/`setrlimit(2)` system calls. To specify a limit within the
`limits.kernel.*` namespace use the resource name in lowercase without the
`RLIMIT_` prefix, e.g.  `RLIMIT_NOFILE` should be specified as `nofile`.
A limit is specified as two colon separated values which are either numeric or
the word `unlimited` (e.g. `limits.kernel.nofile=1000:2000`). A single value can be
used as a shortcut to set both soft and hard limit (e.g.
`limits.kernel.nofile=3000`) to the same value. A resource with no explicitly
configured limitation will be inherited from the process starting up the
container. Note that this inheritance is not enforced by LXD but by the kernel.

## Live migration
LXD supports live migration of containers using [CRIU](http://criu.org). In
order to optimize the memory transfer for a container LXD can be instructed to
make use of CRIU's pre-copy features by setting the
`migration.incremental.memory` property to `true`. This means LXD will request
CRIU to perform a series of memory dumps for the container. After each dump LXD
will send the memory dump to the specified remote. In an ideal scenario each
memory dump will decrease the delta to the previous memory dump thereby
increasing the percentage of memory that is already synced. When the percentage
of synced memory is equal to or greater than the threshold specified via
`migration.incremental.memory.goal` LXD will request CRIU to perform a final
memory dump and transfer it. If the threshold is not reached after the maximum
number of allowed iterations specified via
`migration.incremental.memory.iterations` LXD will request a final memory dump
from CRIU and migrate the container.<|MERGE_RESOLUTION|>--- conflicted
+++ resolved
@@ -22,41 +22,6 @@
 
 The currently supported keys are:
 
-<<<<<<< HEAD
-Key                                  | Type      | Default       | Live update   | API extension                        | Description
-:--                                  | :---      | :------       | :----------   | :------------                        | :----------
-boot.autostart                       | boolean   | -             | n/a           | -                                    | Always start the container when LXD starts (if not set, restore last state)
-boot.autostart.delay                 | integer   | 0             | n/a           | -                                    | Number of seconds to wait after the container started before starting the next one
-boot.autostart.priority              | integer   | 0             | n/a           | -                                    | What order to start the containers in (starting with highest)
-boot.host\_shutdown\_timeout         | integer   | 30            | yes           | container\_host\_shutdown\_timeout   | Seconds to wait for container to shutdown before it is force stopped
-environment.\*                       | string    | -             | yes (exec)    | -                                    | key/value environment variables to export to the container and set on exec
-limits.cpu                           | string    | - (all)       | yes           | -                                    | Number or range of CPUs to expose to the container
-limits.cpu.allowance                 | string    | 100%          | yes           | -                                    | How much of the CPU can be used. Can be a percentage (e.g. 50%) for a soft limit or hard a chunk of time (25ms/100ms)
-limits.cpu.priority                  | integer   | 10 (maximum)  | yes           | -                                    | CPU scheduling priority compared to other containers sharing the same CPUs (overcommit) (integer between 0 and 10)
-limits.disk.priority                 | integer   | 5 (medium)    | yes           | -                                    | When under load, how much priority to give to the container's I/O requests (integer between 0 and 10)
-limits.kernel.\*                     | string    | -             | no            | kernel\_limits                       | This limits kernel resources per container (e.g. number of open files)
-limits.memory                        | string    | - (all)       | yes           | -                                    | Percentage of the host's memory or fixed value in bytes (supports kB, MB, GB, TB, PB and EB suffixes)
-limits.memory.enforce                | string    | hard          | yes           | -                                    | If hard, container can't exceed its memory limit. If soft, the container can exceed its memory limit when extra host memory is available.
-limits.memory.swap                   | boolean   | true          | yes           | -                                    | Whether to allow some of the container's memory to be swapped out to disk
-limits.memory.swap.priority          | integer   | 10 (maximum)  | yes           | -                                    | The higher this is set, the least likely the container is to be swapped to disk (integer between 0 and 10)
-limits.network.priority              | integer   | 0 (minimum)   | yes           | -                                    | When under load, how much priority to give to the container's network requests (integer between 0 and 10)
-limits.processes                     | integer   | - (max)       | yes           | -                                    | Maximum number of processes that can run in the container
-linux.kernel\_modules                | string    | -             | yes           | -                                    | Comma separated list of kernel modules to load before starting the container
-raw.apparmor                         | blob      | -             | yes           | -                                    | Apparmor profile entries to be appended to the generated profile
-raw.idmap                            | blob      | -             | no            | id\_map                              | Raw idmap configuration (e.g. "both 1000 1000")
-raw.lxc                              | blob      | -             | no            | -                                    | Raw LXC configuration to be appended to the generated one
-raw.seccomp                          | blob      | -             | no            | container\_syscall\_filtering        | Raw Seccomp configuration
-security.idmap.base                  | integer   | -             | no            | id\_map\_base                        | The base host ID to use for the allocation (overrides auto-detection)
-security.idmap.isolated              | boolean   | false         | no            | id\_map                              | Use an idmap for this container that is unique among containers with isolated set.
-security.idmap.size                  | integer   | -             | no            | id\_map                              | The size of the idmap to use
-security.nesting                     | boolean   | false         | yes           | -                                    | Support running lxd (nested) inside the container
-security.privileged                  | boolean   | false         | no            | -                                    | Runs the container in privileged mode
-security.syscalls.blacklist          | string    | -             | no            | container\_syscall\_filtering        | A '\n' separated list of syscalls to blacklist
-security.syscalls.blacklist\_compat  | boolean   | false         | no            | container\_syscall\_filtering        | On x86\_64 this enables blocking of compat\_\* syscalls, it is a no-op on other arches
-security.syscalls.blacklist\_default | boolean   | true          | no            | container\_syscall\_filtering        | Enables the default syscall blacklist
-security.syscalls.whitelist          | string    | -             | no            | container\_syscall\_filtering        | A '\n' separated list of syscalls to whitelist (mutually exclusive with security.syscalls.blacklist\*)
-user.\*                              | string    | -             | n/a           | -                                    | Free form user key/value storage (can be used in search)
-=======
 Key                                     | Type      | Default       | Live update   | API extension                        | Description
 :--                                     | :---      | :------       | :----------   | :------------                        | :----------
 boot.autostart                          | boolean   | -             | n/a           | -                                    | Always start the container when LXD starts (if not set, restore last state)
@@ -95,7 +60,6 @@
 security.syscalls.blacklist\_default    | boolean   | true          | no            | container\_syscall\_filtering        | Enables the default syscall blacklist
 security.syscalls.whitelist             | string    | -             | no            | container\_syscall\_filtering        | A '\n' separated list of syscalls to whitelist (mutually exclusive with security.syscalls.blacklist\*)
 user.\*                                 | string    | -             | n/a           | -                                    | Free form user key/value storage (can be used in search)
->>>>>>> 27176ef6
 
 The following volatile keys are currently internally used by LXD:
 
@@ -231,11 +195,8 @@
 ipv4.address            | string    | -                 | no        | bridged                           | network                                | An IPv4 address to assign to the container through DHCP
 ipv6.address            | string    | -                 | no        | bridged                           | network                                | An IPv6 address to assign to the container through DHCP
 security.mac\_filtering | boolean   | false             | no        | bridged                           | network                                | Prevent the container from spoofing another's MAC address
-<<<<<<< HEAD
-=======
 maas.subnet.ipv4        | string    | -                 | no        | bridged, macvlan, physical, sriov | maas\_network                          | MAAS IPv4 subnet to register the container in
 maas.subnet.ipv6        | string    | -                 | no        | bridged, macvlan, physical, sriov | maas\_network                          | MAAS IPv6 subnet to register the container in
->>>>>>> 27176ef6
 
 #### bridged or macvlan for connection to physical network
 The `bridged` and `macvlan` interface types can both be used to connect
@@ -279,8 +240,6 @@
 it the name of the enabled VF.
 
 
-<<<<<<< HEAD
-=======
 #### MAAS integration
 If you're using MAAS to manage the physical network under your LXD host
 and want to attach your containers directly to a MAAS managed network,
@@ -331,7 +290,6 @@
 lxc config device add <container> <device-name> infiniband nictype=sriov parent=<sriov-enabled-device>
 ```
 
->>>>>>> 27176ef6
 ### Type: disk
 Disk entries are essentially mountpoints inside the container. They can
 either be a bind-mount of an existing file or directory on the host, or
