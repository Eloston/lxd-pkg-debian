--- conflicted
+++ resolved
@@ -367,9 +367,6 @@
 This adds support for SR-IOV enabled network devices.
 
 ## console
-<<<<<<< HEAD
-This adds support to interact with the container console device and console log.
-=======
 This adds support to interact with the container console device and console log.
 
 ## restrict\_devlxd
@@ -387,5 +384,4 @@
 This adds support for MAAS network integration.
 
 When configured at the daemon level, it's then possible to attach a "nic"
-device to a particular MAAS subnet.
->>>>>>> 27176ef6
+device to a particular MAAS subnet.