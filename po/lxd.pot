--- conflicted
+++ resolved
@@ -7,11 +7,7 @@
 msgid   ""
 msgstr  "Project-Id-Version: lxd\n"
         "Report-Msgid-Bugs-To: lxc-devel@lists.linuxcontainers.org\n"
-<<<<<<< HEAD
-        "POT-Creation-Date: 2017-12-19 19:32-0500\n"
-=======
         "POT-Creation-Date: 2018-02-27 22:14-0500\n"
->>>>>>> 1654ea40
         "PO-Revision-Date: YEAR-MO-DA HO:MI+ZONE\n"
         "Last-Translator: FULL NAME <EMAIL@ADDRESS>\n"
         "Language-Team: LANGUAGE <LL@li.org>\n"
