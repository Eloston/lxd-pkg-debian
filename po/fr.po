# French translation for LXD
# Copyright (C) 2015 - LXD contributors
# This file is distributed under the same license as LXD.
# Stéphane Graber <stgraber@ubuntu.com, 2015.
#
msgid ""
msgstr ""
"Project-Id-Version: LXD\n"
<<<<<<< HEAD
"Report-Msgid-Bugs-To: \n"
"POT-Creation-Date: 2015-09-01 18:00-0400\n"
=======
"Report-Msgid-Bugs-To: lxc-devel@lists.linuxcontainers.org\n"
"POT-Creation-Date: 2015-09-14 13:04-0400\n"
>>>>>>> 6e481dcc
"PO-Revision-Date: 2015-02-26 02:05-0600\n"
"Last-Translator: Stéphane Graber <stgraber@ubuntu.com\n"
"Language-Team: French <fr@li.org>\n"
"Language: \n"
"MIME-Version: 1.0\n"
"Content-Type: text/plain; charset=UTF-8\n"
"Content-Transfer-Encoding: 8bit\n"

#: lxc/config.go:30
msgid ""
"### This is a yaml representation of the configuration.\n"
"### Any line starting with a '# will be ignored.\n"
"###\n"
"### A sample configuration looks like:\n"
"### name: container1\n"
"### profiles:\n"
"### - default\n"
"### config:\n"
"###   volatile.eth0.hwaddr: 00:16:3e:e9:f8:7f\n"
"### devices:\n"
"###   homedir:\n"
"###     path: /extra\n"
"###     source: /home/user\n"
"###     type: disk\n"
"### ephemeral: false\n"
"###\n"
"### Note that the name is shown but cannot be changed"
msgstr ""

#: lxc/image.go:29
msgid ""
"### This is a yaml representation of the image properties.\n"
"### Any line starting with a '# will be ignored.\n"
"###\n"
"### Each property is represented by a single line:\n"
"### An example would be:\n"
"###  description: My custom image"
msgstr ""

#: lxc/profile.go:27
msgid ""
"### This is a yaml representation of the profile.\n"
"### Any line starting with a '# will be ignored.\n"
"###\n"
"### A profile consists of a set of configuration items followed by a set of\n"
"### devices.\n"
"###\n"
"### An example would look like:\n"
"### name: onenic\n"
"### config:\n"
"###   raw.lxc: lxc.aa_profile=unconfined\n"
"### devices:\n"
"###   eth0:\n"
"###     nictype: bridged\n"
"###     parent: lxcbr0\n"
"###     type: nic\n"
"###\n"
"### Note that the name is shown but cannot be changed"
msgstr ""

#: lxc/image.go:498
#, c-format
msgid "%s (%d more)"
msgstr ""

#: lxc/snapshot.go:52
#, fuzzy
msgid "'/' not allowed in snapshot name"
msgstr "'/' n'est pas autorisé dans le nom d'un instantané (snapshot)\n"

<<<<<<< HEAD
#: lxc/remote.go:43
msgid "Accept certificate"
msgstr ""

#: lxc/remote.go:148
=======
#: lxc/info.go:73 lxc/profile.go:230
msgid "(none)"
msgstr ""

#: lxc/image.go:515 lxc/image.go:536
msgid "ALIAS"
msgstr ""

#: lxc/image.go:519
msgid "ARCH"
msgstr ""

#: lxc/remote.go:45
msgid "Accept certificate"
msgstr ""

#: lxc/remote.go:150
>>>>>>> 6e481dcc
#, c-format
msgid "Admin password for %s: "
msgstr "Mot de passe administrateur pour %s: "

#: lxc/image.go:238
<<<<<<< HEAD
msgid "Aliases:\n"
=======
msgid "Aliases:"
>>>>>>> 6e481dcc
msgstr ""

#: lxc/main.go:57
msgid "Alternate config directory."
msgstr "Dossier de configuration alternatif."

<<<<<<< HEAD
=======
#: lxc/exec.go:47
msgid "An environment variable of the form HOME=/home/foo"
msgstr ""

>>>>>>> 6e481dcc
#: lxc/image.go:221
#, c-format
msgid "Architecture: %s"
msgstr ""

#: lxc/help.go:50
msgid "Available commands:"
msgstr ""

#: client.go:817
#, fuzzy, c-format
msgid "Bad image property: %s"
msgstr "(Image invalide: %s\n"

<<<<<<< HEAD
#: client.go:1656
=======
#: lxc/config.go:190
msgid "COMMON NAME"
msgstr ""

#: client.go:1660
>>>>>>> 6e481dcc
msgid "Cannot change profile name"
msgstr ""

#: lxc/profile.go:330
msgid "Cannot provide container name to list"
msgstr ""

#: client.go:938
#, fuzzy, c-format
msgid "Certificate fingerprint: %x"
msgstr "Empreinte du certificat: % x\n"

#: lxc/action.go:26
#, fuzzy, c-format
msgid ""
"Changes one or more containers state to %s.\n"
"\n"
"lxc %s <name> [<name>...]"
msgstr "Change l'état du conteneur à %s.\n"

<<<<<<< HEAD
#: lxc/remote.go:171
=======
#: lxc/remote.go:173
>>>>>>> 6e481dcc
msgid "Client certificate stored at server: "
msgstr "Certificat client enregistré avec le serveur: "

#: lxc/main.go:33
msgid "Connection refused; is LXD running?"
msgstr ""

#: lxc/publish.go:55
msgid "Container name is mandatory"
msgstr ""

<<<<<<< HEAD
=======
#: lxc/publish.go:86
#, fuzzy, c-format
msgid "Container published with fingerprint %s"
msgstr "Empreinte du certificat: % x\n"

>>>>>>> 6e481dcc
#: lxc/image.go:84
msgid "Copy aliases from source"
msgstr ""

#: lxc/copy.go:24
msgid ""
"Copy containers within or in between lxd instances.\n"
"\n"
"lxc copy [remote:]<source container> [remote:]<destination container>"
msgstr ""

#: client.go:954
msgid "Could not create server cert dir"
msgstr "Le dossier de stockage des certificats serveurs n'a pas pû être créé"

#: lxc/snapshot.go:22
#, fuzzy
msgid ""
"Create a read-only snapshot of a container.\n"
"\n"
"lxc snapshot [remote:]<source> <snapshot name> [--stateful]"
msgstr "Prend un instantané (snapshot) en lecture seule d'un conteneur.\n"

#: lxc/image.go:226
#, c-format
msgid "Created: %s"
msgstr ""

#: lxc/init.go:142
msgid "Creating"
msgstr ""

#: lxc/init.go:144 lxc/launch.go:107
#, c-format
msgid "Creating %s"
msgstr ""

#: lxc/image.go:518
msgid "DESCRIPTION"
msgstr ""

#: lxc/delete.go:19
msgid ""
"Delete containers or container snapshots.\n"
"\n"
"lxc delete [remote:]<container>[/<snapshot>] [remote:][<container>[/"
"<snapshot>]...]\n"
"\n"
"Destroy containers or snapshots with any attached data (configuration, "
"snapshots, ...)."
msgstr ""

#: lxc/config.go:441
#, c-format
msgid "Device %s added to %s"
msgstr ""

#: lxc/config.go:469
#, c-format
msgid "Device %s removed from %s"
msgstr ""

#: lxc/list.go:161
msgid "EPHEMERAL"
msgstr ""

#: lxc/config.go:192
msgid "EXPIRY DATE"
msgstr ""

#: lxc/main.go:54 lxc/main.go:55
msgid "Enables debug mode."
msgstr "Active le mode de déboguage."

#: lxc/main.go:53
msgid "Enables verbose mode."
msgstr "Active le mode verbeux."

#: lxc/init.go:104 lxc/init.go:105 lxc/launch.go:39 lxc/launch.go:40
msgid "Ephemeral container"
msgstr ""

<<<<<<< HEAD
#: client.go:593 client.go:603 client.go:850 client.go:1877
=======
#: client.go:593 client.go:603 client.go:850 client.go:1881
>>>>>>> 6e481dcc
#, c-format
msgid "Error adding alias %s"
msgstr ""

#: lxc/exec.go:23
#, fuzzy
msgid ""
"Execute the specified command in a container.\n"
"\n"
"lxc exec [remote:]container [--env EDITOR=/usr/bin/vim]... <command>"
msgstr "Exécute la commande spécifiée dans un conteneur.\n"

<<<<<<< HEAD
=======
#: lxc/image.go:230
#, c-format
msgid "Expires: %s"
msgstr ""

#: lxc/image.go:232
msgid "Expires: never"
msgstr ""

#: lxc/config.go:189 lxc/image.go:516 lxc/image.go:537
msgid "FINGERPRINT"
msgstr ""

>>>>>>> 6e481dcc
#: lxc/image.go:214
#, fuzzy, c-format
msgid "Fingerprint: %s"
msgstr "Empreinte du certificat: % x\n"

#: lxc/finger.go:18
#, fuzzy
msgid ""
"Fingers the LXD instance to check if it is up and working.\n"
"\n"
"lxc finger <remote>"
msgstr "Contacte LXD pour voir s'il est fonctionel.\n"

<<<<<<< HEAD
#: lxc/main.go:115
msgid "For example: 'lxd-images import ubuntu --alias ubuntu'.\n"
=======
#: lxc/main.go:123
msgid "For example: 'lxd-images import ubuntu --alias ubuntu'."
>>>>>>> 6e481dcc
msgstr ""

#: lxc/action.go:35
msgid "Force the container to shutdown."
msgstr "Force l'arrêt du conteneur."

#: lxc/main.go:115
#, fuzzy
msgid "Generating a client certificate. This may take a minute..."
msgstr "Géneration d'un certificat client. Ceci peut prendre une minute...\n"

#: lxc/list.go:159
msgid "IPV4"
msgstr ""

#: lxc/list.go:160
msgid "IPV6"
msgstr ""

#: lxc/config.go:191
msgid "ISSUE DATE"
msgstr ""

#: lxc/main.go:122
msgid ""
"If this is your first run, you will need to import images using the 'lxd-"
"images' script."
msgstr ""

#: lxc/image.go:285
#, fuzzy, c-format
msgid "Image imported with fingerprint: %s"
msgstr "Empreinte du certificat: % x\n"

#: lxc/info.go:44
<<<<<<< HEAD
msgid "Information about remotes not yet supported\n"
=======
#, fuzzy
msgid "Information about remotes not yet supported"
>>>>>>> 6e481dcc
msgstr ""
"Il n'est pas encore possible d'obtenir de l'information sur un serveur "
"distant\n"

<<<<<<< HEAD
#: lxc/init.go:22
=======
#: lxc/info.go:60
#, c-format
msgid "Init: %d"
msgstr ""

#: lxc/init.go:21
>>>>>>> 6e481dcc
msgid ""
"Initialize a container from a particular image.\n"
"\n"
"lxc init [remote:]<image> [remote:][<name>] [--ephemeral|-e] [--profile|-p "
"<profile>...]\n"
"\n"
"Initializes a container using the specified image and name.\n"
"\n"
"Not specifying -p will result in the default profile.\n"
"Specifying \"-p\" with no argument will result in no profile.\n"
"\n"
"Example:\n"
<<<<<<< HEAD
"lxc init ubuntu u1\n"
msgstr ""

#: lxc/file.go:164
=======
"lxc init ubuntu u1"
msgstr ""

#: lxc/file.go:168
>>>>>>> 6e481dcc
#, c-format
msgid "Invalid source %s"
msgstr "Source invalide %s"

#: lxc/file.go:59
#, c-format
msgid "Invalid target %s"
msgstr "Destination invalide %s"

#: lxc/info.go:61
msgid "Ips:"
msgstr ""

#: lxc/main.go:31
msgid "LXD socket not found; is LXD running?"
msgstr ""

#: lxc/launch.go:21
msgid ""
"Launch a container from a particular image.\n"
"\n"
"lxc launch [remote:]<image> [remote:][<name>] [--ephemeral|-e] [--profile|-p "
"<profile>...]\n"
"\n"
"Launches a container using the specified image and name.\n"
"\n"
"Not specifying -p will result in the default profile.\n"
"Specifying \"-p\" with no argument will result in no profile.\n"
"\n"
"Example:\n"
"lxc launch ubuntu u1"
msgstr ""

#: lxc/info.go:23
msgid ""
"List information on containers.\n"
"\n"
"This will support remotes and images as well, but only containers for now.\n"
"\n"
"lxc info [<remote>:]container [--show-log]"
msgstr ""

#: lxc/list.go:37
msgid ""
"Lists the available resources.\n"
"\n"
"lxc list [resource] [filters]\n"
"\n"
"The filters are:\n"
"* A single keyword like \"web\" which will list any container with \"web\" "
"in its name.\n"
"* A key/value pair referring to a configuration item. For those, the "
"namespace can be abreviated to the smallest unambiguous identifier:\n"
"* \"user.blah=abc\" will list all containers with the \"blah\" user property "
"set to \"abc\"\n"
"* \"u.blah=abc\" will do the same\n"
"* \"security.privileged=1\" will list all privileged containers\n"
"* \"s.privileged=1\" will do the same"
msgstr ""

#: lxc/info.go:102
msgid "Log:"
msgstr ""

#: lxc/image.go:83
msgid "Make image public"
msgstr ""

#: lxc/publish.go:30
msgid "Make the image public"
msgstr ""

#: lxc/profile.go:47
msgid ""
"Manage configuration profiles.\n"
"\n"
"lxc profile list [filters]                     List available profiles.\n"
"lxc profile show <profile>                     Show details of a profile.\n"
"lxc profile create <profile>                   Create a profile.\n"
"lxc profile edit <profile>                     Edit profile in external "
"editor.\n"
"lxc profile copy <profile> <remote>            Copy the profile to the "
"specified remote.\n"
"lxc profile set <profile> <key> <value>        Set profile configuration.\n"
"lxc profile delete <profile>                   Delete a profile.\n"
"lxc profile apply <container> <profiles>\n"
"    Apply a comma-separated list of profiles to a container, in order.\n"
"    All profiles passed in this call (and only those) will be applied\n"
"    to the specified container.\n"
"    Example: lxc profile apply foo default,bar # Apply default and bar\n"
"             lxc profile apply foo default # Only default is active\n"
"             lxc profile apply '' # no profiles are applied anymore\n"
"             lxc profile apply bar,default # Apply default second now\n"
"\n"
"Devices:\n"
"lxc profile device list <profile>              List devices in the given "
"profile.\n"
"lxc profile device show <profile>              Show full device details in "
"the given profile.\n"
"lxc profile device remove <profile> <name>     Remove a device from a "
"profile.\n"
"lxc profile device add <profile name> <device name> <device type> "
"[key=value]...\n"
"    Add a profile device, such as a disk or a nic, to the containers\n"
"    using the specified profile."
msgstr ""

#: lxc/config.go:50
msgid ""
"Manage configuration.\n"
"\n"
"lxc config device add <[remote:]container> <name> <type> [key=value]...     "
"Add a device to a container.\n"
"lxc config device list [remote:]<container>                                 "
"List devices for container.\n"
"lxc config device show [remote:]<container>                                 "
"Show full device details for container.\n"
"lxc config device remove [remote:]<container> <name>                        "
"Remove device from container.\n"
"lxc config edit [remote:]<container>                                        "
"Edit container configuration in external editor.\n"
"lxc config get [remote:]<container> key                                     "
"Get configuration key.\n"
"lxc config set [remote:]<container> key value                               "
"Set container configuration key.\n"
"lxc config unset [remote:]<container> key                                   "
"Unset container configuration key.\n"
"lxc config set key value                                                    "
"Set server configuration key.\n"
"lxc config unset key                                                        "
"Unset server configuration key.\n"
"lxc config show [remote:]<container>                                        "
"Show container configuration.\n"
"lxc config trust list [remote]                                              "
"List all trusted certs.\n"
"lxc config trust add [remote] <certfile.crt>                                "
"Add certfile.crt to trusted hosts.\n"
"lxc config trust remove [remote] [hostname|fingerprint]                     "
"Remove the cert from trusted hosts.\n"
"\n"
"Examples:\n"
"To mount host's /share/c1 onto /opt in the container:\n"
"   lxc config device add [remote:]container1 <device-name> disk source=/"
"share/c1 path=opt\n"
"\n"
"To set an lxc config value:\n"
"    lxc config set [remote:]<container> raw.lxc 'lxc.aa_allow_incomplete = "
"1'\n"
"\n"
"To listen on IPv4 and IPv6 port 8443 (you can omit the 8443 its the "
"default):\n"
"    lxc config set core.https_address [::]:8443\n"
"\n"
"To set the server trust password:\n"
"    lxc config set core.trust_password blah"
msgstr ""

<<<<<<< HEAD
#: lxc/file.go:34
=======
#: lxc/file.go:33
>>>>>>> 6e481dcc
msgid ""
"Manage files on a container.\n"
"\n"
"lxc file pull <source> [<source>...] <target>\n"
"lxc file push [--uid=UID] [--gid=GID] [--mode=MODE] <source> [<source>...] "
"<target>\n"
"lxc file edit <file>\n"
"\n"
"<source> in the case of pull, <target> in the case of push and <file> in the "
"case of edit are <container name>/<path>\n"
<<<<<<< HEAD
"This operation is only supported on containers that are currently running\n"
msgstr ""

#: lxc/remote.go:31
=======
"This operation is only supported on containers that are currently running"
msgstr ""

#: lxc/remote.go:32
>>>>>>> 6e481dcc
msgid ""
"Manage remote LXD servers.\n"
"\n"
"lxc remote add <name> <url> [--accept-certificate] [--password=PASSWORD] [--"
"public]    Add the remote <name> at <url>.\n"
"lxc remote remove "
"<name>                                                               Remove "
"the remote <name>.\n"
"lxc remote "
"list                                                                        "
"List all remotes.\n"
"lxc remote rename <old> "
"<new>                                                          Rename remote "
"<old> to <new>.\n"
"lxc remote set-url <name> "
"<url>                                                        Update <name>'s "
"url to <url>.\n"
"lxc remote set-default "
"<name>                                                          Set the "
"default remote.\n"
"lxc remote get-"
"default                                                                 "
"Print the default remote."
msgstr ""

#: lxc/image.go:38
msgid ""
"Manipulate container images\n"
"\n"
"lxc image import <tarball> [rootfs tarball] [target] [--public] [--created-"
"at=ISO-8601] [--expires-at=ISO-8601] [--fingerprint=FINGERPRINT] "
"[prop=value]\n"
"\n"
"lxc image copy [remote:]<image> <remote>: [--alias=ALIAS].. [--copy-alias] "
"[--public]\n"
"lxc image delete [remote:]<image>\n"
"lxc image edit [remote:]<image>\n"
"lxc image export [remote:]<image>\n"
"lxc image info [remote:]<image>\n"
"lxc image list [remote:] [filter]\n"
"lxc image show [remote:]<image>\n"
"\n"
"Lists the images at specified remote, or local images.\n"
"Filters are not yet supported.\n"
"\n"
"lxc image alias create <alias> <target>\n"
"lxc image alias delete <alias>\n"
"lxc image alias list [remote:]\n"
"\n"
"Create, delete, list image aliases. Example:\n"
<<<<<<< HEAD
"\n"
"lxc remote add store2 images.linuxcontainers.org\n"
"lxc image alias list store2:\n"
=======
"lxc remote add store2 images.linuxcontainers.org\n"
"lxc image alias list store2:"
>>>>>>> 6e481dcc
msgstr ""

#: lxc/help.go:84
msgid "Missing summary."
msgstr "Sommaire manquant."

<<<<<<< HEAD
#: lxc/file.go:150
=======
#: lxc/file.go:156
>>>>>>> 6e481dcc
msgid "More than one file to download, but target is not a directory"
msgstr ""
"Plusieurs fichiers à télécharger mais la destination n'est pas un dossier"

#: lxc/move.go:19
msgid ""
"Move containers within or in between lxd instances.\n"
"\n"
"lxc move [remote:]<source container> [remote:]<destination container>"
msgstr ""

#: lxc/list.go:157 lxc/remote.go:234
msgid "NAME"
msgstr ""

#: lxc/list.go:146 lxc/remote.go:228
msgid "NO"
msgstr ""

#: lxc/info.go:57
#, c-format
msgid "Name: %s"
msgstr ""

#: lxc/image.go:85 lxc/publish.go:31
msgid "New alias to define at target"
msgstr ""

#: lxc/config.go:203
msgid "No cert provided to add"
msgstr "Un certificat n'a pas été fournis"

#: client.go:925
msgid "No certificate on this connection"
msgstr "Aucun certificat pour cette connexion"

#: lxc/config.go:226
msgid "No fingerprint specified."
msgstr "Aucune empreinte n'a été spécifié."

#: lxc/help.go:64 lxc/main.go:90
#, fuzzy
msgid "Options:"
msgstr "Opération %s"

#: lxc/image.go:427
#, c-format
msgid "Output is in %s"
msgstr ""

#: lxc/image.go:517 lxc/remote.go:236
msgid "PUBLIC"
msgstr ""

#: lxc/main.go:35
msgid "Permisson denied, are you in the lxd group?"
msgstr ""

#: lxc/help.go:24
#, fuzzy
msgid ""
"Presents details on how to use LXD.\n"
"\n"
"lxd help [--all]"
msgstr "Explique comment utiliser LXD.\n"

#: lxc/image.go:387 lxc/profile.go:201
msgid "Press enter to open the editor again"
msgstr ""

#: lxc/config.go:398
msgid "Press enter to start the editor again"
msgstr ""

#: lxc/help.go:67
msgid "Print debug information."
msgstr ""

#: lxc/help.go:65
msgid "Print less common commands."
msgstr ""

#: lxc/help.go:68
msgid "Print verbose information."
msgstr ""

#: lxc/version.go:19
#, fuzzy
msgid ""
"Prints the version number of LXD.\n"
"\n"
"lxc version"
msgstr "Montre le numéro de version de LXD.\n"

#: lxc/profile.go:232
#, c-format
msgid "Profile %s applied to %s"
msgstr ""

#: lxc/profile.go:134
#, c-format
msgid "Profile %s created"
msgstr ""

#: lxc/profile.go:221
#, c-format
msgid "Profile %s deleted"
msgstr ""

<<<<<<< HEAD
#: lxc/image.go:234
msgid "Properties:\n"
msgstr ""

#: lxc/remote.go:45
=======
#: lxc/init.go:102 lxc/init.go:103 lxc/launch.go:37 lxc/launch.go:38
msgid "Profile to apply to the new container"
msgstr ""

#: lxc/image.go:234
msgid "Properties:"
msgstr ""

#: lxc/remote.go:47
>>>>>>> 6e481dcc
msgid "Public image server"
msgstr ""

#: lxc/image.go:222
#, c-format
msgid "Public: %s"
msgstr ""

#: lxc/publish.go:20
msgid ""
"Publish containers as images.\n"
"\n"
"lxc publish [remote:]container [remote:] [--alias=ALIAS]... [prop-key=prop-"
"value]..."
msgstr ""

#: lxc/publish.go:67
#, fuzzy
msgid "Publish to remote server is not supported yet"
msgstr ""
"Il n'est pas encore possible d'obtenir de l'information sur un serveur "
"distant\n"

<<<<<<< HEAD
#: lxc/remote.go:44
=======
#: lxc/remote.go:46
>>>>>>> 6e481dcc
msgid "Remote admin password"
msgstr ""

#: lxc/list.go:162
msgid "SNAPSHOTS"
msgstr ""

#: lxc/list.go:158
msgid "STATE"
msgstr ""

#: client.go:945
msgid "Server certificate NACKed by user"
msgstr "Le certificat serveur a été rejeté par l'utilisateur"

#: client.go:310
#, c-format
msgid ""
"Server certificate for host %s has changed. Add correct certificate or "
"remove certificate in %s"
msgstr ""

<<<<<<< HEAD
#: lxc/remote.go:168
=======
#: lxc/remote.go:170
>>>>>>> 6e481dcc
msgid "Server doesn't trust us after adding our cert"
msgstr "Identification refuse après l'ajout du certificat client"

#: lxc/restore.go:22
#, fuzzy
msgid ""
"Set the current state of a resource back to what it was when it was "
"snapshotted.\n"
"\n"
"lxc restore [remote:]<resource> <snapshot name> [--stateful]"
msgstr "Prend un instantané (snapshot) en lecture seule d'un conteneur.\n"

#: lxc/file.go:46
msgid "Set the file's gid on push"
msgstr "Définit le gid lors de l'envoi"

#: lxc/file.go:47
msgid "Set the file's perms on push"
msgstr "Définit les permissions lors de l'envoi"

#: lxc/file.go:45
msgid "Set the file's uid on push"
msgstr "Définit le uid lors de l'envoi"

#: lxc/help.go:33
msgid "Show all commands (not just interesting ones)"
msgstr "Affiche toutes les comandes (pas seulement les intéresantes)"

#: lxc/info.go:31
msgid "Show the container's last 100 log lines?"
msgstr ""

#: lxc/image.go:219
<<<<<<< HEAD
msgid "Size: %.2vMB\n"
=======
#, c-format
msgid "Size: %.2vMB"
msgstr ""

#: lxc/info.go:85 lxc/list.go:172
msgid "Snapshots:"
>>>>>>> 6e481dcc
msgstr ""

#: client.go:625
msgid "Split images can only be written to a directory."
msgstr ""

#: lxc/launch.go:114
#, c-format
msgid "Starting %s"
msgstr ""

#: lxc/info.go:58
#, c-format
msgid "Status: %s"
msgstr ""

#: lxc/delete.go:70
msgid "Stopping container failed!"
msgstr "L'arrêt du conteneur a échoué!"

#: client.go:1067 client.go:1105
msgid "The image architecture is incompatible with the target server"
msgstr ""

#: client.go:282
msgid "The source remote isn't available over the network"
msgstr ""

#: lxc/publish.go:58
msgid "There is no \"image name\".  Did you want an alias?"
msgstr ""

#: lxc/action.go:34
msgid "Time to wait for the container before killing it."
msgstr "Temps d'attente avant de tuer le conteneur."

#: lxc/image.go:223
<<<<<<< HEAD
msgid "Timestamps:\n"
msgstr ""

=======
msgid "Timestamps:"
msgstr ""

#: lxc/image.go:520
msgid "UPLOAD DATE"
msgstr ""

#: lxc/remote.go:235
msgid "URL"
msgstr ""

>>>>>>> 6e481dcc
#: lxc/image.go:457
#, c-format
msgid "Unknown image command %s"
msgstr "Comande d'image inconnue %s"

<<<<<<< HEAD
#: lxc/remote.go:283
=======
#: lxc/remote.go:294
>>>>>>> 6e481dcc
#, c-format
msgid "Unknown remote subcommand %s"
msgstr "Comande de serveur distant inconnue %s"

#: lxc/config.go:240
#, c-format
msgid "Unkonwn config trust command %s"
msgstr "Comande de configuration de confiance inconnue %s"

#: lxc/image.go:228
#, c-format
msgid "Uploaded: %s"
msgstr ""

#: lxc/main.go:90
#, fuzzy, c-format
msgid "Usage: %s"
msgstr ""
"Utilisation: %s\n"
"\n"
"Options:\n"
"\n"

#: lxc/help.go:49
#, fuzzy
msgid "Usage: lxc [subcommand] [options]"
msgstr ""
"Utilisation: lxc [sous commande] [options]\n"
"Comande disponibles:\n"

#: lxc/help.go:66
#, fuzzy
msgid "Use an alternative config path."
msgstr "Dossier de configuration alternatif."

#: lxc/restore.go:29
#, fuzzy
msgid ""
"Whether or not to restore the container's running state from snapshot (if "
"available)"
msgstr ""
"Est-ce que l'état de fonctionement du conteneur doit être inclus dans "
"l'instantané (snapshot)"

#: lxc/snapshot.go:29
msgid "Whether or not to snapshot the container's running state"
msgstr ""
"Est-ce que l'état de fonctionement du conteneur doit être inclus dans "
"l'instantané (snapshot)"

<<<<<<< HEAD
#: lxc/config.go:392 lxc/image.go:386 lxc/profile.go:198
#, fuzzy
msgid "YAML parse error %v\n"
=======
#: lxc/config.go:397 lxc/image.go:386 lxc/profile.go:200
#, fuzzy, c-format
msgid "YAML parse error %v"
>>>>>>> 6e481dcc
msgstr "erreur: %v\n"

#: lxc/list.go:144 lxc/remote.go:226
msgid "YES"
msgstr ""

#: client.go:1045
msgid "You must provide an image hash or alias name."
msgstr ""

#: lxc/main.go:60
msgid "`lxc config profile` is deprecated, please use `lxc profile`"
msgstr ""

#: shared/util_linux.go:154 shared/util_linux.go:186
msgid "allocation failed"
msgstr ""

#: client.go:482
#, c-format
msgid "api version mismatch: mine: %q, daemon: %q"
msgstr "Version de l'API incompatible: local: %q, distant: %q"

#: lxc/launch.go:100
#, fuzzy
msgid "bad number of things scanned from image, container or snapshot"
msgstr "nombre de propriété invalide pour la ressource"

<<<<<<< HEAD
#: client.go:1687
=======
#: client.go:1691
>>>>>>> 6e481dcc
#, fuzzy, c-format
msgid "bad profile url %s"
msgstr "Mauvaise URL pour le conteneur %s"

#: lxc/action.go:57
msgid "bad result type from action"
msgstr "mauvais type de réponse pour l'action!"

<<<<<<< HEAD
#: client.go:1691
=======
#: client.go:1695
>>>>>>> 6e481dcc
#, fuzzy
msgid "bad version in profile url"
msgstr "version invalide dans l'URL du conteneur"

#: lxc/copy.go:77
msgid "can't copy to the same container name"
msgstr ""

#: client.go:1101
#, c-format
msgid "can't get info for image '%s': %s"
msgstr ""

#: client.go:445 client.go:450
#, c-format
msgid "cannot resolve unix socket address: %v"
msgstr "Ne peut pas résoudre l'adresse du unix socket: %v"

<<<<<<< HEAD
#: client.go:1740 client.go:1797
=======
#: client.go:1744 client.go:1801
>>>>>>> 6e481dcc
#, fuzzy
msgid "device already exists"
msgstr "le serveur distant %s existe déjà"

#: lxc/launch.go:84 lxc/launch.go:89
#, fuzzy
msgid "didn't get any affected image, container or snapshot from server"
msgstr "N'a pas pû obtenir de resource du serveur"

#: lxc/init.go:165 lxc/init.go:167 lxc/launch.go:112 lxc/launch.go:124
msgid "done."
msgstr ""

#: lxc/init.go:158 lxc/launch.go:122
#, fuzzy
msgid "error."
msgstr "erreur: %v\n"

#: lxc/main.go:21 lxc/main.go:128
#, fuzzy, c-format
msgid "error: %v"
msgstr "erreur: %v\n"

#: lxc/help.go:41 lxc/main.go:84
#, fuzzy, c-format
msgid "error: unknown command: %s"
msgstr "erreur: comande inconnue: %s\n"

#: client.go:397
#, c-format
msgid "expected error, got %s"
msgstr ""

#: shared/util_linux.go:168 shared/util_linux.go:200
#, c-format
msgid "failed group lookup: %s"
msgstr ""

#: client.go:1305
#, c-format
msgid "got bad op status %s"
msgstr "reçu un status d'opration invalide %s"

#: client.go:152
#, fuzzy, c-format
msgid "got bad response type, expected %s got %s"
msgstr "reçu une mauvaise réponse pour \"exec\""

#: lxc/launch.go:104
msgid "got bad version"
msgstr "reçu une version invalide"

<<<<<<< HEAD
#: lxc/file.go:261
=======
#: lxc/file.go:270
>>>>>>> 6e481dcc
#, c-format
msgid "invalid argument %s"
msgstr "Arguments invalides %s"

<<<<<<< HEAD
#: client.go:1464
=======
#: client.go:1468
>>>>>>> 6e481dcc
#, c-format
msgid "invalid wait url %s"
msgstr "URL d'attente invalide %s"

<<<<<<< HEAD
=======
#: lxc/image.go:215 lxc/image.go:501
msgid "no"
msgstr ""

>>>>>>> 6e481dcc
#: client.go:116
msgid "no response!"
msgstr "pas de réponse!"

<<<<<<< HEAD
#: client.go:1733 client.go:1790
msgid "no value found in %q\n"
=======
#: client.go:1737 client.go:1794
#, c-format
msgid "no value found in %q"
>>>>>>> 6e481dcc
msgstr ""

#: lxc/copy.go:99
msgid "not all the profiles from the source exist on the target"
msgstr ""

#: client.go:939
#, fuzzy
msgid "ok (y/n)?"
msgstr "ok (y/n)?"

<<<<<<< HEAD
#: lxc/remote.go:243
=======
#: lxc/remote.go:254
>>>>>>> 6e481dcc
#, c-format
msgid "remote %s already exists"
msgstr "le serveur distant %s existe déjà"

<<<<<<< HEAD
#: lxc/remote.go:209 lxc/remote.go:239 lxc/remote.go:259 lxc/remote.go:271
=======
#: lxc/remote.go:211 lxc/remote.go:250 lxc/remote.go:270 lxc/remote.go:282
>>>>>>> 6e481dcc
#, c-format
msgid "remote %s doesn't exist"
msgstr "le serveur distant %s n'existe pas"

<<<<<<< HEAD
#: lxc/remote.go:194
=======
#: lxc/remote.go:196
>>>>>>> 6e481dcc
#, c-format
msgid "remote %s exists as <%s>"
msgstr "le serveur distant %s existe en tant que <%s>"

#: shared/util_linux.go:172 shared/util_linux.go:204
#, fuzzy, c-format
msgid "unknown group %s"
msgstr "serveur distant inconnu: %q"

#: lxc/profile.go:127
#, fuzzy, c-format
msgid "unknown profile cmd %s"
msgstr "Comande de configuration inconue %s"

#: client.go:257
#, c-format
msgid "unknown remote name: %q"
msgstr "serveur distant inconnu: %q"

#: client.go:278
#, fuzzy, c-format
msgid "unknown transport type: %s"
msgstr "serveur distant inconnu: %q"

#: lxc/exec.go:106
msgid "unreachable return reached"
msgstr "Un retour inacessible à été atteint"

#: lxc/main.go:166
msgid "wrong number of subcommand arguments"
msgstr "nombre d'argument incorrect pour la sous-comande"

#: lxc/image.go:217 lxc/image.go:504
msgid "yes"
msgstr ""

#: lxc/copy.go:37
msgid "you must specify a source container name"
msgstr ""

#, fuzzy
#~ msgid ""
#~ "error: %v\n"
#~ "%s\n"
#~ msgstr ""
#~ "erreur: %v\n"
#~ "%s"

#, fuzzy
#~ msgid "Show for remotes is not yet supported\n"
#~ msgstr ""
#~ "Il n'est pas encore possible d'obtenir de l'information sur un serveur "
#~ "distant\n"

#~ msgid "(Bad alias entry: %s\n"
#~ msgstr "(Alias invalide: %s\n"

#~ msgid "bad container url %s"
#~ msgstr "Mauvaise URL pour le conteneur %s"

#~ msgid "bad version in container url"
#~ msgstr "version invalide dans l'URL du conteneur"

#, fuzzy
#~ msgid "Ephemeral containers not yet supported\n"
#~ msgstr ""
#~ "Il n'est pas encore possible d'obtenir de l'information sur un serveur "
#~ "distant\n"

#~ msgid "(Bad image entry: %s\n"
#~ msgstr "(Image invalide: %s\n"

#~ msgid "Certificate already stored.\n"
#~ msgstr "Le certificat a déjà été enregistré.\n"

#, fuzzy
#~ msgid "Non-async response from delete!"
#~ msgstr "Réponse invalide (non-async) durant la suppression!"

#, fuzzy
#~ msgid "Non-async response from init!"
#~ msgstr ""
#~ "Réponse invalide (non-async) durant la cration d'un instantané (snapshot)!"

#~ msgid "Non-async response from snapshot!"
#~ msgstr ""
#~ "Réponse invalide (non-async) durant la cration d'un instantané (snapshot)!"

#~ msgid "Server certificate has changed"
#~ msgstr "Le certificat serveur a changé"

#, fuzzy
#~ msgid "Unexpected non-async response"
#~ msgstr "Réponse invalide (non-async) durant la suppression!"

#~ msgid "bad response type from image list!"
#~ msgstr "mauvais type de réponse pour la liste d'image!"

#~ msgid "bad response type from list!"
#~ msgstr "mauvais type de réponse pour la liste!"

#, fuzzy
#~ msgid "got non-async response!"
#~ msgstr "Réponse invalide (non-async) durant la suppression!"

#~ msgid "got non-sync response from containers get!"
#~ msgstr "Réponse invalide (non-async) durant le chargement!"

#~ msgid "Delete a container or container snapshot.\n"
#~ msgstr "Supprime un conteneur ou l'instantané (snapshot) d'un conteneur.\n"

#~ msgid "List information on containers.\n"
#~ msgstr "Liste de l'information sur les conteneurs.\n"

#~ msgid "Lists the available resources.\n"
#~ msgstr "Liste des ressources disponibles.\n"

#~ msgid "Manage configuration.\n"
#~ msgstr "Gérer la configuration.\n"

#~ msgid "Manage files on a container.\n"
#~ msgstr "Gérer les fichiers du conteneur.\n"

#~ msgid "Manage remote lxc servers.\n"
#~ msgstr "Gérer les serveurs distants.\n"

#~ msgid "Non-async response from create!"
#~ msgstr "Réponse invalide (non-async) durant la cration!"

#~ msgid "Only 'password' can be set currently"
#~ msgstr "Seul 'password' peut être configuré en ce moment"

#~ msgid ""
#~ "lxc image import <tarball> [target] [--created-at=ISO-8601] [--expires-"
#~ "at=ISO-8601] [--fingerprint=HASH] [prop=value]\n"
#~ msgstr ""
#~ "lxc image import <tarball> [destination] [--created-at=ISO-8601] [--"
#~ "expires-at=ISO-8601] [--fingerprint=HASH] [proprit=valeur]\n"

#~ msgid "lxc init ubuntu [<name>]\n"
#~ msgstr "lxc init ubuntu [<nom>]\n"

#~ msgid "lxc launch ubuntu [<name>]\n"
#~ msgstr "lxc launch ubuntu [<nom>]\n"<|MERGE_RESOLUTION|>--- conflicted
+++ resolved
@@ -6,13 +6,8 @@
 msgid ""
 msgstr ""
 "Project-Id-Version: LXD\n"
-<<<<<<< HEAD
-"Report-Msgid-Bugs-To: \n"
-"POT-Creation-Date: 2015-09-01 18:00-0400\n"
-=======
 "Report-Msgid-Bugs-To: lxc-devel@lists.linuxcontainers.org\n"
 "POT-Creation-Date: 2015-09-14 13:04-0400\n"
->>>>>>> 6e481dcc
 "PO-Revision-Date: 2015-02-26 02:05-0600\n"
 "Last-Translator: Stéphane Graber <stgraber@ubuntu.com\n"
 "Language-Team: French <fr@li.org>\n"
@@ -83,13 +78,6 @@
 msgid "'/' not allowed in snapshot name"
 msgstr "'/' n'est pas autorisé dans le nom d'un instantané (snapshot)\n"
 
-<<<<<<< HEAD
-#: lxc/remote.go:43
-msgid "Accept certificate"
-msgstr ""
-
-#: lxc/remote.go:148
-=======
 #: lxc/info.go:73 lxc/profile.go:230
 msgid "(none)"
 msgstr ""
@@ -107,30 +95,22 @@
 msgstr ""
 
 #: lxc/remote.go:150
->>>>>>> 6e481dcc
 #, c-format
 msgid "Admin password for %s: "
 msgstr "Mot de passe administrateur pour %s: "
 
 #: lxc/image.go:238
-<<<<<<< HEAD
-msgid "Aliases:\n"
-=======
 msgid "Aliases:"
->>>>>>> 6e481dcc
 msgstr ""
 
 #: lxc/main.go:57
 msgid "Alternate config directory."
 msgstr "Dossier de configuration alternatif."
 
-<<<<<<< HEAD
-=======
 #: lxc/exec.go:47
 msgid "An environment variable of the form HOME=/home/foo"
 msgstr ""
 
->>>>>>> 6e481dcc
 #: lxc/image.go:221
 #, c-format
 msgid "Architecture: %s"
@@ -145,15 +125,11 @@
 msgid "Bad image property: %s"
 msgstr "(Image invalide: %s\n"
 
-<<<<<<< HEAD
-#: client.go:1656
-=======
 #: lxc/config.go:190
 msgid "COMMON NAME"
 msgstr ""
 
 #: client.go:1660
->>>>>>> 6e481dcc
 msgid "Cannot change profile name"
 msgstr ""
 
@@ -174,11 +150,7 @@
 "lxc %s <name> [<name>...]"
 msgstr "Change l'état du conteneur à %s.\n"
 
-<<<<<<< HEAD
-#: lxc/remote.go:171
-=======
 #: lxc/remote.go:173
->>>>>>> 6e481dcc
 msgid "Client certificate stored at server: "
 msgstr "Certificat client enregistré avec le serveur: "
 
@@ -190,14 +162,11 @@
 msgid "Container name is mandatory"
 msgstr ""
 
-<<<<<<< HEAD
-=======
 #: lxc/publish.go:86
 #, fuzzy, c-format
 msgid "Container published with fingerprint %s"
 msgstr "Empreinte du certificat: % x\n"
 
->>>>>>> 6e481dcc
 #: lxc/image.go:84
 msgid "Copy aliases from source"
 msgstr ""
@@ -280,11 +249,7 @@
 msgid "Ephemeral container"
 msgstr ""
 
-<<<<<<< HEAD
-#: client.go:593 client.go:603 client.go:850 client.go:1877
-=======
 #: client.go:593 client.go:603 client.go:850 client.go:1881
->>>>>>> 6e481dcc
 #, c-format
 msgid "Error adding alias %s"
 msgstr ""
@@ -297,8 +262,6 @@
 "lxc exec [remote:]container [--env EDITOR=/usr/bin/vim]... <command>"
 msgstr "Exécute la commande spécifiée dans un conteneur.\n"
 
-<<<<<<< HEAD
-=======
 #: lxc/image.go:230
 #, c-format
 msgid "Expires: %s"
@@ -312,7 +275,6 @@
 msgid "FINGERPRINT"
 msgstr ""
 
->>>>>>> 6e481dcc
 #: lxc/image.go:214
 #, fuzzy, c-format
 msgid "Fingerprint: %s"
@@ -326,13 +288,8 @@
 "lxc finger <remote>"
 msgstr "Contacte LXD pour voir s'il est fonctionel.\n"
 
-<<<<<<< HEAD
-#: lxc/main.go:115
-msgid "For example: 'lxd-images import ubuntu --alias ubuntu'.\n"
-=======
 #: lxc/main.go:123
 msgid "For example: 'lxd-images import ubuntu --alias ubuntu'."
->>>>>>> 6e481dcc
 msgstr ""
 
 #: lxc/action.go:35
@@ -368,26 +325,18 @@
 msgstr "Empreinte du certificat: % x\n"
 
 #: lxc/info.go:44
-<<<<<<< HEAD
-msgid "Information about remotes not yet supported\n"
-=======
 #, fuzzy
 msgid "Information about remotes not yet supported"
->>>>>>> 6e481dcc
 msgstr ""
 "Il n'est pas encore possible d'obtenir de l'information sur un serveur "
 "distant\n"
 
-<<<<<<< HEAD
-#: lxc/init.go:22
-=======
 #: lxc/info.go:60
 #, c-format
 msgid "Init: %d"
 msgstr ""
 
 #: lxc/init.go:21
->>>>>>> 6e481dcc
 msgid ""
 "Initialize a container from a particular image.\n"
 "\n"
@@ -400,17 +349,10 @@
 "Specifying \"-p\" with no argument will result in no profile.\n"
 "\n"
 "Example:\n"
-<<<<<<< HEAD
-"lxc init ubuntu u1\n"
-msgstr ""
-
-#: lxc/file.go:164
-=======
 "lxc init ubuntu u1"
 msgstr ""
 
 #: lxc/file.go:168
->>>>>>> 6e481dcc
 #, c-format
 msgid "Invalid source %s"
 msgstr "Source invalide %s"
@@ -444,7 +386,7 @@
 "lxc launch ubuntu u1"
 msgstr ""
 
-#: lxc/info.go:23
+#: lxc/info.go:22
 msgid ""
 "List information on containers.\n"
 "\n"
@@ -568,11 +510,7 @@
 "    lxc config set core.trust_password blah"
 msgstr ""
 
-<<<<<<< HEAD
-#: lxc/file.go:34
-=======
 #: lxc/file.go:33
->>>>>>> 6e481dcc
 msgid ""
 "Manage files on a container.\n"
 "\n"
@@ -583,17 +521,10 @@
 "\n"
 "<source> in the case of pull, <target> in the case of push and <file> in the "
 "case of edit are <container name>/<path>\n"
-<<<<<<< HEAD
-"This operation is only supported on containers that are currently running\n"
-msgstr ""
-
-#: lxc/remote.go:31
-=======
 "This operation is only supported on containers that are currently running"
 msgstr ""
 
 #: lxc/remote.go:32
->>>>>>> 6e481dcc
 msgid ""
 "Manage remote LXD servers.\n"
 "\n"
@@ -644,25 +575,15 @@
 "lxc image alias list [remote:]\n"
 "\n"
 "Create, delete, list image aliases. Example:\n"
-<<<<<<< HEAD
-"\n"
-"lxc remote add store2 images.linuxcontainers.org\n"
-"lxc image alias list store2:\n"
-=======
 "lxc remote add store2 images.linuxcontainers.org\n"
 "lxc image alias list store2:"
->>>>>>> 6e481dcc
 msgstr ""
 
 #: lxc/help.go:84
 msgid "Missing summary."
 msgstr "Sommaire manquant."
 
-<<<<<<< HEAD
-#: lxc/file.go:150
-=======
 #: lxc/file.go:156
->>>>>>> 6e481dcc
 msgid "More than one file to download, but target is not a directory"
 msgstr ""
 "Plusieurs fichiers à télécharger mais la destination n'est pas un dossier"
@@ -772,13 +693,6 @@
 msgid "Profile %s deleted"
 msgstr ""
 
-<<<<<<< HEAD
-#: lxc/image.go:234
-msgid "Properties:\n"
-msgstr ""
-
-#: lxc/remote.go:45
-=======
 #: lxc/init.go:102 lxc/init.go:103 lxc/launch.go:37 lxc/launch.go:38
 msgid "Profile to apply to the new container"
 msgstr ""
@@ -788,7 +702,6 @@
 msgstr ""
 
 #: lxc/remote.go:47
->>>>>>> 6e481dcc
 msgid "Public image server"
 msgstr ""
 
@@ -812,11 +725,7 @@
 "Il n'est pas encore possible d'obtenir de l'information sur un serveur "
 "distant\n"
 
-<<<<<<< HEAD
-#: lxc/remote.go:44
-=======
 #: lxc/remote.go:46
->>>>>>> 6e481dcc
 msgid "Remote admin password"
 msgstr ""
 
@@ -839,11 +748,7 @@
 "remove certificate in %s"
 msgstr ""
 
-<<<<<<< HEAD
-#: lxc/remote.go:168
-=======
 #: lxc/remote.go:170
->>>>>>> 6e481dcc
 msgid "Server doesn't trust us after adding our cert"
 msgstr "Identification refuse après l'ajout du certificat client"
 
@@ -877,16 +782,12 @@
 msgstr ""
 
 #: lxc/image.go:219
-<<<<<<< HEAD
-msgid "Size: %.2vMB\n"
-=======
 #, c-format
 msgid "Size: %.2vMB"
 msgstr ""
 
 #: lxc/info.go:85 lxc/list.go:172
 msgid "Snapshots:"
->>>>>>> 6e481dcc
 msgstr ""
 
 #: client.go:625
@@ -924,11 +825,6 @@
 msgstr "Temps d'attente avant de tuer le conteneur."
 
 #: lxc/image.go:223
-<<<<<<< HEAD
-msgid "Timestamps:\n"
-msgstr ""
-
-=======
 msgid "Timestamps:"
 msgstr ""
 
@@ -940,17 +836,12 @@
 msgid "URL"
 msgstr ""
 
->>>>>>> 6e481dcc
 #: lxc/image.go:457
 #, c-format
 msgid "Unknown image command %s"
 msgstr "Comande d'image inconnue %s"
 
-<<<<<<< HEAD
-#: lxc/remote.go:283
-=======
 #: lxc/remote.go:294
->>>>>>> 6e481dcc
 #, c-format
 msgid "Unknown remote subcommand %s"
 msgstr "Comande de serveur distant inconnue %s"
@@ -1001,15 +892,9 @@
 "Est-ce que l'état de fonctionement du conteneur doit être inclus dans "
 "l'instantané (snapshot)"
 
-<<<<<<< HEAD
-#: lxc/config.go:392 lxc/image.go:386 lxc/profile.go:198
-#, fuzzy
-msgid "YAML parse error %v\n"
-=======
 #: lxc/config.go:397 lxc/image.go:386 lxc/profile.go:200
 #, fuzzy, c-format
 msgid "YAML parse error %v"
->>>>>>> 6e481dcc
 msgstr "erreur: %v\n"
 
 #: lxc/list.go:144 lxc/remote.go:226
@@ -1038,11 +923,7 @@
 msgid "bad number of things scanned from image, container or snapshot"
 msgstr "nombre de propriété invalide pour la ressource"
 
-<<<<<<< HEAD
-#: client.go:1687
-=======
 #: client.go:1691
->>>>>>> 6e481dcc
 #, fuzzy, c-format
 msgid "bad profile url %s"
 msgstr "Mauvaise URL pour le conteneur %s"
@@ -1051,11 +932,7 @@
 msgid "bad result type from action"
 msgstr "mauvais type de réponse pour l'action!"
 
-<<<<<<< HEAD
-#: client.go:1691
-=======
 #: client.go:1695
->>>>>>> 6e481dcc
 #, fuzzy
 msgid "bad version in profile url"
 msgstr "version invalide dans l'URL du conteneur"
@@ -1074,11 +951,7 @@
 msgid "cannot resolve unix socket address: %v"
 msgstr "Ne peut pas résoudre l'adresse du unix socket: %v"
 
-<<<<<<< HEAD
-#: client.go:1740 client.go:1797
-=======
 #: client.go:1744 client.go:1801
->>>>>>> 6e481dcc
 #, fuzzy
 msgid "device already exists"
 msgstr "le serveur distant %s existe déjà"
@@ -1131,43 +1004,27 @@
 msgid "got bad version"
 msgstr "reçu une version invalide"
 
-<<<<<<< HEAD
-#: lxc/file.go:261
-=======
 #: lxc/file.go:270
->>>>>>> 6e481dcc
 #, c-format
 msgid "invalid argument %s"
 msgstr "Arguments invalides %s"
 
-<<<<<<< HEAD
-#: client.go:1464
-=======
 #: client.go:1468
->>>>>>> 6e481dcc
 #, c-format
 msgid "invalid wait url %s"
 msgstr "URL d'attente invalide %s"
 
-<<<<<<< HEAD
-=======
 #: lxc/image.go:215 lxc/image.go:501
 msgid "no"
 msgstr ""
 
->>>>>>> 6e481dcc
 #: client.go:116
 msgid "no response!"
 msgstr "pas de réponse!"
 
-<<<<<<< HEAD
-#: client.go:1733 client.go:1790
-msgid "no value found in %q\n"
-=======
 #: client.go:1737 client.go:1794
 #, c-format
 msgid "no value found in %q"
->>>>>>> 6e481dcc
 msgstr ""
 
 #: lxc/copy.go:99
@@ -1179,29 +1036,17 @@
 msgid "ok (y/n)?"
 msgstr "ok (y/n)?"
 
-<<<<<<< HEAD
-#: lxc/remote.go:243
-=======
 #: lxc/remote.go:254
->>>>>>> 6e481dcc
 #, c-format
 msgid "remote %s already exists"
 msgstr "le serveur distant %s existe déjà"
 
-<<<<<<< HEAD
-#: lxc/remote.go:209 lxc/remote.go:239 lxc/remote.go:259 lxc/remote.go:271
-=======
 #: lxc/remote.go:211 lxc/remote.go:250 lxc/remote.go:270 lxc/remote.go:282
->>>>>>> 6e481dcc
 #, c-format
 msgid "remote %s doesn't exist"
 msgstr "le serveur distant %s n'existe pas"
 
-<<<<<<< HEAD
-#: lxc/remote.go:194
-=======
 #: lxc/remote.go:196
->>>>>>> 6e481dcc
 #, c-format
 msgid "remote %s exists as <%s>"
 msgstr "le serveur distant %s existe en tant que <%s>"
