--- conflicted
+++ resolved
@@ -6,13 +6,8 @@
 msgid ""
 msgstr ""
 "Project-Id-Version: LXD\n"
-<<<<<<< HEAD
-"Report-Msgid-Bugs-To: \n"
-"POT-Creation-Date: 2015-09-01 18:00-0400\n"
-=======
 "Report-Msgid-Bugs-To: lxc-devel@lists.linuxcontainers.org\n"
 "POT-Creation-Date: 2015-09-14 13:04-0400\n"
->>>>>>> 6e481dcc
 "PO-Revision-Date: 2015-06-13 06:10+0200\n"
 "Last-Translator: Felix Engelmann <felix-lxd@nlogn.org>\n"
 "Language-Team: \n"
@@ -126,13 +121,6 @@
 msgid "'/' not allowed in snapshot name"
 msgstr "'/' ist kein gültiges Zeichen im Namen eines Sicherungspunktes\n"
 
-<<<<<<< HEAD
-#: lxc/remote.go:43
-msgid "Accept certificate"
-msgstr "Akzeptiere Zertifikat"
-
-#: lxc/remote.go:148
-=======
 #: lxc/info.go:73 lxc/profile.go:230
 msgid "(none)"
 msgstr ""
@@ -150,29 +138,19 @@
 msgstr "Akzeptiere Zertifikat"
 
 #: lxc/remote.go:150
->>>>>>> 6e481dcc
 #, c-format
 msgid "Admin password for %s: "
 msgstr "Administrator Passwort für %s: "
 
 #: lxc/image.go:238
-<<<<<<< HEAD
-msgid "Aliases:\n"
-=======
 #, fuzzy
 msgid "Aliases:"
->>>>>>> 6e481dcc
 msgstr "Aliasse:\n"
 
 #: lxc/main.go:57
 msgid "Alternate config directory."
 msgstr "Alternatives config Verzeichnis."
 
-<<<<<<< HEAD
-#: lxc/image.go:221
-#, c-format
-msgid "Architecture: %s\n"
-=======
 #: lxc/exec.go:47
 msgid "An environment variable of the form HOME=/home/foo"
 msgstr ""
@@ -180,7 +158,6 @@
 #: lxc/image.go:221
 #, fuzzy, c-format
 msgid "Architecture: %s"
->>>>>>> 6e481dcc
 msgstr "Architektur: %s\n"
 
 #: lxc/help.go:50
@@ -192,15 +169,11 @@
 msgid "Bad image property: %s"
 msgstr "Ungültige Abbild Eigenschaft: %s\n"
 
-<<<<<<< HEAD
-#: client.go:1656
-=======
 #: lxc/config.go:190
 msgid "COMMON NAME"
 msgstr ""
 
 #: client.go:1660
->>>>>>> 6e481dcc
 msgid "Cannot change profile name"
 msgstr "Profilname kann nicht geändert werden"
 
@@ -224,11 +197,7 @@
 "\n"
 "lxd %s <Name>\n"
 
-<<<<<<< HEAD
-#: lxc/remote.go:171
-=======
 #: lxc/remote.go:173
->>>>>>> 6e481dcc
 msgid "Client certificate stored at server: "
 msgstr "Gespeichertes Nutzerzertifikat auf dem Server: "
 
@@ -240,14 +209,11 @@
 msgid "Container name is mandatory"
 msgstr ""
 
-<<<<<<< HEAD
-=======
 #: lxc/publish.go:86
 #, fuzzy, c-format
 msgid "Container published with fingerprint %s"
 msgstr "Abbild mit Fingerabdruck %s importiert\n"
 
->>>>>>> 6e481dcc
 #: lxc/image.go:84
 msgid "Copy aliases from source"
 msgstr "Kopiere Aliasse von der Quelle"
@@ -342,15 +308,9 @@
 msgid "Ephemeral container"
 msgstr "Flüchtiger Container"
 
-<<<<<<< HEAD
-#: client.go:593 client.go:603 client.go:850 client.go:1877
-#, c-format
-msgid "Error adding alias %s\n"
-=======
 #: client.go:593 client.go:603 client.go:850 client.go:1881
 #, fuzzy, c-format
 msgid "Error adding alias %s"
->>>>>>> 6e481dcc
 msgstr "Fehler beim hinzufügen des Alias %s\n"
 
 #: lxc/exec.go:23
@@ -364,11 +324,7 @@
 "\n"
 "lxc exec <Container> [--env EDITOR=/usr/bin/vim]... <Befehl>\n"
 
-<<<<<<< HEAD
-#: lxc/image.go:214
-=======
 #: lxc/image.go:230
->>>>>>> 6e481dcc
 #, c-format
 msgid "Expires: %s"
 msgstr ""
@@ -397,14 +353,9 @@
 "\n"
 "lxc finger <remote>\n"
 
-<<<<<<< HEAD
-#: lxc/main.go:115
-msgid "For example: 'lxd-images import ubuntu --alias ubuntu'.\n"
-=======
 #: lxc/main.go:123
 #, fuzzy
 msgid "For example: 'lxd-images import ubuntu --alias ubuntu'."
->>>>>>> 6e481dcc
 msgstr "Zum Beispiel: 'lxd-images import ubuntu --alias ubuntu'.\n"
 
 #: lxc/action.go:35
@@ -438,17 +389,6 @@
 "Abbilder importieren.\n"
 
 #: lxc/image.go:285
-<<<<<<< HEAD
-#, c-format
-msgid "Image imported with fingerprint: %s\n"
-msgstr "Abbild mit Fingerabdruck %s importiert\n"
-
-#: lxc/info.go:44
-msgid "Information about remotes not yet supported\n"
-msgstr "Informationen über entfernte Instanzen wird noch nicht unterstützt\n"
-
-#: lxc/init.go:22
-=======
 #, fuzzy, c-format
 msgid "Image imported with fingerprint: %s"
 msgstr "Abbild mit Fingerabdruck %s importiert\n"
@@ -464,7 +404,6 @@
 msgstr ""
 
 #: lxc/init.go:21
->>>>>>> 6e481dcc
 #, fuzzy
 msgid ""
 "Initialize a container from a particular image.\n"
@@ -478,11 +417,7 @@
 "Specifying \"-p\" with no argument will result in no profile.\n"
 "\n"
 "Example:\n"
-<<<<<<< HEAD
-"lxc init ubuntu u1\n"
-=======
 "lxc init ubuntu u1"
->>>>>>> 6e481dcc
 msgstr ""
 "Starte Container von gegebenem Abbild.\n"
 "\n"
@@ -496,11 +431,7 @@
 "Beispiel:\n"
 "lxc launch ubuntu u1\n"
 
-<<<<<<< HEAD
-#: lxc/file.go:164
-=======
 #: lxc/file.go:168
->>>>>>> 6e481dcc
 #, c-format
 msgid "Invalid source %s"
 msgstr "Ungültige Quelle %s"
@@ -546,12 +477,8 @@
 "Beispiel:\n"
 "lxc launch ubuntu u1\n"
 
-<<<<<<< HEAD
-#: lxc/info.go:23
-=======
 #: lxc/info.go:22
 #, fuzzy
->>>>>>> 6e481dcc
 msgid ""
 "List information on containers.\n"
 "\n"
@@ -599,13 +526,10 @@
 "* \"security.privileged=1\" listet alle privilegierten Container\n"
 "* \"s.privileged=1\" ebenfalls\n"
 
-<<<<<<< HEAD
-=======
 #: lxc/info.go:102
 msgid "Log:"
 msgstr ""
 
->>>>>>> 6e481dcc
 #: lxc/image.go:83
 msgid "Make image public"
 msgstr "Veröffentliche Abbild"
@@ -767,11 +691,7 @@
 "Um das Server Passwort zur authentifizierung zu setzen:\n"
 "\tlxc config set core.trust_password blah\n"
 
-<<<<<<< HEAD
-#: lxc/file.go:34
-=======
 #: lxc/file.go:33
->>>>>>> 6e481dcc
 #, fuzzy
 msgid ""
 "Manage files on a container.\n"
@@ -783,11 +703,7 @@
 "\n"
 "<source> in the case of pull, <target> in the case of push and <file> in the "
 "case of edit are <container name>/<path>\n"
-<<<<<<< HEAD
-"This operation is only supported on containers that are currently running\n"
-=======
 "This operation is only supported on containers that are currently running"
->>>>>>> 6e481dcc
 msgstr ""
 "Verwaltet Dateien in einem Container.\n"
 "\n"
@@ -798,12 +714,8 @@
 "<Quelle> bei pull und <Ziel> bei push sind jeweils von der Form <Container "
 "Name>/<Pfad>\n"
 
-<<<<<<< HEAD
-#: lxc/remote.go:31
-=======
 #: lxc/remote.go:32
 #, fuzzy
->>>>>>> 6e481dcc
 msgid ""
 "Manage remote LXD servers.\n"
 "\n"
@@ -871,14 +783,8 @@
 "lxc image alias list [remote:]\n"
 "\n"
 "Create, delete, list image aliases. Example:\n"
-<<<<<<< HEAD
-"\n"
-"lxc remote add store2 images.linuxcontainers.org\n"
-"lxc image alias list store2:\n"
-=======
 "lxc remote add store2 images.linuxcontainers.org\n"
 "lxc image alias list store2:"
->>>>>>> 6e481dcc
 msgstr ""
 "Ändere Container Abbilder\n"
 "\n"
@@ -906,11 +812,7 @@
 msgid "Missing summary."
 msgstr "Fehlende Zusammenfassung."
 
-<<<<<<< HEAD
-#: lxc/file.go:150
-=======
 #: lxc/file.go:156
->>>>>>> 6e481dcc
 msgid "More than one file to download, but target is not a directory"
 msgstr ""
 "Mehr als eine Datei herunterzuladen, aber das Ziel ist kein Verzeichnis"
@@ -1029,13 +931,6 @@
 msgid "Profile %s deleted"
 msgstr "Profil %s gelöscht\n"
 
-<<<<<<< HEAD
-#: lxc/image.go:234
-msgid "Properties:\n"
-msgstr "Eigenschaften:\n"
-
-#: lxc/remote.go:45
-=======
 #: lxc/init.go:102 lxc/init.go:103 lxc/launch.go:37 lxc/launch.go:38
 #, fuzzy
 msgid "Profile to apply to the new container"
@@ -1047,18 +942,12 @@
 msgstr "Eigenschaften:\n"
 
 #: lxc/remote.go:47
->>>>>>> 6e481dcc
 msgid "Public image server"
 msgstr ""
 
 #: lxc/image.go:222
-<<<<<<< HEAD
-#, c-format
-msgid "Public: %s\n"
-=======
 #, fuzzy, c-format
 msgid "Public: %s"
->>>>>>> 6e481dcc
 msgstr "Öffentlich: %s\n"
 
 #: lxc/publish.go:20
@@ -1076,11 +965,7 @@
 "Anzeigen von Informationen über entfernte Instanzen wird noch nicht "
 "unterstützt\n"
 
-<<<<<<< HEAD
-#: lxc/remote.go:44
-=======
 #: lxc/remote.go:46
->>>>>>> 6e481dcc
 msgid "Remote admin password"
 msgstr "Entferntes Administrator Passwort"
 
@@ -1105,11 +990,7 @@
 "Server Zertifikat für Rechner %s hat sich geändert. Fürgen Sie das richtige "
 "Zertifikat hinzu oder löschen Sie das Zertifikat unter %s"
 
-<<<<<<< HEAD
-#: lxc/remote.go:168
-=======
 #: lxc/remote.go:170
->>>>>>> 6e481dcc
 msgid "Server doesn't trust us after adding our cert"
 msgstr ""
 "Der Server vertraut uns nicht nachdem er unser Zertifikat hinzugefügt hat"
@@ -1147,12 +1028,8 @@
 msgstr "Zeige die letzten 100 Zeilen Protokoll des Containers?"
 
 #: lxc/image.go:219
-<<<<<<< HEAD
-msgid "Size: %.2vMB\n"
-=======
 #, fuzzy, c-format
 msgid "Size: %.2vMB"
->>>>>>> 6e481dcc
 msgstr "Größe: %.2vMB\n"
 
 #: lxc/info.go:85 lxc/list.go:172
@@ -1194,11 +1071,6 @@
 msgstr "Wartezeit bevor der Container gestoppt wird."
 
 #: lxc/image.go:223
-<<<<<<< HEAD
-msgid "Timestamps:\n"
-msgstr "Zeitstempel:\n"
-
-=======
 #, fuzzy
 msgid "Timestamps:"
 msgstr "Zeitstempel:\n"
@@ -1211,17 +1083,12 @@
 msgid "URL"
 msgstr ""
 
->>>>>>> 6e481dcc
 #: lxc/image.go:457
 #, c-format
 msgid "Unknown image command %s"
 msgstr "Unbekannter Befehl %s für Abbild"
 
-<<<<<<< HEAD
-#: lxc/remote.go:283
-=======
 #: lxc/remote.go:294
->>>>>>> 6e481dcc
 #, c-format
 msgid "Unknown remote subcommand %s"
 msgstr "Unbekannter Unterbefehl %s für entfernte Instanz"
@@ -1269,14 +1136,9 @@
 msgid "Whether or not to snapshot the container's running state"
 msgstr "Zustand des laufenden Containers sichern oder nicht"
 
-<<<<<<< HEAD
-#: lxc/config.go:392 lxc/image.go:386 lxc/profile.go:198
-msgid "YAML parse error %v\n"
-=======
 #: lxc/config.go:397 lxc/image.go:386 lxc/profile.go:200
 #, fuzzy, c-format
 msgid "YAML parse error %v"
->>>>>>> 6e481dcc
 msgstr "YAML Analyse Fehler %v\n"
 
 #: lxc/list.go:144 lxc/remote.go:226
@@ -1305,11 +1167,7 @@
 msgstr ""
 "Falsche Anzahl an Objekten im Abbild, Container oder Sicherungspunkt gelesen."
 
-<<<<<<< HEAD
-#: client.go:1687
-=======
 #: client.go:1691
->>>>>>> 6e481dcc
 #, c-format
 msgid "bad profile url %s"
 msgstr "Fehlerhafte Profil URL %s"
@@ -1318,11 +1176,7 @@
 msgid "bad result type from action"
 msgstr ""
 
-<<<<<<< HEAD
-#: client.go:1691
-=======
 #: client.go:1695
->>>>>>> 6e481dcc
 msgid "bad version in profile url"
 msgstr "Falsche Version in Profil URL"
 
@@ -1340,11 +1194,7 @@
 msgid "cannot resolve unix socket address: %v"
 msgstr "kann unix Socket Adresse %v nicht auflösen"
 
-<<<<<<< HEAD
-#: client.go:1740 client.go:1797
-=======
 #: client.go:1744 client.go:1801
->>>>>>> 6e481dcc
 #, fuzzy
 msgid "device already exists"
 msgstr "entfernte Instanz %s existiert bereits"
@@ -1396,43 +1246,27 @@
 msgid "got bad version"
 msgstr "Versionskonflikt"
 
-<<<<<<< HEAD
-#: lxc/file.go:261
-=======
 #: lxc/file.go:270
->>>>>>> 6e481dcc
 #, c-format
 msgid "invalid argument %s"
 msgstr "ungültiges Argument %s"
 
-<<<<<<< HEAD
-#: client.go:1464
-=======
 #: client.go:1468
->>>>>>> 6e481dcc
 #, c-format
 msgid "invalid wait url %s"
 msgstr ""
 
-<<<<<<< HEAD
-=======
 #: lxc/image.go:215 lxc/image.go:501
 msgid "no"
 msgstr ""
 
->>>>>>> 6e481dcc
 #: client.go:116
 msgid "no response!"
 msgstr "keine Antwort!"
 
-<<<<<<< HEAD
-#: client.go:1733 client.go:1790
-msgid "no value found in %q\n"
-=======
 #: client.go:1737 client.go:1794
 #, fuzzy, c-format
 msgid "no value found in %q"
->>>>>>> 6e481dcc
 msgstr "kein Wert in %q gefunden\n"
 
 #: lxc/copy.go:99
@@ -1444,29 +1278,17 @@
 msgid "ok (y/n)?"
 msgstr "OK (y/n)? "
 
-<<<<<<< HEAD
-#: lxc/remote.go:243
-=======
 #: lxc/remote.go:254
->>>>>>> 6e481dcc
 #, c-format
 msgid "remote %s already exists"
 msgstr "entfernte Instanz %s existiert bereits"
 
-<<<<<<< HEAD
-#: lxc/remote.go:209 lxc/remote.go:239 lxc/remote.go:259 lxc/remote.go:271
-=======
 #: lxc/remote.go:211 lxc/remote.go:250 lxc/remote.go:270 lxc/remote.go:282
->>>>>>> 6e481dcc
 #, c-format
 msgid "remote %s doesn't exist"
 msgstr "entfernte Instanz %s existiert nicht"
 
-<<<<<<< HEAD
-#: lxc/remote.go:194
-=======
 #: lxc/remote.go:196
->>>>>>> 6e481dcc
 #, c-format
 msgid "remote %s exists as <%s>"
 msgstr "entfernte Instanz %s existiert als <%s>"
@@ -1509,8 +1331,6 @@
 
 #, fuzzy
 #~ msgid ""
-<<<<<<< HEAD
-=======
 #~ "error: %v\n"
 #~ "%s\n"
 #~ msgstr ""
@@ -1519,7 +1339,6 @@
 
 #, fuzzy
 #~ msgid ""
->>>>>>> 6e481dcc
 #~ "lxc init [remote:]<image> [remote:][<name>] [--ephemeral|-e] [--profile|-"
 #~ "p <profile>...]\n"
 #~ "\n"
