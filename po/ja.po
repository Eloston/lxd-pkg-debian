--- conflicted
+++ resolved
@@ -7,13 +7,8 @@
 msgstr ""
 "Project-Id-Version: LXD\n"
 "Report-Msgid-Bugs-To: lxc-devel@lists.linuxcontainers.org\n"
-<<<<<<< HEAD
-"POT-Creation-Date: 2017-03-20 19:10-0400\n"
-"PO-Revision-Date: 2017-03-02 00:50+0000\n"
-=======
 "POT-Creation-Date: 2017-04-25 22:57-0400\n"
 "PO-Revision-Date: 2017-03-23 12:03+0000\n"
->>>>>>> e3dd9196
 "Last-Translator: KATOH Yasufumi <karma@jazz.email.ne.jp>\n"
 "Language-Team: Japanese <https://hosted.weblate.org/projects/linux-"
 "containers/lxd/ja/>\n"
@@ -545,17 +540,6 @@
 msgid "Memory usage:"
 msgstr "メモリ消費量:"
 
-<<<<<<< HEAD
-#: lxc/copy.go:251
-#, c-format
-msgid "Migration failed on source host: %s"
-msgstr ""
-
-#: lxc/copy.go:255
-#, c-format
-msgid "Migration failed on target host: %s"
-msgstr ""
-=======
 #: lxc/copy.go:276
 #, c-format
 msgid "Migration failed on source host: %s"
@@ -565,7 +549,6 @@
 #, c-format
 msgid "Migration failed on target host: %s"
 msgstr "コピー先のホストでマイグレーションが失敗しました: %s"
->>>>>>> e3dd9196
 
 #: lxc/utils.go:173
 msgid "Missing summary."
