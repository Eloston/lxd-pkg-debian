# SOME DESCRIPTIVE TITLE.
# Copyright (C) YEAR THE PACKAGE'S COPYRIGHT HOLDER
# This file is distributed under the same license as the PACKAGE package.
# FIRST AUTHOR <EMAIL@ADDRESS>, YEAR.
#
msgid ""
msgstr ""
"Project-Id-Version: lxd\n"
"Report-Msgid-Bugs-To: lxc-devel@lists.linuxcontainers.org\n"
<<<<<<< HEAD
"POT-Creation-Date: 2018-04-10 00:41+0200\n"
=======
"POT-Creation-Date: 2018-05-02 15:53+0000\n"
>>>>>>> acbb38af
"PO-Revision-Date: 2017-02-14 08:00+0000\n"
"Last-Translator: Simos Xenitellis <simos.65@gmail.com>\n"
"Language-Team: Greek <https://hosted.weblate.org/projects/linux-containers/"
"lxd/el/>\n"
"Language: el\n"
"MIME-Version: 1.0\n"
"Content-Type: text/plain; charset=UTF-8\n"
"Content-Transfer-Encoding: 8bit\n"
"Plural-Forms: nplurals=2; plural=n != 1;\n"
"X-Generator: Weblate 2.12-dev\n"

#: lxc/storage.go:220
msgid ""
"### This is a yaml representation of a storage pool.\n"
"### Any line starting with a '#' will be ignored.\n"
"###\n"
"### A storage pool consists of a set of configuration items.\n"
"###\n"
"### An example would look like:\n"
"### name: default\n"
"### driver: zfs\n"
"### used_by: []\n"
"### config:\n"
"###   size: \"61203283968\"\n"
"###   source: /home/chb/mnt/lxd_test/default.img\n"
"###   zfs.pool_name: default"
msgstr ""

#: lxc/storage_volume.go:723
msgid ""
"### This is a yaml representation of a storage volume.\n"
"### Any line starting with a '# will be ignored.\n"
"###\n"
"### A storage volume consists of a set of configuration items.\n"
"###\n"
"### name: vol1\n"
"### type: custom\n"
"### used_by: []\n"
"### config:\n"
"###   size: \"61203283968\""
msgstr ""

#: lxc/config.go:100
msgid ""
"### This is a yaml representation of the configuration.\n"
"### Any line starting with a '# will be ignored.\n"
"###\n"
"### A sample configuration looks like:\n"
"### name: container1\n"
"### profiles:\n"
"### - default\n"
"### config:\n"
"###   volatile.eth0.hwaddr: 00:16:3e:e9:f8:7f\n"
"### devices:\n"
"###   homedir:\n"
"###     path: /extra\n"
"###     source: /home/user\n"
"###     type: disk\n"
"### ephemeral: false\n"
"###\n"
"### Note that the name is shown but cannot be changed"
msgstr ""

#: lxc/config_metadata.go:63
msgid ""
"### This is a yaml representation of the container metadata.\n"
"### Any line starting with a '# will be ignored.\n"
"###\n"
"### A sample configuration looks like:\n"
"###\n"
"### architecture: x86_64\n"
"### creation_date: 1477146654\n"
"### expiry_date: 0\n"
"### properties:\n"
"###   architecture: x86_64\n"
"###   description: Busybox x86_64\n"
"###   name: busybox-x86_64\n"
"###   os: Busybox\n"
"### templates:\n"
"###   /template:\n"
"###     when:\n"
"###     - \"\"\n"
"###     create_only: false\n"
"###     template: template.tpl\n"
"###     properties: {}"
msgstr ""

#: lxc/image.go:327
msgid ""
"### This is a yaml representation of the image properties.\n"
"### Any line starting with a '# will be ignored.\n"
"###\n"
"### Each property is represented by a single line:\n"
"### An example would be:\n"
"###  description: My custom image"
msgstr ""

#: lxc/network.go:546
msgid ""
"### This is a yaml representation of the network.\n"
"### Any line starting with a '# will be ignored.\n"
"###\n"
"### A network consists of a set of configuration items.\n"
"###\n"
"### An example would look like:\n"
"### name: lxdbr0\n"
"### config:\n"
"###   ipv4.address: 10.62.42.1/24\n"
"###   ipv4.nat: true\n"
"###   ipv6.address: fd00:56ad:9f7a:9800::1/64\n"
"###   ipv6.nat: true\n"
"### managed: true\n"
"### type: bridge\n"
"###\n"
"### Note that only the configuration can be changed."
msgstr ""

#: lxc/profile.go:408
msgid ""
"### This is a yaml representation of the profile.\n"
"### Any line starting with a '# will be ignored.\n"
"###\n"
"### A profile consists of a set of configuration items followed by a set of\n"
"### devices.\n"
"###\n"
"### An example would look like:\n"
"### name: onenic\n"
"### config:\n"
"###   raw.lxc: lxc.aa_profile=unconfined\n"
"### devices:\n"
"###   eth0:\n"
"###     nictype: bridged\n"
"###     parent: lxdbr0\n"
"###     type: nic\n"
"###\n"
"### Note that the name is shown but cannot be changed"
msgstr ""

#: lxc/image.go:953
#, c-format
msgid "%s (%d more)"
msgstr ""

<<<<<<< HEAD
#: lxc/file.go:696
=======
#: lxc/file.go:704
>>>>>>> acbb38af
#, c-format
msgid "%s is not a directory"
msgstr ""

#: lxc/utils/cancel.go:44
#, c-format
msgid "%v (interrupt two more times to force)"
msgstr ""

<<<<<<< HEAD
#: lxc/file.go:633
=======
#: lxc/file.go:641
>>>>>>> acbb38af
#, c-format
msgid "'%s' isn't a supported file type."
msgstr ""

#: lxc/profile.go:222
msgid "(none)"
msgstr ""

#: lxc/alias.go:127 lxc/image.go:920 lxc/image_alias.go:228
msgid "ALIAS"
msgstr ""

#: lxc/image.go:921
msgid "ALIASES"
msgstr ""

#: lxc/image.go:925
msgid "ARCH"
msgstr ""

#: lxc/list.go:449
msgid "ARCHITECTURE"
msgstr ""

#: lxc/remote.go:466
msgid "AUTH TYPE"
msgstr ""

#: lxc/remote.go:88
msgid "Accept certificate"
msgstr ""

#: lxc/query.go:40
msgid "Action (defaults to GET)"
msgstr ""

#: lxc/config_device.go:75 lxc/config_device.go:76
msgid "Add devices to containers or profiles"
msgstr ""

#: lxc/alias.go:54 lxc/alias.go:55
msgid "Add new aliases"
msgstr ""

#: lxc/remote.go:83 lxc/remote.go:84
msgid "Add new remote servers"
msgstr ""

#: lxc/config_trust.go:58 lxc/config_trust.go:59
msgid "Add new trusted clients"
msgstr ""

#: lxc/profile.go:101 lxc/profile.go:102
msgid "Add profiles to containers"
msgstr ""

#: lxc/remote.go:325
#, c-format
msgid "Admin password for %s: "
msgstr ""

#: lxc/alias.go:78 lxc/alias.go:176
#, c-format
msgid "Alias %s already exists"
msgstr ""

#: lxc/alias.go:170 lxc/alias.go:221
#, c-format
msgid "Alias %s doesn't exist"
msgstr ""

#: lxc/image_alias.go:83 lxc/image_alias.go:130 lxc/image_alias.go:274
msgid "Alias name missing"
msgstr ""

#: lxc/image.go:853
msgid "Aliases:"
msgstr ""

#: lxc/image.go:825 lxc/info.go:133
#, c-format
msgid "Architecture: %s"
msgstr ""

#: lxc/profile.go:162 lxc/profile.go:163
msgid "Assign sets of profiles to containers"
msgstr ""

#: lxc/network.go:103
msgid "Attach network interfaces to containers"
msgstr ""

#: lxc/network.go:176 lxc/network.go:177
msgid "Attach network interfaces to profiles"
msgstr ""

#: lxc/network.go:104
msgid "Attach new network interfaces to containers"
msgstr ""

#: lxc/storage_volume.go:121 lxc/storage_volume.go:122
msgid "Attach new storage volumes to containers"
msgstr ""

#: lxc/storage_volume.go:200 lxc/storage_volume.go:201
msgid "Attach new storage volumes to profiles"
msgstr ""

#: lxc/console.go:31
msgid "Attach to container consoles"
msgstr ""

#: lxc/console.go:32
msgid ""
"Attach to container consoles\n"
"\n"
"This command allows you to interact with the boot console of a container\n"
"as well as retrieve past log entries from it."
msgstr ""

#: lxc/remote.go:308
#, c-format
msgid "Authentication type '%s' not supported by server"
msgstr ""

#: lxc/image.go:863
#, c-format
msgid "Auto update: %s"
msgstr ""

#: lxc/network.go:283
#, c-format
msgid "Bad key/value pair: %s"
msgstr ""

#: lxc/copy.go:110 lxc/init.go:119 lxc/publish.go:175 lxc/storage.go:123
<<<<<<< HEAD
#: lxc/storage_volume.go:468
=======
#: lxc/storage_volume.go:454
>>>>>>> acbb38af
#, c-format
msgid "Bad key=value pair: %s"
msgstr ""

#: lxc/image.go:676
#, c-format
msgid "Bad property: %s"
msgstr ""

<<<<<<< HEAD
#: lxc/action.go:210
=======
#: lxc/action.go:219
>>>>>>> acbb38af
msgid "Both --all and container name given"
msgstr ""

#: lxc/info.go:226
msgid "Bytes received"
msgstr ""

#: lxc/info.go:227
msgid "Bytes sent"
msgstr ""

#: lxc/operation.go:155
msgid "CANCELABLE"
msgstr ""

#: lxc/config_trust.go:175
msgid "COMMON NAME"
msgstr ""

#: lxc/info.go:190
msgid "CPU usage (in seconds)"
msgstr ""

#: lxc/info.go:194
#, fuzzy
msgid "CPU usage:"
msgstr "  Χρήση CPU:"

#: lxc/operation.go:156
msgid "CREATED"
msgstr ""

#: lxc/list.go:450
msgid "CREATED AT"
msgstr ""

#: lxc/image.go:862
#, c-format
msgid "Cached: %s"
msgstr ""

#: lxc/image.go:175
msgid "Can't provide a name for the target image"
msgstr ""

#: lxc/file.go:269
msgid "Can't pull a directory without --recursive"
msgstr ""

#: lxc/config.go:400 lxc/network.go:969 lxc/profile.go:787 lxc/storage.go:617
#: lxc/storage_volume.go:1126
#, c-format
msgid "Can't read from stdin: %s"
msgstr ""

#: lxc/remote.go:577
msgid "Can't remove the default remote"
msgstr ""

#: lxc/list.go:466
msgid "Can't specify --fast with --columns"
msgstr ""

#: lxc/rename.go:51
msgid "Can't specify a different remote for rename."
msgstr ""

#: lxc/list.go:478
msgid "Can't specify column L when not clustered"
msgstr ""

<<<<<<< HEAD
#: lxc/file.go:418
=======
#: lxc/file.go:426
>>>>>>> acbb38af
msgid "Can't supply uid/gid/mode in recursive mode"
msgstr ""

#: lxc/config.go:413
#, c-format
msgid "Can't unset key '%s', it's not currently set"
msgstr ""

#: lxc/remote.go:252
#, c-format
msgid "Certificate fingerprint: %s"
msgstr ""

#: lxc/remote.go:364
msgid "Client certificate stored at server: "
msgstr ""

#: lxc/version.go:37
#, c-format
msgid "Client version: %s\n"
msgstr ""

#: lxc/copy.go:45 lxc/init.go:48 lxc/move.go:47 lxc/network.go:253
#: lxc/network.go:663 lxc/network.go:923 lxc/network.go:992 lxc/network.go:1054
#: lxc/storage.go:92 lxc/storage.go:331 lxc/storage.go:576 lxc/storage.go:649
<<<<<<< HEAD
#: lxc/storage.go:732 lxc/storage_volume.go:287 lxc/storage_volume.go:429
#: lxc/storage_volume.go:504 lxc/storage_volume.go:730
#: lxc/storage_volume.go:856 lxc/storage_volume.go:998
#: lxc/storage_volume.go:1028 lxc/storage_volume.go:1092
#: lxc/storage_volume.go:1175 lxc/storage_volume.go:1244
msgid "Cluster member name"
msgstr ""

=======
#: lxc/storage.go:732 lxc/storage_volume.go:287 lxc/storage_volume.go:415
#: lxc/storage_volume.go:490 lxc/storage_volume.go:716
#: lxc/storage_volume.go:842 lxc/storage_volume.go:984
#: lxc/storage_volume.go:1014 lxc/storage_volume.go:1078
#: lxc/storage_volume.go:1161 lxc/storage_volume.go:1230
msgid "Cluster member name"
msgstr ""

#: lxc/cluster.go:361
msgid "Clustering enabled"
msgstr ""

>>>>>>> acbb38af
#: lxc/image.go:911 lxc/list.go:112
msgid "Columns"
msgstr ""

#: lxc/main.go:45
msgid "Command line client for LXD"
msgstr ""

#: lxc/main.go:46
msgid ""
"Command line client for LXD\n"
"\n"
"All of LXD's features can be driven through the various commands below.\n"
"For help with any of those, simply call them with --help."
msgstr ""

#: lxc/copy.go:39 lxc/init.go:42
msgid "Config key/value to apply to the new container"
msgstr ""

#: lxc/config.go:195 lxc/config.go:259 lxc/config_metadata.go:144
#: lxc/image.go:405 lxc/network.go:631 lxc/profile.go:490 lxc/storage.go:298
#: lxc/storage_volume.go:808
#, c-format
msgid "Config parsing error: %s"
msgstr ""

#: lxc/console.go:141
msgid "Console log:"
msgstr ""

#: lxc/publish.go:79
msgid "Container name is mandatory"
msgstr ""

#: lxc/copy.go:260 lxc/init.go:230
#, c-format
msgid "Container name is: %s"
msgstr ""

#: lxc/publish.go:259
#, c-format
msgid "Container published with fingerprint: %s"
msgstr ""

#: lxc/copy.go:44 lxc/move.go:46
msgid "Copy a stateful container stateless"
msgstr ""

#: lxc/image.go:138
msgid "Copy aliases from source"
msgstr ""

#: lxc/copy.go:34 lxc/copy.go:35
msgid "Copy containers within or in between LXD instances"
msgstr ""

#: lxc/image.go:130
msgid "Copy images between servers"
msgstr ""

#: lxc/image.go:131
msgid ""
"Copy images between servers\n"
"\n"
"The auto-update flag instructs the server to keep this image up to date.\n"
"It requires the source to be an alias and for it to be public."
msgstr ""

#: lxc/config_device.go:317 lxc/config_device.go:318
msgid "Copy profile inherited devices and override configuration keys"
msgstr ""

#: lxc/profile.go:240 lxc/profile.go:241
msgid "Copy profiles"
msgstr ""

#: lxc/storage_volume.go:282 lxc/storage_volume.go:283
msgid "Copy storage volumes"
msgstr ""

#: lxc/copy.go:43
msgid "Copy the container without its snapshots"
msgstr ""

#: lxc/image.go:217
#, c-format
msgid "Copying the image: %s"
msgstr ""

#: lxc/storage_volume.go:347
#, c-format
msgid "Copying the storage volume: %s"
msgstr ""

#: lxc/remote.go:267
msgid "Could not create server cert dir"
msgstr ""

#: lxc/image_alias.go:58 lxc/image_alias.go:59
msgid "Create aliases for existing images"
msgstr ""

#: lxc/launch.go:21 lxc/launch.go:22
msgid "Create and start containers from images"
msgstr ""

<<<<<<< HEAD
#: lxc/file.go:191 lxc/file.go:351
=======
#: lxc/file.go:191 lxc/file.go:359
>>>>>>> acbb38af
msgid "Create any directories necessary"
msgstr ""

#: lxc/snapshot.go:20
msgid "Create container snapshots"
msgstr ""

#: lxc/snapshot.go:21
msgid ""
"Create container snapshots\n"
"\n"
"When --stateful is used, LXD attempts to checkpoint the container's\n"
"running state, including process memory state, TCP connections, ..."
msgstr ""

#: lxc/init.go:34 lxc/init.go:35
msgid "Create containers from images"
msgstr ""

#: lxc/config_template.go:66 lxc/config_template.go:67
msgid "Create new container file templates"
msgstr ""

#: lxc/storage_volume.go:411 lxc/storage_volume.go:412
msgid "Create new custom storage volumes"
msgstr ""

#: lxc/network.go:249 lxc/network.go:250
msgid "Create new networks"
msgstr ""

#: lxc/profile.go:296 lxc/profile.go:297
msgid "Create profiles"
msgstr ""

#: lxc/storage.go:88 lxc/storage.go:89
msgid "Create storage pools"
msgstr ""

#: lxc/copy.go:46 lxc/init.go:49
msgid "Create the container with no profiles applied"
msgstr ""

#: lxc/image.go:831 lxc/info.go:135
#, c-format
msgid "Created: %s"
msgstr ""

#: lxc/init.go:99
#, c-format
msgid "Creating %s"
msgstr ""

#: lxc/init.go:97
msgid "Creating the container"
msgstr ""

#: lxc/cluster.go:126
msgid "DATABASE"
msgstr ""

<<<<<<< HEAD
#: lxc/image.go:924 lxc/image_alias.go:230 lxc/list.go:472 lxc/network.go:784
#: lxc/operation.go:153 lxc/storage.go:545 lxc/storage_volume.go:967
=======
#: lxc/image.go:924 lxc/image_alias.go:230 lxc/list.go:451 lxc/network.go:784
#: lxc/operation.go:153 lxc/storage.go:545 lxc/storage_volume.go:953
>>>>>>> acbb38af
msgid "DESCRIPTION"
msgstr ""

#: lxc/storage.go:546
msgid "DRIVER"
msgstr ""

#: lxc/publish.go:41
msgid "Define a compression algorithm: for image or none"
msgstr ""

#: lxc/operation.go:53 lxc/operation.go:54
msgid "Delete a background operation (will attempt to cancel)"
msgstr ""

#: lxc/config_template.go:109 lxc/config_template.go:110
msgid "Delete container file templates"
msgstr ""

#: lxc/delete.go:29 lxc/delete.go:30
msgid "Delete containers and snapshots"
msgstr ""

#: lxc/file.go:72 lxc/file.go:73
msgid "Delete files in containers"
msgstr ""

#: lxc/image_alias.go:105 lxc/image_alias.go:106
msgid "Delete image aliases"
msgstr ""

#: lxc/image.go:260 lxc/image.go:261
msgid "Delete images"
msgstr ""

#: lxc/network.go:319 lxc/network.go:320
msgid "Delete networks"
msgstr ""

#: lxc/profile.go:347 lxc/profile.go:348
msgid "Delete profiles"
msgstr ""

#: lxc/storage.go:160 lxc/storage.go:161
msgid "Delete storage pools"
msgstr ""

#: lxc/storage_volume.go:486 lxc/storage_volume.go:487
msgid "Delete storage volumes"
msgstr ""

<<<<<<< HEAD
#: lxc/action.go:30 lxc/action.go:49 lxc/action.go:69 lxc/action.go:90
=======
#: lxc/action.go:31 lxc/action.go:50 lxc/action.go:70 lxc/action.go:91
>>>>>>> acbb38af
#: lxc/alias.go:23 lxc/alias.go:55 lxc/alias.go:99 lxc/alias.go:147
#: lxc/alias.go:198 lxc/cluster.go:27 lxc/cluster.go:64 lxc/cluster.go:147
#: lxc/cluster.go:197 lxc/cluster.go:243 lxc/cluster.go:290 lxc/config.go:29
#: lxc/config.go:88 lxc/config.go:289 lxc/config.go:355 lxc/config.go:452
#: lxc/config.go:560 lxc/config_device.go:24 lxc/config_device.go:76
#: lxc/config_device.go:179 lxc/config_device.go:252 lxc/config_device.go:318
#: lxc/config_device.go:405 lxc/config_device.go:493 lxc/config_device.go:582
#: lxc/config_device.go:650 lxc/config_metadata.go:29 lxc/config_metadata.go:54
#: lxc/config_metadata.go:176 lxc/config_template.go:30
#: lxc/config_template.go:67 lxc/config_template.go:110
#: lxc/config_template.go:152 lxc/config_template.go:236
#: lxc/config_template.go:298 lxc/config_trust.go:30 lxc/config_trust.go:59
#: lxc/config_trust.go:115 lxc/config_trust.go:197 lxc/console.go:32
#: lxc/copy.go:35 lxc/delete.go:30 lxc/exec.go:39 lxc/file.go:40 lxc/file.go:73
<<<<<<< HEAD
#: lxc/file.go:122 lxc/file.go:185 lxc/file.go:344 lxc/image.go:42
=======
#: lxc/file.go:122 lxc/file.go:185 lxc/file.go:352 lxc/image.go:42
>>>>>>> acbb38af
#: lxc/image.go:131 lxc/image.go:261 lxc/image.go:312 lxc/image.go:435
#: lxc/image.go:571 lxc/image.go:775 lxc/image.go:889 lxc/image.go:1211
#: lxc/image.go:1284 lxc/image_alias.go:26 lxc/image_alias.go:59
#: lxc/image_alias.go:106 lxc/image_alias.go:149 lxc/image_alias.go:250
#: lxc/info.go:29 lxc/init.go:35 lxc/launch.go:22 lxc/list.go:48 lxc/main.go:46
#: lxc/manpage.go:19 lxc/monitor.go:31 lxc/move.go:31 lxc/network.go:32
#: lxc/network.go:104 lxc/network.go:177 lxc/network.go:250 lxc/network.go:320
#: lxc/network.go:367 lxc/network.go:452 lxc/network.go:537 lxc/network.go:660
#: lxc/network.go:719 lxc/network.go:808 lxc/network.go:873 lxc/network.go:920
#: lxc/network.go:989 lxc/network.go:1051 lxc/operation.go:25
#: lxc/operation.go:54 lxc/operation.go:98 lxc/operation.go:174
#: lxc/profile.go:30 lxc/profile.go:102 lxc/profile.go:163 lxc/profile.go:241
#: lxc/profile.go:297 lxc/profile.go:348 lxc/profile.go:396 lxc/profile.go:520
#: lxc/profile.go:568 lxc/profile.go:632 lxc/profile.go:705 lxc/profile.go:753
#: lxc/profile.go:812 lxc/profile.go:866 lxc/publish.go:34 lxc/query.go:30
#: lxc/remote.go:34 lxc/remote.go:84 lxc/remote.go:380 lxc/remote.go:414
#: lxc/remote.go:487 lxc/remote.go:549 lxc/remote.go:598 lxc/remote.go:636
#: lxc/rename.go:21 lxc/restore.go:24 lxc/snapshot.go:21 lxc/storage.go:33
#: lxc/storage.go:89 lxc/storage.go:161 lxc/storage.go:208 lxc/storage.go:328
#: lxc/storage.go:383 lxc/storage.go:491 lxc/storage.go:573 lxc/storage.go:645
#: lxc/storage.go:729 lxc/storage_volume.go:34 lxc/storage_volume.go:122
#: lxc/storage_volume.go:201 lxc/storage_volume.go:283
<<<<<<< HEAD
#: lxc/storage_volume.go:426 lxc/storage_volume.go:501
#: lxc/storage_volume.go:561 lxc/storage_volume.go:643
#: lxc/storage_volume.go:724 lxc/storage_volume.go:853
#: lxc/storage_volume.go:918 lxc/storage_volume.go:994
#: lxc/storage_volume.go:1025 lxc/storage_volume.go:1089
#: lxc/storage_volume.go:1166 lxc/storage_volume.go:1241 lxc/version.go:22
=======
#: lxc/storage_volume.go:412 lxc/storage_volume.go:487
#: lxc/storage_volume.go:547 lxc/storage_volume.go:629
#: lxc/storage_volume.go:710 lxc/storage_volume.go:839
#: lxc/storage_volume.go:904 lxc/storage_volume.go:980
#: lxc/storage_volume.go:1011 lxc/storage_volume.go:1075
#: lxc/storage_volume.go:1152 lxc/storage_volume.go:1227 lxc/version.go:22
>>>>>>> acbb38af
msgid "Description"
msgstr ""

#: lxc/network.go:366 lxc/network.go:367
msgid "Detach network interfaces from containers"
msgstr ""

#: lxc/network.go:451 lxc/network.go:452
msgid "Detach network interfaces from profiles"
msgstr ""

#: lxc/storage_volume.go:546 lxc/storage_volume.go:547
msgid "Detach storage volumes from containers"
msgstr ""

#: lxc/storage_volume.go:628 lxc/storage_volume.go:629
msgid "Detach storage volumes from profiles"
msgstr ""

#: lxc/config_device.go:163
#, c-format
msgid "Device %s added to %s"
msgstr ""

#: lxc/config_device.go:387
#, c-format
msgid "Device %s overridden for %s"
msgstr ""

#: lxc/config_device.go:476
#, c-format
msgid "Device %s removed from %s"
msgstr ""

#: lxc/utils.go:133 lxc/utils.go:157
#, c-format
msgid "Device already exists: %s"
msgstr ""

#: lxc/image.go:586
msgid "Directory import is not available on this platform"
msgstr ""

#: lxc/exec.go:55
msgid "Disable pseudo-terminal allocation"
msgstr ""

#: lxc/exec.go:56
msgid "Disable stdin (reads from /dev/null)"
msgstr ""

#: lxc/info.go:183
#, fuzzy
msgid "Disk usage:"
msgstr "  Χρήση CPU:"

#: lxc/list.go:620
msgid "EPHEMERAL"
msgstr ""

#: lxc/config_trust.go:177
msgid "EXPIRY DATE"
msgstr ""

#: lxc/config_template.go:151 lxc/config_template.go:152
msgid "Edit container file templates"
msgstr ""

#: lxc/config_metadata.go:53 lxc/config_metadata.go:54
msgid "Edit container metadata files"
msgstr ""

#: lxc/config.go:87 lxc/config.go:88
msgid "Edit container or server configurations as YAML"
msgstr ""

#: lxc/file.go:121 lxc/file.go:122
msgid "Edit files in containers"
msgstr ""

#: lxc/image.go:311 lxc/image.go:312
msgid "Edit image properties"
msgstr ""

#: lxc/network.go:536 lxc/network.go:537
msgid "Edit network configurations as YAML"
msgstr ""

#: lxc/profile.go:395 lxc/profile.go:396
msgid "Edit profile configurations as YAML"
msgstr ""

#: lxc/storage.go:207 lxc/storage.go:208
msgid "Edit storage pool configurations as YAML"
msgstr ""

#: lxc/storage_volume.go:709 lxc/storage_volume.go:710
msgid "Edit storage volume configurations as YAML"
msgstr ""

<<<<<<< HEAD
#: lxc/image.go:935 lxc/list.go:510
=======
#: lxc/image.go:935 lxc/list.go:489
>>>>>>> acbb38af
#, c-format
msgid "Empty column entry (redundant, leading or trailing command) in '%s'"
msgstr ""

#: lxc/cluster.go:289
msgid "Enable clustering on a single non-clustered LXD instance"
msgstr ""

#: lxc/cluster.go:290
msgid ""
"Enable clustering on a single non-clustered LXD instance\n"
"\n"
"  This command turns a non-clustered LXD instance into the first member of a "
"new\n"
"  LXD cluster, which will have the given name.\n"
"\n"
"  It's required that the LXD is already available on the network. You can "
"check\n"
"  that by running 'lxc config get core.https_address', and possibly set a "
"value\n"
"  for the address if not yet set."
msgstr ""

#: lxc/exec.go:52
msgid "Environment variable to set (e.g. HOME=/home/foo)"
msgstr ""

#: lxc/copy.go:41 lxc/init.go:44
msgid "Ephemeral container"
msgstr ""

#: lxc/config_template.go:204
#, c-format
msgid "Error updating template file: %s"
msgstr ""

#: lxc/monitor.go:48
msgid "Event type to listen for"
msgstr ""

#: lxc/exec.go:38
msgid "Execute commands in containers"
msgstr ""

#: lxc/exec.go:39
msgid ""
"Execute commands in containers\n"
"\n"
"The command is executed directly using exec, so there is no shell and\n"
"shell patterns (variables, file redirects, ...) won't be understood.\n"
"If you need a shell environment you need to execute the shell\n"
"executable, passing the shell commands as arguments, for example:\n"
"\n"
"  lxc exec <container> -- sh -c \"cd /tmp && pwd\"\n"
"\n"
"Mode defaults to non-interactive, interactive mode is selected if both stdin "
"AND stdout are terminals (stderr is ignored)."
msgstr ""

#: lxc/image.go:837
#, c-format
msgid "Expires: %s"
msgstr ""

#: lxc/image.go:839
msgid "Expires: never"
msgstr ""

#: lxc/image.go:434
msgid "Export and download images"
msgstr ""

#: lxc/image.go:435
msgid ""
"Export and download images\n"
"\n"
"The output target is optional and defaults to the working directory."
msgstr ""

#: lxc/image.go:494
#, c-format
msgid "Exporting the image: %s"
msgstr ""

#: lxc/config_template.go:279
msgid "FILENAME"
msgstr ""

#: lxc/config_trust.go:174 lxc/image.go:922 lxc/image_alias.go:229
msgid "FINGERPRINT"
msgstr ""

#: lxc/utils.go:202
#, c-format
msgid "Failed to create alias %s"
msgstr ""

#: lxc/copy.go:255
msgid "Failed to get the new container name"
msgstr ""

#: lxc/utils.go:192
#, c-format
msgid "Failed to remove alias %s"
msgstr ""

<<<<<<< HEAD
#: lxc/file.go:628
=======
#: lxc/file.go:636
>>>>>>> acbb38af
#, c-format
msgid "Failed to walk path for %s: %s"
msgstr ""

#: lxc/list.go:114
msgid "Fast mode (same as --columns=nsacPt)"
msgstr ""

#: lxc/network.go:749 lxc/operation.go:126
msgid "Filtering isn't supported yet"
msgstr ""

#: lxc/image.go:823
#, c-format
msgid "Fingerprint: %s"
msgstr ""

#: lxc/exec.go:54
msgid "Force pseudo-terminal allocation"
msgstr ""

#: lxc/cluster.go:247
msgid "Force removing a member, even if degraded"
msgstr ""

<<<<<<< HEAD
#: lxc/action.go:119
=======
#: lxc/action.go:120
>>>>>>> acbb38af
msgid "Force the container to shutdown"
msgstr ""

#: lxc/delete.go:34
msgid "Force the removal of running containers"
msgstr ""

#: lxc/main.go:57
msgid "Force using the local unix socket"
msgstr ""

#: lxc/image.go:912 lxc/list.go:113
msgid "Format (csv|json|table|yaml)"
msgstr ""

#: lxc/manpage.go:18 lxc/manpage.go:19
msgid "Generate manpages for all commands"
msgstr ""

#: lxc/remote.go:211
msgid "Generating a client certificate. This may take a minute..."
msgstr ""

#: lxc/config_device.go:178 lxc/config_device.go:179
msgid "Get values for container device configuration keys"
msgstr ""

#: lxc/config.go:288 lxc/config.go:289
msgid "Get values for container or server configuration keys"
msgstr ""

#: lxc/network.go:659 lxc/network.go:660
msgid "Get values for network configuration keys"
msgstr ""

#: lxc/profile.go:519 lxc/profile.go:520
msgid "Get values for profile configuration keys"
msgstr ""

#: lxc/storage.go:327 lxc/storage.go:328
msgid "Get values for storage pool configuration keys"
msgstr ""

#: lxc/storage_volume.go:838 lxc/storage_volume.go:839
msgid "Get values for storage volume configuration keys"
msgstr ""

#: lxc/network.go:851
msgid "HOSTNAME"
msgstr ""

#: lxc/operation.go:151
msgid "ID"
msgstr ""

#: lxc/network.go:853
msgid "IP ADDRESS"
msgstr ""

#: lxc/list.go:447
msgid "IPV4"
msgstr ""

#: lxc/list.go:448
msgid "IPV6"
msgstr ""

#: lxc/config_trust.go:176
msgid "ISSUE DATE"
msgstr ""

#: lxc/main.go:279
msgid ""
"If this is your first time running LXD on this machine, you should also run: "
"lxd init"
msgstr ""

<<<<<<< HEAD
#: lxc/action.go:115
=======
#: lxc/action.go:116
>>>>>>> acbb38af
msgid "Ignore the container state"
msgstr ""

#: lxc/image.go:1267
msgid "Image already up to date."
msgstr ""

#: lxc/image.go:231
msgid "Image copied successfully!"
msgstr ""

#: lxc/image.go:554
msgid "Image exported successfully!"
msgstr ""

#: lxc/image.go:284 lxc/image.go:1234
msgid "Image identifier missing"
msgstr ""

#: lxc/image.go:352
#, c-format
msgid "Image identifier missing: %s"
msgstr ""

#: lxc/image.go:748
#, c-format
msgid "Image imported with fingerprint: %s"
msgstr ""

#: lxc/image.go:1265
msgid "Image refreshed successfully!"
msgstr ""

#: lxc/image.go:571
msgid ""
"Import image into the image store\n"
"\n"
"Directory import is only available on Linux and must be performed as root."
msgstr ""

#: lxc/image.go:570
msgid "Import images into the image store"
msgstr ""

#: lxc/query.go:41
msgid "Input data"
msgstr ""

#: lxc/init.go:47
msgid "Instance type"
msgstr ""

#: lxc/remote.go:163
#, c-format
msgid "Invalid URL scheme \"%s\" in \"%s\""
msgstr ""

#: lxc/config_trust.go:155
msgid "Invalid certificate"
msgstr ""

#: lxc/list.go:510
#, c-format
msgid "Invalid config key '%s' in '%s'"
msgstr ""

#: lxc/list.go:505
#, c-format
msgid "Invalid config key column format (too many fields): '%s'"
msgstr ""

<<<<<<< HEAD
#: lxc/image.go:1195 lxc/list.go:386
=======
#: lxc/image.go:1195 lxc/list.go:365
>>>>>>> acbb38af
#, c-format
msgid "Invalid format %q"
msgstr ""

#: lxc/list.go:528
#, c-format
msgid "Invalid max width (must -1, 0 or a positive integer) '%s' in '%s'"
msgstr ""

#: lxc/list.go:525
#, c-format
msgid "Invalid max width (must be an integer) '%s' in '%s'"
msgstr ""

#: lxc/list.go:516
#, c-format
msgid ""
"Invalid name in '%s', empty string is only allowed when defining maxWidth"
msgstr ""

<<<<<<< HEAD
#: lxc/main.go:361
=======
#: lxc/main.go:362
>>>>>>> acbb38af
msgid "Invalid number of arguments"
msgstr ""

#: lxc/file.go:97
#, c-format
msgid "Invalid path %s"
msgstr ""

#: lxc/remote.go:152
#, c-format
msgid "Invalid protocol: %s"
msgstr ""

#: lxc/file.go:243
#, c-format
msgid "Invalid source %s"
msgstr ""

<<<<<<< HEAD
#: lxc/file.go:372
=======
#: lxc/file.go:380
>>>>>>> acbb38af
#, c-format
msgid "Invalid target %s"
msgstr ""

#: lxc/info.go:164
msgid "Ips:"
msgstr ""

#: lxc/image.go:139
msgid "Keep the image up to date after initial copy"
msgstr ""

#: lxc/list.go:452
msgid "LAST USED AT"
msgstr ""

<<<<<<< HEAD
#: lxc/list.go:495 lxc/storage_volume.go:971
=======
#: lxc/list.go:474 lxc/storage_volume.go:957
>>>>>>> acbb38af
msgid "LOCATION"
msgstr ""

#: lxc/manpage.go:37
msgid "LXD - Command line client"
msgstr ""

#: lxc/cluster.go:99
msgid "LXD server isn't part of a cluster"
msgstr ""

#: lxc/image.go:843
#, c-format
msgid "Last used: %s"
msgstr ""

#: lxc/image.go:845
msgid "Last used: never"
msgstr ""

#: lxc/network.go:807 lxc/network.go:808
msgid "List DHCP leases"
msgstr ""

#: lxc/alias.go:98 lxc/alias.go:99
msgid "List aliases"
msgstr ""

#: lxc/cluster.go:63 lxc/cluster.go:64
msgid "List all the cluster members"
msgstr ""

#: lxc/network.go:718 lxc/network.go:719
msgid "List available networks"
msgstr ""

#: lxc/storage.go:490 lxc/storage.go:491
msgid "List available storage pools"
msgstr ""

#: lxc/operation.go:97 lxc/operation.go:98
msgid "List background operations"
msgstr ""

#: lxc/config_device.go:251 lxc/config_device.go:252
msgid "List container devices"
msgstr ""

#: lxc/config_template.go:235 lxc/config_template.go:236
msgid "List container file templates"
msgstr ""

#: lxc/list.go:47
msgid "List containers"
msgstr ""

#: lxc/list.go:48
msgid ""
"List containers\n"
"\n"
"Default column layout: ns46tS\n"
"Fast column layout: nsacPt\n"
"\n"
"== Filters ==\n"
"A single keyword like \"web\" which will list any container with a name "
"starting by \"web\".\n"
"A regular expression on the container name. (e.g. .*web.*01$).\n"
"A key/value pair referring to a configuration item. For those, the\n"
"namespace can be abbreviated to the smallest unambiguous identifier.\n"
"\n"
"Examples:\n"
"  - \"user.blah=abc\" will list all containers with the \"blah\" user "
"property set to \"abc\".\n"
"  - \"u.blah=abc\" will do the same\n"
"  - \"security.privileged=true\" will list all privileged containers\n"
"  - \"s.privileged=true\" will do the same\n"
"\n"
"A regular expression matching a configuration item or its value. (e.g. "
"volatile.eth0.hwaddr=00:16:3e:.*).\n"
"\n"
"== Columns ==\n"
"The -c option takes a comma separated list of arguments that control\n"
"which container attributes to output when displaying in table or csv\n"
"format.\n"
"\n"
"Column arguments are either pre-defined shorthand chars (see below),\n"
"or (extended) config keys.\n"
"\n"
"Commas between consecutive shorthand chars are optional.\n"
"\n"
"Pre-defined column shorthand chars:\n"
"  4 - IPv4 address\n"
"  6 - IPv6 address\n"
"  a - Architecture\n"
"  b - Storage pool\n"
"  c - Creation date\n"
"  d - Description\n"
"  l - Last used date\n"
"  n - Name\n"
"  N - Number of Processes\n"
"  p - PID of the container's init process\n"
"  P - Profiles\n"
"  s - State\n"
"  S - Number of snapshots\n"
"  t - Type (persistent or ephemeral)\n"
"  L - Location of the container (e.g. its cluster member)\n"
"\n"
"Custom columns are defined with \"key[:name][:maxWidth]\":\n"
"  KEY: The (extended) config key to display\n"
"  NAME: Name to display in the column header.\n"
"  Defaults to the key if not specified or empty.\n"
"\n"
"  MAXWIDTH: Max width of the column (longer results are truncated).\n"
"  Defaults to -1 (unlimited). Use 0 to limit to the column header size."
msgstr ""

#: lxc/image_alias.go:148
msgid "List image aliases"
msgstr ""

#: lxc/image_alias.go:149
msgid ""
"List image aliases\n"
"\n"
"Filters may be part of the image hash or part of the image alias name.\n"
msgstr ""

#: lxc/image.go:888
msgid "List images"
msgstr ""

#: lxc/image.go:889
msgid ""
"List images\n"
"\n"
"Filters may be of the <key>=<value> form for property based filtering,\n"
"or part of the image hash or part of the image alias name.\n"
"\n"
"The -c option takes a (optionally comma-separated) list of arguments\n"
"that control which image attributes to output when displaying in table\n"
"or csv format.\n"
"\n"
"Default column layout is: lfpdasu\n"
"\n"
"Column shorthand chars:\n"
"\n"
"    l - Shortest image alias (and optionally number of other aliases)\n"
"    L - Newline-separated list of all image aliases\n"
"    f - Fingerprint\n"
"    p - Whether image is public\n"
"    d - Description\n"
"    a - Architecture\n"
"    s - Size"
msgstr ""

#: lxc/profile.go:567 lxc/profile.go:568
msgid "List profiles"
msgstr ""

#: lxc/storage_volume.go:903 lxc/storage_volume.go:904
msgid "List storage volumes"
msgstr ""

#: lxc/remote.go:413 lxc/remote.go:414
msgid "List the available remotes"
msgstr ""

#: lxc/config_trust.go:114 lxc/config_trust.go:115
msgid "List trusted clients"
msgstr ""

#: lxc/operation.go:24 lxc/operation.go:25
msgid "List, show and delete background operations"
msgstr ""

#: lxc/info.go:127
#, c-format
msgid "Location: %s"
msgstr ""

#: lxc/info.go:279
msgid "Log:"
msgstr ""

#: lxc/network.go:852
msgid "MAC ADDRESS"
msgstr ""

#: lxc/network.go:783
msgid "MANAGED"
msgstr ""

#: lxc/cluster.go:128
msgid "MESSAGE"
msgstr ""

#: lxc/image.go:137 lxc/image.go:576
msgid "Make image public"
msgstr ""

#: lxc/publish.go:38
msgid "Make the image public"
msgstr ""

#: lxc/network.go:31 lxc/network.go:32
msgid "Manage and attach containers to networks"
msgstr ""

#: lxc/cluster.go:26 lxc/cluster.go:27
msgid "Manage cluster members"
msgstr ""

#: lxc/alias.go:22 lxc/alias.go:23
msgid "Manage command aliases"
msgstr ""

#: lxc/config.go:28 lxc/config.go:29
msgid "Manage container and server configuration options"
msgstr ""

#: lxc/config_device.go:23 lxc/config_device.go:24
msgid "Manage container devices"
msgstr ""

#: lxc/config_template.go:29 lxc/config_template.go:30
msgid "Manage container file templates"
msgstr ""

#: lxc/config_metadata.go:28 lxc/config_metadata.go:29
msgid "Manage container metadata files"
msgstr ""

#: lxc/file.go:39 lxc/file.go:40
msgid "Manage files in containers"
msgstr ""

#: lxc/image_alias.go:25 lxc/image_alias.go:26
msgid "Manage image aliases"
msgstr ""

#: lxc/image.go:41
msgid "Manage images"
msgstr ""

#: lxc/image.go:42
msgid ""
"Manage images\n"
"\n"
"In LXD containers are created from images. Those images were themselves\n"
"either generated from an existing container or downloaded from an image\n"
"server.\n"
"\n"
"When using remote images, LXD will automatically cache images for you\n"
"and remove them upon expiration.\n"
"\n"
"The image unique identifier is the hash (sha-256) of its representation\n"
"as a compressed tarball (or for split images, the concatenation of the\n"
"metadata and rootfs tarballs).\n"
"\n"
"Images can be referenced by their full hash, shortest unique partial\n"
"hash or alias name (if one is set)."
msgstr ""

#: lxc/profile.go:29 lxc/profile.go:30
msgid "Manage profiles"
msgstr ""

#: lxc/storage.go:32 lxc/storage.go:33
msgid "Manage storage pools and volumes"
msgstr ""

#: lxc/storage_volume.go:33
msgid "Manage storage volumes"
msgstr ""

#: lxc/storage_volume.go:34
msgid ""
"Manage storage volumes\n"
"\n"
"Unless specified through a prefix, all volume operations affect \"custom"
"\" (user created) volumes."
msgstr ""

#: lxc/remote.go:33 lxc/remote.go:34
msgid "Manage the list of remote servers"
msgstr ""

#: lxc/config_trust.go:29 lxc/config_trust.go:30
msgid "Manage trusted clients"
msgstr ""

<<<<<<< HEAD
#: lxc/cluster.go:268
=======
#: lxc/cluster.go:273
>>>>>>> acbb38af
#, c-format
msgid "Member %s removed"
msgstr ""

<<<<<<< HEAD
#: lxc/cluster.go:221
=======
#: lxc/cluster.go:226
>>>>>>> acbb38af
#, c-format
msgid "Member %s renamed to %s"
msgstr ""

#: lxc/info.go:201
msgid "Memory (current)"
msgstr ""

#: lxc/info.go:205
msgid "Memory (peak)"
msgstr ""

#: lxc/info.go:217
#, fuzzy
msgid "Memory usage:"
msgstr "  Χρήση μνήμης:"

#: lxc/monitor.go:49
msgid "Minimum level for log messages"
msgstr ""

#: lxc/config_metadata.go:102 lxc/config_metadata.go:200
#: lxc/config_template.go:91 lxc/config_template.go:134
#: lxc/config_template.go:176 lxc/config_template.go:260
#: lxc/config_template.go:322 lxc/profile.go:197 lxc/profile.go:656
msgid "Missing container name"
msgstr ""

#: lxc/profile.go:126
msgid "Missing container.name name"
msgstr ""

#: lxc/config_device.go:103 lxc/config_device.go:203 lxc/config_device.go:276
#: lxc/config_device.go:342 lxc/config_device.go:429 lxc/config_device.go:517
#: lxc/config_device.go:606
msgid "Missing name"
msgstr ""

#: lxc/network.go:128 lxc/network.go:201 lxc/network.go:344 lxc/network.go:391
#: lxc/network.go:476 lxc/network.go:581 lxc/network.go:686 lxc/network.go:832
#: lxc/network.go:897 lxc/network.go:946 lxc/network.go:1015
msgid "Missing network name"
msgstr ""

#: lxc/storage.go:185 lxc/storage.go:252 lxc/storage.go:353 lxc/storage.go:408
#: lxc/storage.go:603 lxc/storage.go:677 lxc/storage_volume.go:146
#: lxc/storage_volume.go:225 lxc/storage_volume.go:437
#: lxc/storage_volume.go:512 lxc/storage_volume.go:571
#: lxc/storage_volume.go:653 lxc/storage_volume.go:752
#: lxc/storage_volume.go:864 lxc/storage_volume.go:928
#: lxc/storage_volume.go:1036 lxc/storage_volume.go:1100
#: lxc/storage_volume.go:1183
msgid "Missing pool name"
msgstr ""

#: lxc/profile.go:321 lxc/profile.go:372 lxc/profile.go:444 lxc/profile.go:544
#: lxc/profile.go:729 lxc/profile.go:777 lxc/profile.go:836
msgid "Missing profile name"
msgstr ""

#: lxc/profile.go:266
msgid "Missing source profile name"
msgstr ""

#: lxc/storage_volume.go:309
msgid "Missing source volume name"
msgstr ""

<<<<<<< HEAD
#: lxc/file.go:465
=======
#: lxc/file.go:473
>>>>>>> acbb38af
msgid "Missing target directory"
msgstr ""

#: lxc/monitor.go:30
msgid "Monitor a local or remote LXD server"
msgstr ""

#: lxc/monitor.go:31
msgid ""
"Monitor a local or remote LXD server\n"
"\n"
"By default the monitor will listen to all message types."
msgstr ""

#: lxc/network.go:411 lxc/network.go:496 lxc/storage_volume.go:591
#: lxc/storage_volume.go:672
msgid "More than one device matches, specify the device name."
msgstr ""

#: lxc/file.go:224
msgid "More than one file to download, but target is not a directory"
msgstr ""

#: lxc/move.go:30 lxc/move.go:31
msgid "Move containers within or in between LXD instances"
msgstr ""

#: lxc/storage_volume.go:979 lxc/storage_volume.go:980
msgid "Move storage volumes between pools"
msgstr ""

#: lxc/move.go:44
msgid "Move the container without its snapshots"
msgstr ""

#: lxc/storage_volume.go:351
#, c-format
msgid "Moving the storage volume: %s"
msgstr ""

#: lxc/image.go:588
msgid "Must run as root to import from directory"
msgstr ""

<<<<<<< HEAD
#: lxc/action.go:145
=======
#: lxc/action.go:146
>>>>>>> acbb38af
msgid "Must supply container name for: "
msgstr ""

#: lxc/cluster.go:124 lxc/list.go:453 lxc/network.go:781 lxc/profile.go:613
#: lxc/remote.go:463 lxc/storage.go:544 lxc/storage_volume.go:952
msgid "NAME"
msgstr ""

#: lxc/network.go:763 lxc/operation.go:138 lxc/remote.go:434 lxc/remote.go:439
msgid "NO"
msgstr ""

#: lxc/info.go:125
#, c-format
msgid "Name: %s"
msgstr ""

#: lxc/network.go:303
#, c-format
msgid "Network %s created"
msgstr ""

#: lxc/network.go:353
#, c-format
msgid "Network %s deleted"
msgstr ""

#: lxc/network.go:301
#, c-format
msgid "Network %s pending on member %s"
msgstr ""

#: lxc/network.go:906
#, c-format
msgid "Network %s renamed to %s"
msgstr ""

#: lxc/init.go:45
msgid "Network name"
msgstr ""

#: lxc/info.go:234
#, fuzzy
msgid "Network usage:"
msgstr "  Χρήση δικτύου:"

#: lxc/publish.go:39
msgid "New alias to define at target"
msgstr ""

#: lxc/image.go:140 lxc/image.go:577
msgid "New aliases to add to the image"
msgstr ""

#: lxc/network.go:420 lxc/network.go:505
msgid "No device found for this network"
msgstr ""

#: lxc/storage_volume.go:600 lxc/storage_volume.go:681
msgid "No device found for this storage volume."
msgstr ""

#: lxc/storage_volume.go:323
msgid "No storage pool for source volume specified"
msgstr ""

#: lxc/storage_volume.go:335
msgid "No storage pool for target volume specified"
msgstr ""

#: lxc/config_device.go:114 lxc/config_device.go:366
#, c-format
msgid "No value found in %q"
msgstr ""

#: lxc/storage_volume.go:164 lxc/storage_volume.go:243
msgid "Only \"custom\" volumes can be attached to containers."
msgstr ""

#: lxc/remote.go:146
msgid "Only https URLs are supported for simplestreams"
msgstr ""

#: lxc/image.go:657
msgid "Only https:// is supported for remote image import."
msgstr ""

#: lxc/network.go:607 lxc/network.go:960
msgid "Only managed networks can be modified."
msgstr ""

#: lxc/operation.go:83
#, c-format
msgid "Operation %s deleted"
msgstr ""

#: lxc/exec.go:53
msgid "Override the terminal mode (auto, interactive or non-interactive)"
msgstr ""

#: lxc/list.go:623
msgid "PERSISTENT"
msgstr ""

#: lxc/list.go:455
msgid "PID"
msgstr ""

#: lxc/list.go:454
msgid "PROCESSES"
msgstr ""

#: lxc/list.go:456
msgid "PROFILES"
msgstr ""

#: lxc/remote.go:465
msgid "PROTOCOL"
msgstr ""

#: lxc/image.go:923 lxc/remote.go:467
msgid "PUBLIC"
msgstr ""

#: lxc/info.go:228
msgid "Packets received"
msgstr ""

#: lxc/info.go:229
msgid "Packets sent"
msgstr ""

#: lxc/action.go:49 lxc/action.go:50
msgid "Pause containers"
msgstr ""

#: lxc/info.go:146
#, c-format
msgid "Pid: %d"
msgstr ""

#: lxc/network.go:632 lxc/profile.go:491 lxc/storage.go:299
#: lxc/storage_volume.go:809
msgid "Press enter to open the editor again"
msgstr ""

#: lxc/config.go:196 lxc/config.go:260 lxc/config_metadata.go:145
#: lxc/config_template.go:205 lxc/image.go:406
msgid "Press enter to start the editor again"
msgstr ""

#: lxc/monitor.go:47
msgid "Pretty rendering"
msgstr ""

#: lxc/main.go:56
msgid "Print help"
msgstr ""

#: lxc/query.go:39
msgid "Print the raw response"
msgstr ""

#: lxc/main.go:55
msgid "Print version number"
msgstr ""

#: lxc/info.go:170
#, c-format
msgid "Processes: %d"
msgstr ""

#: lxc/main_aliases.go:123 lxc/main_aliases.go:131
#, c-format
msgid "Processing aliases failed: %s\n"
msgstr ""

#: lxc/profile.go:147
#, c-format
msgid "Profile %s added to %s"
msgstr ""

#: lxc/profile.go:333
#, c-format
msgid "Profile %s created"
msgstr ""

#: lxc/profile.go:381
#, c-format
msgid "Profile %s deleted"
msgstr ""

#: lxc/profile.go:666
#, c-format
msgid "Profile %s isn't currently applied to %s"
msgstr ""

#: lxc/profile.go:690
#, c-format
msgid "Profile %s removed from %s"
msgstr ""

#: lxc/profile.go:738
#, c-format
msgid "Profile %s renamed to %s"
msgstr ""

#: lxc/copy.go:40 lxc/init.go:43
msgid "Profile to apply to the new container"
msgstr ""

#: lxc/profile.go:225
#, c-format
msgid "Profiles %s applied to %s"
msgstr ""

#: lxc/info.go:144
#, c-format
msgid "Profiles: %s"
msgstr ""

#: lxc/image.go:848
msgid "Properties:"
msgstr ""

#: lxc/remote.go:92
msgid "Public image server"
msgstr ""

#: lxc/image.go:826
#, c-format
msgid "Public: %s"
msgstr ""

#: lxc/publish.go:33 lxc/publish.go:34
msgid "Publish containers as images"
msgstr ""

#: lxc/file.go:184 lxc/file.go:185
msgid "Pull files from containers"
msgstr ""

<<<<<<< HEAD
#: lxc/file.go:343 lxc/file.go:344
msgid "Push files into containers"
msgstr ""

#: lxc/file.go:192 lxc/file.go:350
=======
#: lxc/file.go:351 lxc/file.go:352
msgid "Push files into containers"
msgstr ""

#: lxc/file.go:192 lxc/file.go:358
>>>>>>> acbb38af
msgid "Recursively transfer files"
msgstr ""

#: lxc/image.go:1210 lxc/image.go:1211
msgid "Refresh images"
msgstr ""

#: lxc/image.go:1238
#, c-format
msgid "Refreshing the image: %s"
msgstr ""

#: lxc/remote.go:515
#, c-format
msgid "Remote %s already exists"
msgstr ""

#: lxc/remote.go:507 lxc/remote.go:569 lxc/remote.go:618 lxc/remote.go:656
#, c-format
msgid "Remote %s doesn't exist"
msgstr ""

#: lxc/remote.go:116
#, c-format
msgid "Remote %s exists as <%s>"
msgstr ""

#: lxc/remote.go:511 lxc/remote.go:573 lxc/remote.go:660
#, c-format
msgid "Remote %s is static and cannot be modified"
msgstr ""

#: lxc/remote.go:89
msgid "Remote admin password"
msgstr ""

#: lxc/utils/cancel.go:34
msgid "Remote operation canceled by user"
msgstr ""

#: lxc/info.go:130
#, c-format
msgid "Remote: %s"
msgstr ""

#: lxc/delete.go:42
#, c-format
msgid "Remove %s (yes/no): "
msgstr ""

#: lxc/cluster.go:242 lxc/cluster.go:243
msgid "Remove a member from the cluster"
msgstr ""

#: lxc/alias.go:197 lxc/alias.go:198
msgid "Remove aliases"
msgstr ""

#: lxc/config_device.go:404 lxc/config_device.go:405
msgid "Remove container devices"
msgstr ""

#: lxc/profile.go:631 lxc/profile.go:632
msgid "Remove profiles from containers"
msgstr ""

#: lxc/remote.go:548 lxc/remote.go:549
msgid "Remove remotes"
msgstr ""

#: lxc/config_trust.go:196 lxc/config_trust.go:197
msgid "Remove trusted clients"
msgstr ""

#: lxc/cluster.go:196 lxc/cluster.go:197
msgid "Rename a cluster member"
msgstr ""

#: lxc/alias.go:146 lxc/alias.go:147 lxc/image_alias.go:249
#: lxc/image_alias.go:250
msgid "Rename aliases"
msgstr ""

#: lxc/rename.go:20 lxc/rename.go:21
msgid "Rename containers and snapshots"
msgstr ""

#: lxc/network.go:872 lxc/network.go:873
msgid "Rename networks"
msgstr ""

#: lxc/profile.go:704 lxc/profile.go:705
msgid "Rename profiles"
msgstr ""

#: lxc/remote.go:486 lxc/remote.go:487
msgid "Rename remotes"
msgstr ""

#: lxc/storage_volume.go:1010 lxc/storage_volume.go:1011
msgid "Rename storage volumes"
msgstr ""

#: lxc/storage_volume.go:1059
#, c-format
msgid "Renamed storage volume from \"%s\" to \"%s\""
msgstr ""

#: lxc/delete.go:35
msgid "Require user confirmation"
msgstr ""

#: lxc/info.go:167
msgid "Resources:"
msgstr ""

#: lxc/action.go:69
msgid "Restart containers"
msgstr ""

#: lxc/action.go:70
msgid ""
"Restart containers\n"
"\n"
"The opposite of \"lxc pause\" is \"lxc start\"."
msgstr ""

#: lxc/restore.go:23
msgid "Restore containers from snapshots"
msgstr ""

#: lxc/restore.go:24
msgid ""
"Restore containers from snapshots\n"
"\n"
"If --stateful is passed, then the running state will be restored too."
msgstr ""

#: lxc/console.go:39
msgid "Retrieve the container's console log"
msgstr ""

#: lxc/init.go:202
#, c-format
msgid "Retrieving image: %s"
msgstr ""

<<<<<<< HEAD
#: lxc/action.go:110
=======
#: lxc/action.go:111
>>>>>>> acbb38af
msgid "Run command against all containers"
msgstr ""

#: lxc/image.go:926
msgid "SIZE"
msgstr ""

#: lxc/list.go:457
msgid "SNAPSHOTS"
msgstr ""

#: lxc/storage.go:551
msgid "SOURCE"
msgstr ""

#: lxc/cluster.go:127 lxc/list.go:458 lxc/network.go:788 lxc/storage.go:549
msgid "STATE"
msgstr ""

#: lxc/remote.go:468
msgid "STATIC"
msgstr ""

#: lxc/operation.go:154
msgid "STATUS"
msgstr ""

#: lxc/list.go:460
msgid "STORAGE POOL"
msgstr ""

#: lxc/query.go:29 lxc/query.go:30
msgid "Send a raw query to LXD"
msgstr ""

#: lxc/remote.go:91
msgid "Server authentication type (tls or macaroons)"
msgstr ""

#: lxc/remote.go:260
msgid "Server certificate NACKed by user"
msgstr ""

#: lxc/remote.go:360
msgid "Server doesn't trust us after authentication"
msgstr ""

#: lxc/remote.go:90
msgid "Server protocol (lxd or simplestreams)"
msgstr ""

#: lxc/version.go:58
#, c-format
msgid "Server version: %s\n"
msgstr ""

#: lxc/config_device.go:492 lxc/config_device.go:493
msgid "Set container device configuration keys"
msgstr ""

#: lxc/config.go:354 lxc/config.go:355
msgid "Set container or server configuration keys"
msgstr ""

#: lxc/network.go:919 lxc/network.go:920
msgid "Set network configuration keys"
msgstr ""

#: lxc/profile.go:752 lxc/profile.go:753
msgid "Set profile configuration keys"
msgstr ""

#: lxc/storage.go:572 lxc/storage.go:573
msgid "Set storage pool configuration keys"
msgstr ""

#: lxc/storage_volume.go:1074 lxc/storage_volume.go:1075
msgid "Set storage volume configuration keys"
msgstr ""

#: lxc/remote.go:635 lxc/remote.go:636
msgid "Set the URL for the remote"
msgstr ""

#: lxc/remote.go:597 lxc/remote.go:598
msgid "Set the default remote"
msgstr ""

<<<<<<< HEAD
#: lxc/file.go:353
msgid "Set the file's gid on push"
msgstr ""

#: lxc/file.go:354
msgid "Set the file's perms on push"
msgstr ""

#: lxc/file.go:352
=======
#: lxc/file.go:361
msgid "Set the file's gid on push"
msgstr ""

#: lxc/file.go:362
msgid "Set the file's perms on push"
msgstr ""

#: lxc/file.go:360
>>>>>>> acbb38af
msgid "Set the file's uid on push"
msgstr ""

#: lxc/main.go:58
msgid "Show all debug messages"
msgstr ""

#: lxc/main.go:59
msgid "Show all information messages"
msgstr ""

#: lxc/config_metadata.go:175 lxc/config_metadata.go:176
msgid "Show container metadata files"
msgstr ""

#: lxc/config.go:451 lxc/config.go:452
msgid "Show container or server configurations"
msgstr ""

#: lxc/info.go:28 lxc/info.go:29
msgid "Show container or server information"
msgstr ""

#: lxc/config_template.go:297 lxc/config_template.go:298
msgid "Show content of container file templates"
msgstr ""

#: lxc/cluster.go:146 lxc/cluster.go:147
msgid "Show details of a cluster member"
msgstr ""

#: lxc/operation.go:173 lxc/operation.go:174
msgid "Show details on a background operation"
msgstr ""

#: lxc/config_device.go:581 lxc/config_device.go:582
msgid "Show full device configuration for containers or profiles"
msgstr ""

#: lxc/image.go:1283 lxc/image.go:1284
msgid "Show image properties"
msgstr ""

#: lxc/main.go:204 lxc/main.go:205
msgid "Show less common commands"
msgstr ""

#: lxc/version.go:21 lxc/version.go:22
msgid "Show local and remote versions"
msgstr ""

#: lxc/network.go:988 lxc/network.go:989
msgid "Show network configurations"
msgstr ""

#: lxc/profile.go:811 lxc/profile.go:812
msgid "Show profile configurations"
msgstr ""

#: lxc/storage.go:644 lxc/storage.go:645
msgid "Show storage pool configurations and resources"
msgstr ""

#: lxc/storage_volume.go:1151
msgid "Show storage volum configurations"
msgstr ""

#: lxc/storage_volume.go:1152
msgid "Show storage volume configurations"
msgstr ""

#: lxc/info.go:39
msgid "Show the container's last 100 log lines?"
msgstr ""

#: lxc/remote.go:379 lxc/remote.go:380
msgid "Show the default remote"
msgstr ""

#: lxc/config.go:455
msgid "Show the expanded configuration"
msgstr ""

#: lxc/info.go:40
msgid "Show the resources available to the server"
msgstr ""

#: lxc/storage.go:648
msgid "Show the resources available to the storage pool"
msgstr ""

#: lxc/storage.go:386
msgid "Show the used and free space in bytes"
msgstr ""

#: lxc/image.go:774 lxc/image.go:775
msgid "Show useful information about images"
msgstr ""

#: lxc/storage.go:382 lxc/storage.go:383
msgid "Show useful information about storage pools"
msgstr ""

#: lxc/image.go:824
#, c-format
msgid "Size: %.2fMB"
msgstr ""

#: lxc/info.go:248
msgid "Snapshots:"
msgstr ""

<<<<<<< HEAD
#: lxc/action.go:240
=======
#: lxc/action.go:249
>>>>>>> acbb38af
#, c-format
msgid "Some containers failed to %s"
msgstr ""

#: lxc/image.go:866
msgid "Source:"
msgstr ""

#: lxc/action.go:30 lxc/action.go:31
msgid "Start containers"
msgstr ""

#: lxc/launch.go:63
#, c-format
msgid "Starting %s"
msgstr ""

#: lxc/info.go:138
#, c-format
msgid "Status: %s"
msgstr ""

#: lxc/action.go:89 lxc/action.go:90
msgid "Stop containers"
msgstr ""

#: lxc/publish.go:40
msgid "Stop the container if currently running"
msgstr ""

#: lxc/publish.go:144
msgid "Stopping container failed!"
msgstr ""

#: lxc/delete.go:120
#, c-format
msgid "Stopping the container failed: %s"
msgstr ""

#: lxc/storage.go:144
#, c-format
msgid "Storage pool %s created"
msgstr ""

#: lxc/storage.go:194
#, c-format
msgid "Storage pool %s deleted"
msgstr ""

#: lxc/storage.go:142
#, c-format
msgid "Storage pool %s pending on member %s"
msgstr ""

#: lxc/init.go:46
msgid "Storage pool name"
msgstr ""

#: lxc/storage_volume.go:470
#, c-format
msgid "Storage volume %s created"
msgstr ""

#: lxc/storage_volume.go:531
#, c-format
msgid "Storage volume %s deleted"
msgstr ""

#: lxc/storage_volume.go:348
msgid "Storage volume copied successfully!"
msgstr ""

#: lxc/storage_volume.go:352
msgid "Storage volume moved successfully!"
msgstr ""

<<<<<<< HEAD
#: lxc/action.go:113
=======
#: lxc/action.go:114
>>>>>>> acbb38af
msgid "Store the container state"
msgstr ""

#: lxc/info.go:209
msgid "Swap (current)"
msgstr ""

#: lxc/info.go:213
msgid "Swap (peak)"
msgstr ""

#: lxc/alias.go:128
msgid "TARGET"
msgstr ""

#: lxc/list.go:459 lxc/network.go:782 lxc/network.go:854 lxc/operation.go:152
#: lxc/storage_volume.go:951
msgid "TYPE"
msgstr ""

#: lxc/delete.go:104
msgid "The container is currently running, stop it first or pass --force."
msgstr ""

#: lxc/publish.go:109
msgid ""
"The container is currently running. Use --force to have it stopped and "
"restarted."
msgstr ""

#: lxc/init.go:281
msgid "The container you are starting doesn't have any network attached to it."
msgstr ""

#: lxc/config_device.go:130 lxc/config_device.go:147 lxc/config_device.go:354
msgid "The device already exists"
msgstr ""

#: lxc/config_device.go:218 lxc/config_device.go:230 lxc/config_device.go:442
#: lxc/config_device.go:460 lxc/config_device.go:533 lxc/config_device.go:550
msgid "The device doesn't exist"
msgstr ""

#: lxc/init.go:265
#, c-format
msgid "The local image '%s' couldn't be found, trying '%s:%s' instead."
msgstr ""

#: lxc/init.go:261
#, c-format
msgid "The local image '%s' couldn't be found, trying '%s:' instead."
msgstr ""

#: lxc/config_device.go:359
msgid "The profile device doesn't exist"
msgstr ""

#: lxc/network.go:425 lxc/network.go:510 lxc/storage_volume.go:605
#: lxc/storage_volume.go:686
msgid "The specified device doesn't exist"
msgstr ""

#: lxc/network.go:429 lxc/network.go:514
msgid "The specified device doesn't match the network"
msgstr ""

#: lxc/publish.go:82
msgid "There is no \"image name\".  Did you want an alias?"
msgstr ""

<<<<<<< HEAD
#: lxc/action.go:120
=======
#: lxc/action.go:121
>>>>>>> acbb38af
msgid "Time to wait for the container before killing it"
msgstr ""

#: lxc/image.go:827
msgid "Timestamps:"
msgstr ""

#: lxc/init.go:283
msgid "To attach a network to a container, use: lxc network attach"
msgstr ""

#: lxc/init.go:282
msgid "To create a new network, use: lxc network create"
msgstr ""

#: lxc/console.go:185
msgid "To detach from the console, press: <ctrl>+a q"
msgstr ""

#: lxc/main.go:280
msgid "To start your first container, try: lxc launch ubuntu:16.04"
msgstr ""

#: lxc/storage_volume.go:983
msgid "Transfer mode, one of pull (default), push or relay"
msgstr ""

#: lxc/copy.go:42
msgid "Transfer mode. One of pull (default), push or relay"
msgstr ""

#: lxc/move.go:45 lxc/storage_volume.go:286
msgid "Transfer mode. One of pull (default), push or relay."
msgstr ""

#: lxc/copy.go:229
#, c-format
msgid "Transferring container: %s"
msgstr ""

#: lxc/image.go:686
#, c-format
msgid "Transferring image: %s"
msgstr ""

<<<<<<< HEAD
#: lxc/action.go:179 lxc/launch.go:81
=======
#: lxc/action.go:188 lxc/launch.go:81
>>>>>>> acbb38af
#, c-format
msgid "Try `lxc info --show-log %s` for more info"
msgstr ""

#: lxc/info.go:140
msgid "Type: ephemeral"
msgstr ""

#: lxc/info.go:142
msgid "Type: persistent"
msgstr ""

#: lxc/image.go:927
msgid "UPLOAD DATE"
msgstr ""

#: lxc/cluster.go:125 lxc/remote.go:464
msgid "URL"
msgstr ""

#: lxc/network.go:785 lxc/profile.go:614 lxc/storage.go:553
#: lxc/storage_volume.go:954
msgid "USED BY"
msgstr ""

#: lxc/file.go:147
#, c-format
msgid "Unable to create a temporary file: %v"
msgstr ""

<<<<<<< HEAD
#: lxc/image.go:942 lxc/list.go:520
=======
#: lxc/image.go:942 lxc/list.go:499
>>>>>>> acbb38af
#, c-format
msgid "Unknown column shorthand char '%c' in '%s'"
msgstr ""

<<<<<<< HEAD
#: lxc/file.go:615
=======
#: lxc/file.go:623
>>>>>>> acbb38af
#, c-format
msgid "Unknown file type '%s'"
msgstr ""

#: lxc/config_device.go:649 lxc/config_device.go:650
msgid "Unset container device configuration keys"
msgstr ""

#: lxc/config.go:559 lxc/config.go:560
msgid "Unset container or server configuration keys"
msgstr ""

#: lxc/network.go:1050 lxc/network.go:1051
msgid "Unset network configuration keys"
msgstr ""

#: lxc/profile.go:865 lxc/profile.go:866
msgid "Unset profile configuration keys"
msgstr ""

#: lxc/storage.go:728 lxc/storage.go:729
msgid "Unset storage pool configuration keys"
msgstr ""

#: lxc/storage_volume.go:1226 lxc/storage_volume.go:1227
msgid "Unset storage volume configuration keys"
msgstr ""

#: lxc/image.go:834
#, c-format
msgid "Uploaded: %s"
msgstr ""

#: lxc/delete.go:47
msgid "User aborted delete operation"
msgstr ""

#: lxc/utils/cancel.go:40
msgid ""
"User signaled us three times, exiting. The remote operation will keep "
"running."
msgstr ""

#: lxc/query.go:38
msgid "Wait for the operation to complete"
msgstr ""

#: lxc/restore.go:36
msgid ""
"Whether or not to restore the container's running state from snapshot (if "
"available)"
msgstr ""

#: lxc/snapshot.go:31
msgid "Whether or not to snapshot the container's running state"
msgstr ""

#: lxc/network.go:765 lxc/operation.go:140 lxc/remote.go:436 lxc/remote.go:441
msgid "YES"
msgstr ""

#: lxc/exec.go:122
msgid "You can't pass -t and -T at the same time"
msgstr ""

#: lxc/exec.go:126
msgid "You can't pass -t or -T at the same time as --mode"
msgstr ""

#: lxc/copy.go:78
msgid "You must specify a destination container name when using --target"
msgstr ""

#: lxc/copy.go:73 lxc/move.go:188
msgid "You must specify a source container name"
msgstr ""

#: lxc/copy.go:68 lxc/move.go:91 lxc/move.go:183
msgid "You must use the same source and destination remote when using --target"
msgstr ""

#: lxc/alias.go:53
msgid "add <alias> <target>"
msgstr ""

#: lxc/config_trust.go:57
msgid "add [<remote>:] <cert>"
msgstr ""

#: lxc/profile.go:100
msgid "add [<remote>:]<container> <profile>"
msgstr ""

#: lxc/config_device.go:74
msgid "add [<remote>:]<container|profile> <device> <type> [key=value...]"
msgstr ""

#: lxc/remote.go:82
msgid "add [<remote>] <IP|FQDN|URL>"
msgstr ""

#: lxc/alias.go:21 lxc/image_alias.go:24
msgid "alias"
msgstr ""

#: lxc/profile.go:160
msgid "assign [<remote>:]<container> <profiles>"
msgstr ""

#: lxc/network.go:102
msgid ""
"attach [<remote>:]<network> <container> [<device name>] [<interface name>]"
msgstr ""

#: lxc/storage_volume.go:120
msgid "attach [<remote>:]<pool> <volume> <container> [<device name>] <path>"
msgstr ""

#: lxc/storage_volume.go:199
msgid ""
"attach-profile [<remote:>]<pool> <volume> <profile> [<device name>] <path>"
msgstr ""

#: lxc/network.go:175
msgid ""
"attach-profile [<remote>:]<network> <profile> [<device name>] [<interface "
"name>]"
msgstr ""

#: lxc/cluster.go:25
msgid "cluster"
msgstr ""

#: lxc/config.go:27
msgid "config"
msgstr ""

#: lxc/console.go:30
msgid "console [<remote>:]<container>"
msgstr ""

#: lxc/storage_volume.go:280
msgid "copy <pool>/<volume> <pool>/<volume>"
msgstr ""

#: lxc/image.go:128
msgid "copy [<remote>:]<image> <remote>:"
msgstr ""

#: lxc/profile.go:238
msgid "copy [<remote>:]<profile> [<remote>:]<profile>"
msgstr ""

#: lxc/copy.go:32
msgid "copy [<remote>:]<source>[/<snapshot>] [[<remote>:]<destination>]"
msgstr ""

#: lxc/image_alias.go:57
msgid "create [<remote>:]<alias> <fingerprint>"
msgstr ""

#: lxc/config_template.go:65
msgid "create [<remote>:]<container> <template>"
msgstr ""

#: lxc/network.go:248
msgid "create [<remote>:]<network> [key=value...]"
msgstr ""

#: lxc/storage.go:87
msgid "create [<remote>:]<pool> <driver> [key=value...]"
msgstr ""

#: lxc/storage_volume.go:410
msgid "create [<remote>:]<pool> <volume> [key=value...]"
msgstr ""

#: lxc/profile.go:295
msgid "create [<remote>:]<profile>"
msgstr ""

#: lxc/remote.go:453
msgid "default"
msgstr ""

#: lxc/image_alias.go:103
msgid "delete [<remote>:]<alias>"
msgstr ""

#: lxc/config_template.go:107
msgid "delete [<remote>:]<container> <template>"
msgstr ""

#: lxc/file.go:70
msgid "delete [<remote>:]<container>/<path> [[<remote>:]<container>/<path>...]"
msgstr ""

#: lxc/delete.go:27
msgid ""
"delete [<remote>:]<container>[/<snapshot>] [[<remote>:]<container>[/"
"<snapshot>]...]"
msgstr ""

#: lxc/image.go:258
msgid "delete [<remote>:]<image> [[<remote>:]<image>...]"
msgstr ""

#: lxc/network.go:317
msgid "delete [<remote>:]<network>"
msgstr ""

#: lxc/operation.go:51
msgid "delete [<remote>:]<operation>"
msgstr ""

#: lxc/storage.go:158
msgid "delete [<remote>:]<pool>"
msgstr ""

#: lxc/storage_volume.go:484
msgid "delete [<remote>:]<pool> <volume>"
msgstr ""

#: lxc/profile.go:345
msgid "delete [<remote>:]<profile>"
msgstr ""

#: lxc/storage.go:431
msgid "description"
msgstr ""

#: lxc/network.go:365
msgid "detach [<remote>:]<network> <container> [<device name>]"
msgstr ""

#: lxc/storage_volume.go:545
msgid "detach [<remote>:]<pool> <volume> <container> [<device name>]"
msgstr ""

#: lxc/storage_volume.go:627
msgid "detach-profile [<remote:>]<pool> <volume> <profile> [<device name>]"
msgstr ""

#: lxc/network.go:450
msgid "detach-profile [<remote>:]<network> <container> [<device name>]"
msgstr ""

#: lxc/config_device.go:22
msgid "device"
msgstr ""

#: lxc/init.go:224
msgid "didn't get any affected image, container or snapshot from server"
msgstr ""

#: lxc/image.go:818
msgid "disabled"
msgstr ""

#: lxc/storage.go:430
msgid "driver"
msgstr ""

#: lxc/config_metadata.go:52
msgid "edit [<remote>:]<container>"
msgstr ""

#: lxc/config_template.go:150
msgid "edit [<remote>:]<container> <template>"
msgstr ""

#: lxc/file.go:120
msgid "edit [<remote>:]<container>/<path>"
msgstr ""

#: lxc/image.go:310
msgid "edit [<remote>:]<image>"
msgstr ""

#: lxc/network.go:535
msgid "edit [<remote>:]<network>"
msgstr ""

#: lxc/storage.go:206
msgid "edit [<remote>:]<pool>"
msgstr ""

#: lxc/storage_volume.go:708
msgid "edit [<remote>:]<pool> <volume>"
msgstr ""

#: lxc/profile.go:394
msgid "edit [<remote>:]<profile>"
msgstr ""

#: lxc/config.go:86
msgid "edit [<remote>:][<container>]"
msgstr ""

<<<<<<< HEAD
=======
#: lxc/cluster.go:287
msgid "enable [<remote>:] <name>"
msgstr ""

>>>>>>> acbb38af
#: lxc/image.go:820
msgid "enabled"
msgstr ""

<<<<<<< HEAD
#: lxc/action.go:232
=======
#: lxc/action.go:241
>>>>>>> acbb38af
#, c-format
msgid "error: %v"
msgstr ""

#: lxc/exec.go:37
msgid "exec [<remote>:]<container> [flags] [--] <command line>"
msgstr ""

#: lxc/image.go:433
msgid "export [<remote>:]<image> [<target>]"
msgstr ""

#: lxc/file.go:38
msgid "file"
msgstr ""

#: lxc/config_device.go:177
msgid "get [<remote>:]<container|profile> <device> <key>"
msgstr ""

#: lxc/network.go:658
msgid "get [<remote>:]<network> <key>"
msgstr ""

#: lxc/storage.go:326
msgid "get [<remote>:]<pool> <key>"
msgstr ""

#: lxc/storage_volume.go:837
msgid "get [<remote>:]<pool> <volume> <key>"
msgstr ""

#: lxc/profile.go:518
msgid "get [<remote>:]<profile> <key>"
msgstr ""

#: lxc/config.go:287
msgid "get [<remote>:][<container>] <key>"
msgstr ""

#: lxc/remote.go:378
msgid "get-default"
msgstr ""

#: lxc/image.go:40
msgid "image"
msgstr ""

#: lxc/image.go:569
msgid ""
"import <tarball>|<directory>|<URL> [<rootfs tarball>] [<remote>:] "
"[key=value...]"
msgstr ""

#: lxc/storage.go:428
msgid "info"
msgstr ""

#: lxc/image.go:773
msgid "info [<remote>:]<image>"
msgstr ""

#: lxc/storage.go:381
msgid "info [<remote>:]<pool>"
msgstr ""

#: lxc/info.go:27
msgid "info [<remote>:][<container>]"
msgstr ""

#: lxc/init.go:33
msgid "init [<remote>:]<image> [<remote>:][<name>]"
msgstr ""

#: lxc/launch.go:20
msgid "launch [<remote>:]<image> [<remote>:][<name>]"
msgstr ""

#: lxc/alias.go:96 lxc/remote.go:411
msgid "list"
msgstr ""

#: lxc/cluster.go:61 lxc/config_trust.go:112 lxc/network.go:716
#: lxc/operation.go:95 lxc/profile.go:565 lxc/storage.go:488
msgid "list [<remote>:]"
msgstr ""

#: lxc/image.go:886 lxc/list.go:45
msgid "list [<remote>:] [<filter>...]"
msgstr ""

#: lxc/image_alias.go:146
msgid "list [<remote>:] [<filters>...]"
msgstr ""

#: lxc/config_template.go:234
msgid "list [<remote>:]<container>"
msgstr ""

#: lxc/config_device.go:249
msgid "list [<remote>:]<container|profile>"
msgstr ""

#: lxc/storage_volume.go:901
msgid "list [<remote>:]<pool>"
msgstr ""

#: lxc/network.go:806
msgid "list-leases [<remote>:]<network>"
msgstr ""

#: lxc/alias.go:57
msgid ""
"lxc alias add list \"list -c ns46S\"\n"
"    Overwrite the \"list\" command to pass -c ns46S."
msgstr ""

#: lxc/alias.go:200
msgid ""
"lxc alias remove my-list\n"
"    Remove the \"my-list\" alias."
msgstr ""

#: lxc/alias.go:149
msgid ""
"lxc alias rename list my-list\n"
"    Rename existing alias \"list\" to \"my-list\"."
msgstr ""

#: lxc/config_device.go:78
msgid ""
"lxc config device add [<remote>:]container1 <device-name> disk source=/share/"
"c1 path=opt\n"
"    Will mount the host's /share/c1 onto /opt in the container."
msgstr ""

#: lxc/config.go:90
msgid ""
"lxc config edit <container> < container.yaml\n"
"    Update the container configuration from config.yaml."
msgstr ""

#: lxc/config.go:357
msgid ""
"lxc config set [<remote>:]<container> limits.cpu 2\n"
"    Will set a CPU limit of \"2\" for the container.\n"
"\n"
"lxc config set core.https_address [::]:8443\n"
"    Will have LXD listen on IPv4 and IPv6 port 8443.\n"
"\n"
"lxc config set core.trust_password blah\n"
"    Will set the server's trust password to blah."
msgstr ""

#: lxc/file.go:187
msgid ""
"lxc file pull foo/etc/hosts .\n"
"   To pull /etc/hosts from the container and write it to the current "
"directory."
msgstr ""

<<<<<<< HEAD
#: lxc/file.go:346
=======
#: lxc/file.go:354
>>>>>>> acbb38af
msgid ""
"lxc file push /etc/hosts foo/etc/hosts\n"
"   To push /etc/hosts into the container \"foo\"."
msgstr ""

#: lxc/image.go:314
msgid ""
"lxc image edit <image>\n"
"    Launch a text editor to edit the properties\n"
"\n"
"lxc image edit <image> < image.yaml\n"
"    Load the image properties from a YAML file"
msgstr ""

#: lxc/info.go:31
msgid ""
"lxc info [<remote>:]<container> [--show-log]\n"
"    For container information.\n"
"\n"
"lxc info [<remote>:] [--resources]\n"
"    For LXD server information."
msgstr ""

#: lxc/init.go:37
msgid "lxc init ubuntu:16.04 u1"
msgstr ""

#: lxc/launch.go:24
msgid "lxc launch ubuntu:16.04 u1"
msgstr ""

#: lxc/list.go:103
msgid ""
"lxc list -c n,volatile.base_image:\"BASE IMAGE\":0,s46,volatile.eth0.hwaddr:"
"MAC\n"
"  Show containers using the \"NAME\", \"BASE IMAGE\", \"STATE\", \"IPV4\", "
"\"IPV6\" and \"MAC\" columns.\n"
"  \"BASE IMAGE\" and \"MAC\" are custom columns generated from container "
"configuration keys.\n"
"\n"
"lxc list -c ns,user.comment:comment\n"
"  List images with their running state and user comment."
msgstr ""

#: lxc/monitor.go:35
msgid ""
"lxc monitor --type=logging\n"
"    Only show log messages.\n"
"\n"
"lxc monitor --pretty --type=logging --loglevel=info\n"
"    Show a pretty log of messages with info level or higher.\n"
"\n"
"lxc monitor --type=lifecycle\n"
"    Only show lifecycle events."
msgstr ""

#: lxc/move.go:33
msgid ""
"lxc move [<remote>:]<source container> [<remote>:][<destination container>] "
"[--container-only]\n"
"    Move a container between two hosts, renaming it if destination name "
"differs.\n"
"\n"
"lxc move <old name> <new name> [--container-only]\n"
"    Rename a local container.\n"
"\n"
"lxc move <container>/<old snapshot name> <container>/<new snapshot name>\n"
"    Rename a snapshot."
msgstr ""

#: lxc/operation.go:176
msgid ""
"lxc operation show 344a79e4-d88a-45bf-9c39-c72c26f6ab8a\n"
"    Show details on that operation UUID"
msgstr ""

#: lxc/profile.go:165
msgid ""
"lxc profile assign foo default,bar\n"
"    Set the profiles for \"foo\" to \"default\" and \"bar\".\n"
"\n"
"lxc profile assign foo default\n"
"    Reset \"foo\" to only using the \"default\" profile.\n"
"\n"
"lxc profile assign foo ''\n"
"    Remove all profile from \"foo\""
msgstr ""

#: lxc/profile.go:398
msgid ""
"lxc profile edit <profile> < profile.yaml\n"
"    Update a profile using the content of profile.yaml"
msgstr ""

#: lxc/query.go:32
msgid ""
"lxc query -X DELETE --wait /1.0/containers/c1\n"
"    Delete local container \"c1\"."
msgstr ""

#: lxc/snapshot.go:26
msgid ""
"lxc snapshot u1 snap0\n"
"    Create a snapshot of \"u1\" called \"snap0\"."
msgstr ""

#: lxc/restore.go:28
msgid ""
"lxc snapshot u1 snap0\n"
"    Create the snapshot.\n"
"\n"
"lxc restore u1 snap0\n"
"    Restore the snapshot."
msgstr ""

#: lxc/storage.go:210
msgid ""
"lxc storage edit [<remote>:]<pool> < pool.yaml\n"
"    Update a storage pool using the content of pool.yaml."
msgstr ""

#: lxc/storage_volume.go:712
msgid ""
"lxc storage volume edit [<remote>:]<pool> <volume> < volume.yaml\n"
"    Update a storage volume using the content of pool.yaml."
msgstr ""

#: lxc/storage_volume.go:1154
msgid ""
"lxc storage volume show default data\n"
"    Will show the properties of a custom volume called \"data\" in the "
"\"default\" pool.\n"
"\n"
"lxc storage volume show default container/data\n"
"    Will show the properties of the filesystem for a container called \"data"
"\" in the \"default\" pool."
msgstr ""

#: lxc/manpage.go:17
msgid "manpage <target>"
msgstr ""

#: lxc/config_metadata.go:27
msgid "metadata"
msgstr ""

#: lxc/monitor.go:29
msgid "monitor [<remote>:]"
msgstr ""

#: lxc/storage_volume.go:977
msgid "move [<pool>/]<volume> [<pool>/]<volume>"
msgstr ""

#: lxc/move.go:28
msgid ""
"move [<remote>:]<container>[/<snapshot>] [<remote>:][<container>[/"
"<snapshot>]]"
msgstr ""

#: lxc/storage.go:429
msgid "name"
msgstr ""

#: lxc/network.go:30
msgid "network"
msgstr ""

#: lxc/image.go:808 lxc/image.go:813 lxc/image.go:976
msgid "no"
msgstr ""

#: lxc/remote.go:253
msgid "ok (y/n)?"
msgstr ""

#: lxc/operation.go:23
msgid "operation"
msgstr ""

#: lxc/config_device.go:316
msgid "override [<remote>:]<container> <device> [key=value...]"
msgstr ""

#: lxc/action.go:48
msgid "pause [<remote>:]<container> [[<remote>:]<container>...]"
msgstr ""

#: lxc/config.go:52
msgid "please use `lxc profile`"
msgstr ""

#: lxc/profile.go:28
msgid "profile"
msgstr ""

#: lxc/publish.go:32
msgid ""
"publish [<remote>:]<container>[/<snapshot>] [<remote>:] [flags] "
"[key=value...]"
msgstr ""

#: lxc/file.go:183
msgid ""
"pull [<remote>:]<container>/<path> [[<remote>:]<container>/<path>...] "
"<target path>"
msgstr ""

<<<<<<< HEAD
#: lxc/file.go:342
=======
#: lxc/file.go:350
>>>>>>> acbb38af
msgid ""
"push <source path> [<remote>:]<container>/<path> [[<remote>:]<container>/"
"<path>...]"
msgstr ""

#: lxc/query.go:28
msgid "query [<remote>:]<API path>"
msgstr ""

#: lxc/image.go:1209
msgid "refresh [<remote>:]<image> [[<remote>:]<image>...]"
msgstr ""

#: lxc/remote.go:32
msgid "remote"
msgstr ""

#: lxc/alias.go:195
msgid "remove <alias>"
msgstr ""

#: lxc/remote.go:546
msgid "remove <remote>"
msgstr ""

#: lxc/config_trust.go:194
msgid "remove [<remote>:] <hostname|fingerprint>"
msgstr ""

#: lxc/profile.go:630
msgid "remove [<remote>:]<container> <profile>"
msgstr ""

#: lxc/config_device.go:402
msgid "remove [<remote>:]<container|profile> <name>..."
msgstr ""

#: lxc/cluster.go:240
msgid "remove [<remote>:]<member>"
msgstr ""

#: lxc/alias.go:144
msgid "rename <old alias> <new alias>"
msgstr ""

#: lxc/remote.go:484
msgid "rename <remote> <new-name>"
msgstr ""

#: lxc/image_alias.go:247
msgid "rename [<remote>:]<alias> <new-name>"
msgstr ""

#: lxc/rename.go:19
msgid "rename [<remote>:]<container>[/<snapshot>] <container>[/<snapshot>]"
msgstr ""

#: lxc/cluster.go:194
msgid "rename [<remote>:]<member> <new-name>"
msgstr ""

#: lxc/network.go:870
msgid "rename [<remote>:]<network> <new-name>"
msgstr ""

#: lxc/storage_volume.go:1009
msgid "rename [<remote>:]<pool> <old name> <new name>"
msgstr ""

#: lxc/profile.go:702
msgid "rename [<remote>:]<profile> <new-name>"
msgstr ""

#: lxc/action.go:68
msgid "restart [<remote>:]<container> [[<remote>:]<container>...]"
msgstr ""

#: lxc/restore.go:22
msgid "restore [<remote>:]<container> <snapshot>"
msgstr ""

#: lxc/config_device.go:491
msgid "set [<remote>:]<container|profile> <device> <key> <value>"
msgstr ""

#: lxc/network.go:918
msgid "set [<remote>:]<network> <key> <value>"
msgstr ""

#: lxc/storage.go:571
msgid "set [<remote>:]<pool> <key> <value>"
msgstr ""

#: lxc/storage_volume.go:1073
msgid "set [<remote>:]<pool> <volume> <key> <value>"
msgstr ""

#: lxc/profile.go:751
msgid "set [<remote>:]<profile> <key> <value>"
msgstr ""

#: lxc/config.go:353
msgid "set [<remote>:][<container>] <key> <value>"
msgstr ""

#: lxc/remote.go:596
msgid "set-default <remote>"
msgstr ""

#: lxc/remote.go:634
msgid "set-url <remote> <URL>"
msgstr ""

#: lxc/config_metadata.go:174
msgid "show [<remote>:]<container>"
msgstr ""

#: lxc/config_template.go:296
msgid "show [<remote>:]<container> <template>"
msgstr ""

#: lxc/config_device.go:580
msgid "show [<remote>:]<container|profile>"
msgstr ""

#: lxc/image.go:1282
msgid "show [<remote>:]<image>"
msgstr ""

#: lxc/cluster.go:145
msgid "show [<remote>:]<member>"
msgstr ""

#: lxc/network.go:987
msgid "show [<remote>:]<network>"
msgstr ""

#: lxc/operation.go:172
msgid "show [<remote>:]<operation>"
msgstr ""

#: lxc/storage.go:643
msgid "show [<remote>:]<pool>"
msgstr ""

#: lxc/storage_volume.go:1150
msgid "show [<remote>:]<pool> <volume>"
msgstr ""

#: lxc/profile.go:810
msgid "show [<remote>:]<profile>"
msgstr ""

#: lxc/config.go:450
msgid "show [<remote>:][<container>]"
msgstr ""

#: lxc/snapshot.go:19
msgid "snapshot [<remote>:]<container> [<snapshot name>]"
msgstr ""

#: lxc/storage.go:433
msgid "space used"
msgstr ""

#: lxc/action.go:29
msgid "start [<remote>:]<container> [[<remote>:]<container>...]"
msgstr ""

#: lxc/info.go:259
msgid "stateful"
msgstr ""

#: lxc/info.go:261
msgid "stateless"
msgstr ""

#: lxc/action.go:88
msgid "stop [<remote>:]<container> [[<remote>:]<container>...]"
msgstr ""

#: lxc/storage.go:31
msgid "storage"
msgstr ""

#: lxc/info.go:255
#, c-format
msgid "taken at %s"
msgstr ""

#: lxc/config_template.go:28
msgid "template"
msgstr ""

#: lxc/storage.go:432
msgid "total space"
msgstr ""

#: lxc/config_trust.go:28
msgid "trust"
msgstr ""

#: lxc/version.go:48
msgid "unreachable"
msgstr ""

#: lxc/config_device.go:648
msgid "unset [<remote>:]<container|profile> <device> <key>"
msgstr ""

#: lxc/network.go:1049
msgid "unset [<remote>:]<network> <key>"
msgstr ""

#: lxc/storage.go:727
msgid "unset [<remote>:]<pool> <key>"
msgstr ""

#: lxc/storage_volume.go:1225
msgid "unset [<remote>:]<pool> <volume> <key>"
msgstr ""

#: lxc/profile.go:864
msgid "unset [<remote>:]<profile> <key>"
msgstr ""

#: lxc/config.go:558
msgid "unset [<remote>:][<container>] <key>"
msgstr ""

#: lxc/storage.go:427
msgid "used by"
msgstr ""

#: lxc/version.go:20
msgid "version [<remote>:]"
msgstr ""

#: lxc/storage_volume.go:32
msgid "volume"
msgstr ""

#: lxc/delete.go:46 lxc/image.go:810 lxc/image.go:815 lxc/image.go:974
msgid "yes"
msgstr ""<|MERGE_RESOLUTION|>--- conflicted
+++ resolved
@@ -7,11 +7,7 @@
 msgstr ""
 "Project-Id-Version: lxd\n"
 "Report-Msgid-Bugs-To: lxc-devel@lists.linuxcontainers.org\n"
-<<<<<<< HEAD
-"POT-Creation-Date: 2018-04-10 00:41+0200\n"
-=======
 "POT-Creation-Date: 2018-05-02 15:53+0000\n"
->>>>>>> acbb38af
 "PO-Revision-Date: 2017-02-14 08:00+0000\n"
 "Last-Translator: Simos Xenitellis <simos.65@gmail.com>\n"
 "Language-Team: Greek <https://hosted.weblate.org/projects/linux-containers/"
@@ -155,11 +151,7 @@
 msgid "%s (%d more)"
 msgstr ""
 
-<<<<<<< HEAD
-#: lxc/file.go:696
-=======
 #: lxc/file.go:704
->>>>>>> acbb38af
 #, c-format
 msgid "%s is not a directory"
 msgstr ""
@@ -169,11 +161,7 @@
 msgid "%v (interrupt two more times to force)"
 msgstr ""
 
-<<<<<<< HEAD
-#: lxc/file.go:633
-=======
 #: lxc/file.go:641
->>>>>>> acbb38af
 #, c-format
 msgid "'%s' isn't a supported file type."
 msgstr ""
@@ -310,11 +298,7 @@
 msgstr ""
 
 #: lxc/copy.go:110 lxc/init.go:119 lxc/publish.go:175 lxc/storage.go:123
-<<<<<<< HEAD
-#: lxc/storage_volume.go:468
-=======
 #: lxc/storage_volume.go:454
->>>>>>> acbb38af
 #, c-format
 msgid "Bad key=value pair: %s"
 msgstr ""
@@ -324,11 +308,7 @@
 msgid "Bad property: %s"
 msgstr ""
 
-<<<<<<< HEAD
-#: lxc/action.go:210
-=======
 #: lxc/action.go:219
->>>>>>> acbb38af
 msgid "Both --all and container name given"
 msgstr ""
 
@@ -400,11 +380,7 @@
 msgid "Can't specify column L when not clustered"
 msgstr ""
 
-<<<<<<< HEAD
-#: lxc/file.go:418
-=======
 #: lxc/file.go:426
->>>>>>> acbb38af
 msgid "Can't supply uid/gid/mode in recursive mode"
 msgstr ""
 
@@ -430,16 +406,6 @@
 #: lxc/copy.go:45 lxc/init.go:48 lxc/move.go:47 lxc/network.go:253
 #: lxc/network.go:663 lxc/network.go:923 lxc/network.go:992 lxc/network.go:1054
 #: lxc/storage.go:92 lxc/storage.go:331 lxc/storage.go:576 lxc/storage.go:649
-<<<<<<< HEAD
-#: lxc/storage.go:732 lxc/storage_volume.go:287 lxc/storage_volume.go:429
-#: lxc/storage_volume.go:504 lxc/storage_volume.go:730
-#: lxc/storage_volume.go:856 lxc/storage_volume.go:998
-#: lxc/storage_volume.go:1028 lxc/storage_volume.go:1092
-#: lxc/storage_volume.go:1175 lxc/storage_volume.go:1244
-msgid "Cluster member name"
-msgstr ""
-
-=======
 #: lxc/storage.go:732 lxc/storage_volume.go:287 lxc/storage_volume.go:415
 #: lxc/storage_volume.go:490 lxc/storage_volume.go:716
 #: lxc/storage_volume.go:842 lxc/storage_volume.go:984
@@ -452,7 +418,6 @@
 msgid "Clustering enabled"
 msgstr ""
 
->>>>>>> acbb38af
 #: lxc/image.go:911 lxc/list.go:112
 msgid "Columns"
 msgstr ""
@@ -560,11 +525,7 @@
 msgid "Create and start containers from images"
 msgstr ""
 
-<<<<<<< HEAD
-#: lxc/file.go:191 lxc/file.go:351
-=======
 #: lxc/file.go:191 lxc/file.go:359
->>>>>>> acbb38af
 msgid "Create any directories necessary"
 msgstr ""
 
@@ -626,13 +587,8 @@
 msgid "DATABASE"
 msgstr ""
 
-<<<<<<< HEAD
-#: lxc/image.go:924 lxc/image_alias.go:230 lxc/list.go:472 lxc/network.go:784
-#: lxc/operation.go:153 lxc/storage.go:545 lxc/storage_volume.go:967
-=======
 #: lxc/image.go:924 lxc/image_alias.go:230 lxc/list.go:451 lxc/network.go:784
 #: lxc/operation.go:153 lxc/storage.go:545 lxc/storage_volume.go:953
->>>>>>> acbb38af
 msgid "DESCRIPTION"
 msgstr ""
 
@@ -684,11 +640,7 @@
 msgid "Delete storage volumes"
 msgstr ""
 
-<<<<<<< HEAD
-#: lxc/action.go:30 lxc/action.go:49 lxc/action.go:69 lxc/action.go:90
-=======
 #: lxc/action.go:31 lxc/action.go:50 lxc/action.go:70 lxc/action.go:91
->>>>>>> acbb38af
 #: lxc/alias.go:23 lxc/alias.go:55 lxc/alias.go:99 lxc/alias.go:147
 #: lxc/alias.go:198 lxc/cluster.go:27 lxc/cluster.go:64 lxc/cluster.go:147
 #: lxc/cluster.go:197 lxc/cluster.go:243 lxc/cluster.go:290 lxc/config.go:29
@@ -703,11 +655,7 @@
 #: lxc/config_template.go:298 lxc/config_trust.go:30 lxc/config_trust.go:59
 #: lxc/config_trust.go:115 lxc/config_trust.go:197 lxc/console.go:32
 #: lxc/copy.go:35 lxc/delete.go:30 lxc/exec.go:39 lxc/file.go:40 lxc/file.go:73
-<<<<<<< HEAD
-#: lxc/file.go:122 lxc/file.go:185 lxc/file.go:344 lxc/image.go:42
-=======
 #: lxc/file.go:122 lxc/file.go:185 lxc/file.go:352 lxc/image.go:42
->>>>>>> acbb38af
 #: lxc/image.go:131 lxc/image.go:261 lxc/image.go:312 lxc/image.go:435
 #: lxc/image.go:571 lxc/image.go:775 lxc/image.go:889 lxc/image.go:1211
 #: lxc/image.go:1284 lxc/image_alias.go:26 lxc/image_alias.go:59
@@ -730,21 +678,12 @@
 #: lxc/storage.go:383 lxc/storage.go:491 lxc/storage.go:573 lxc/storage.go:645
 #: lxc/storage.go:729 lxc/storage_volume.go:34 lxc/storage_volume.go:122
 #: lxc/storage_volume.go:201 lxc/storage_volume.go:283
-<<<<<<< HEAD
-#: lxc/storage_volume.go:426 lxc/storage_volume.go:501
-#: lxc/storage_volume.go:561 lxc/storage_volume.go:643
-#: lxc/storage_volume.go:724 lxc/storage_volume.go:853
-#: lxc/storage_volume.go:918 lxc/storage_volume.go:994
-#: lxc/storage_volume.go:1025 lxc/storage_volume.go:1089
-#: lxc/storage_volume.go:1166 lxc/storage_volume.go:1241 lxc/version.go:22
-=======
 #: lxc/storage_volume.go:412 lxc/storage_volume.go:487
 #: lxc/storage_volume.go:547 lxc/storage_volume.go:629
 #: lxc/storage_volume.go:710 lxc/storage_volume.go:839
 #: lxc/storage_volume.go:904 lxc/storage_volume.go:980
 #: lxc/storage_volume.go:1011 lxc/storage_volume.go:1075
 #: lxc/storage_volume.go:1152 lxc/storage_volume.go:1227 lxc/version.go:22
->>>>>>> acbb38af
 msgid "Description"
 msgstr ""
 
@@ -845,11 +784,7 @@
 msgid "Edit storage volume configurations as YAML"
 msgstr ""
 
-<<<<<<< HEAD
-#: lxc/image.go:935 lxc/list.go:510
-=======
 #: lxc/image.go:935 lxc/list.go:489
->>>>>>> acbb38af
 #, c-format
 msgid "Empty column entry (redundant, leading or trailing command) in '%s'"
 msgstr ""
@@ -956,11 +891,7 @@
 msgid "Failed to remove alias %s"
 msgstr ""
 
-<<<<<<< HEAD
-#: lxc/file.go:628
-=======
 #: lxc/file.go:636
->>>>>>> acbb38af
 #, c-format
 msgid "Failed to walk path for %s: %s"
 msgstr ""
@@ -986,11 +917,7 @@
 msgid "Force removing a member, even if degraded"
 msgstr ""
 
-<<<<<<< HEAD
-#: lxc/action.go:119
-=======
 #: lxc/action.go:120
->>>>>>> acbb38af
 msgid "Force the container to shutdown"
 msgstr ""
 
@@ -1068,11 +995,7 @@
 "lxd init"
 msgstr ""
 
-<<<<<<< HEAD
-#: lxc/action.go:115
-=======
 #: lxc/action.go:116
->>>>>>> acbb38af
 msgid "Ignore the container state"
 msgstr ""
 
@@ -1144,11 +1067,7 @@
 msgid "Invalid config key column format (too many fields): '%s'"
 msgstr ""
 
-<<<<<<< HEAD
-#: lxc/image.go:1195 lxc/list.go:386
-=======
 #: lxc/image.go:1195 lxc/list.go:365
->>>>>>> acbb38af
 #, c-format
 msgid "Invalid format %q"
 msgstr ""
@@ -1169,11 +1088,7 @@
 "Invalid name in '%s', empty string is only allowed when defining maxWidth"
 msgstr ""
 
-<<<<<<< HEAD
-#: lxc/main.go:361
-=======
 #: lxc/main.go:362
->>>>>>> acbb38af
 msgid "Invalid number of arguments"
 msgstr ""
 
@@ -1192,11 +1107,7 @@
 msgid "Invalid source %s"
 msgstr ""
 
-<<<<<<< HEAD
-#: lxc/file.go:372
-=======
 #: lxc/file.go:380
->>>>>>> acbb38af
 #, c-format
 msgid "Invalid target %s"
 msgstr ""
@@ -1213,11 +1124,7 @@
 msgid "LAST USED AT"
 msgstr ""
 
-<<<<<<< HEAD
-#: lxc/list.go:495 lxc/storage_volume.go:971
-=======
 #: lxc/list.go:474 lxc/storage_volume.go:957
->>>>>>> acbb38af
 msgid "LOCATION"
 msgstr ""
 
@@ -1509,20 +1416,12 @@
 msgid "Manage trusted clients"
 msgstr ""
 
-<<<<<<< HEAD
-#: lxc/cluster.go:268
-=======
 #: lxc/cluster.go:273
->>>>>>> acbb38af
 #, c-format
 msgid "Member %s removed"
 msgstr ""
 
-<<<<<<< HEAD
-#: lxc/cluster.go:221
-=======
 #: lxc/cluster.go:226
->>>>>>> acbb38af
 #, c-format
 msgid "Member %s renamed to %s"
 msgstr ""
@@ -1591,11 +1490,7 @@
 msgid "Missing source volume name"
 msgstr ""
 
-<<<<<<< HEAD
-#: lxc/file.go:465
-=======
 #: lxc/file.go:473
->>>>>>> acbb38af
 msgid "Missing target directory"
 msgstr ""
 
@@ -1640,11 +1535,7 @@
 msgid "Must run as root to import from directory"
 msgstr ""
 
-<<<<<<< HEAD
-#: lxc/action.go:145
-=======
 #: lxc/action.go:146
->>>>>>> acbb38af
 msgid "Must supply container name for: "
 msgstr ""
 
@@ -1887,19 +1778,11 @@
 msgid "Pull files from containers"
 msgstr ""
 
-<<<<<<< HEAD
-#: lxc/file.go:343 lxc/file.go:344
-msgid "Push files into containers"
-msgstr ""
-
-#: lxc/file.go:192 lxc/file.go:350
-=======
 #: lxc/file.go:351 lxc/file.go:352
 msgid "Push files into containers"
 msgstr ""
 
 #: lxc/file.go:192 lxc/file.go:358
->>>>>>> acbb38af
 msgid "Recursively transfer files"
 msgstr ""
 
@@ -2047,11 +1930,7 @@
 msgid "Retrieving image: %s"
 msgstr ""
 
-<<<<<<< HEAD
-#: lxc/action.go:110
-=======
 #: lxc/action.go:111
->>>>>>> acbb38af
 msgid "Run command against all containers"
 msgstr ""
 
@@ -2140,17 +2019,6 @@
 msgid "Set the default remote"
 msgstr ""
 
-<<<<<<< HEAD
-#: lxc/file.go:353
-msgid "Set the file's gid on push"
-msgstr ""
-
-#: lxc/file.go:354
-msgid "Set the file's perms on push"
-msgstr ""
-
-#: lxc/file.go:352
-=======
 #: lxc/file.go:361
 msgid "Set the file's gid on push"
 msgstr ""
@@ -2160,7 +2028,6 @@
 msgstr ""
 
 #: lxc/file.go:360
->>>>>>> acbb38af
 msgid "Set the file's uid on push"
 msgstr ""
 
@@ -2273,11 +2140,7 @@
 msgid "Snapshots:"
 msgstr ""
 
-<<<<<<< HEAD
-#: lxc/action.go:240
-=======
 #: lxc/action.go:249
->>>>>>> acbb38af
 #, c-format
 msgid "Some containers failed to %s"
 msgstr ""
@@ -2300,7 +2163,7 @@
 msgid "Status: %s"
 msgstr ""
 
-#: lxc/action.go:89 lxc/action.go:90
+#: lxc/action.go:90 lxc/action.go:91
 msgid "Stop containers"
 msgstr ""
 
@@ -2354,11 +2217,7 @@
 msgid "Storage volume moved successfully!"
 msgstr ""
 
-<<<<<<< HEAD
-#: lxc/action.go:113
-=======
 #: lxc/action.go:114
->>>>>>> acbb38af
 msgid "Store the container state"
 msgstr ""
 
@@ -2429,11 +2288,7 @@
 msgid "There is no \"image name\".  Did you want an alias?"
 msgstr ""
 
-<<<<<<< HEAD
-#: lxc/action.go:120
-=======
 #: lxc/action.go:121
->>>>>>> acbb38af
 msgid "Time to wait for the container before killing it"
 msgstr ""
 
@@ -2479,11 +2334,7 @@
 msgid "Transferring image: %s"
 msgstr ""
 
-<<<<<<< HEAD
-#: lxc/action.go:179 lxc/launch.go:81
-=======
 #: lxc/action.go:188 lxc/launch.go:81
->>>>>>> acbb38af
 #, c-format
 msgid "Try `lxc info --show-log %s` for more info"
 msgstr ""
@@ -2514,20 +2365,12 @@
 msgid "Unable to create a temporary file: %v"
 msgstr ""
 
-<<<<<<< HEAD
-#: lxc/image.go:942 lxc/list.go:520
-=======
 #: lxc/image.go:942 lxc/list.go:499
->>>>>>> acbb38af
 #, c-format
 msgid "Unknown column shorthand char '%c' in '%s'"
 msgstr ""
 
-<<<<<<< HEAD
-#: lxc/file.go:615
-=======
 #: lxc/file.go:623
->>>>>>> acbb38af
 #, c-format
 msgid "Unknown file type '%s'"
 msgstr ""
@@ -2827,22 +2670,15 @@
 msgid "edit [<remote>:][<container>]"
 msgstr ""
 
-<<<<<<< HEAD
-=======
 #: lxc/cluster.go:287
 msgid "enable [<remote>:] <name>"
 msgstr ""
 
->>>>>>> acbb38af
 #: lxc/image.go:820
 msgid "enabled"
 msgstr ""
 
-<<<<<<< HEAD
-#: lxc/action.go:232
-=======
 #: lxc/action.go:241
->>>>>>> acbb38af
 #, c-format
 msgid "error: %v"
 msgstr ""
@@ -3004,11 +2840,7 @@
 "directory."
 msgstr ""
 
-<<<<<<< HEAD
-#: lxc/file.go:346
-=======
 #: lxc/file.go:354
->>>>>>> acbb38af
 msgid ""
 "lxc file push /etc/hosts foo/etc/hosts\n"
 "   To push /etc/hosts into the container \"foo\"."
@@ -3217,11 +3049,7 @@
 "<target path>"
 msgstr ""
 
-<<<<<<< HEAD
-#: lxc/file.go:342
-=======
 #: lxc/file.go:350
->>>>>>> acbb38af
 msgid ""
 "push <source path> [<remote>:]<container>/<path> [[<remote>:]<container>/"
 "<path>...]"
@@ -3399,7 +3227,7 @@
 msgid "stateless"
 msgstr ""
 
-#: lxc/action.go:88
+#: lxc/action.go:89
 msgid "stop [<remote>:]<container> [[<remote>:]<container>...]"
 msgstr ""
 
