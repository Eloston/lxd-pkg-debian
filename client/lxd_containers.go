package lxd

import (
	"encoding/json"
	"fmt"
	"io"
	"net/http"
	"net/url"
	"strings"

	"github.com/gorilla/websocket"

	"github.com/lxc/lxd/shared"
	"github.com/lxc/lxd/shared/api"
)

// Container handling functions

// GetContainerNames returns a list of container names
func (r *ProtocolLXD) GetContainerNames() ([]string, error) {
	urls := []string{}

	// Fetch the raw value
	_, err := r.queryStruct("GET", "/containers", nil, "", &urls)
	if err != nil {
		return nil, err
	}

	// Parse it
	names := []string{}
	for _, url := range urls {
		fields := strings.Split(url, "/containers/")
		names = append(names, fields[len(fields)-1])
	}

	return names, nil
}

// GetContainers returns a list of containers
func (r *ProtocolLXD) GetContainers() ([]api.Container, error) {
	containers := []api.Container{}

	// Fetch the raw value
	_, err := r.queryStruct("GET", "/containers?recursion=1", nil, "", &containers)
	if err != nil {
		return nil, err
	}

	return containers, nil
}

// GetContainer returns the container entry for the provided name
func (r *ProtocolLXD) GetContainer(name string) (*api.Container, string, error) {
	container := api.Container{}

	// Fetch the raw value
	etag, err := r.queryStruct("GET", fmt.Sprintf("/containers/%s", url.QueryEscape(name)), nil, "", &container)
	if err != nil {
		return nil, "", err
	}

	return &container, etag, nil
}

// CreateContainer requests that LXD creates a new container
func (r *ProtocolLXD) CreateContainer(container api.ContainersPost) (*Operation, error) {
	if container.Source.ContainerOnly {
		if !r.HasExtension("container_only_migration") {
			return nil, fmt.Errorf("The server is missing the required \"container_only_migration\" API extension")
		}
	}

	// Send the request
	op, _, err := r.queryOperation("POST", "/containers", container, "")
	if err != nil {
		return nil, err
	}

	return op, nil
}

func (r *ProtocolLXD) tryCreateContainer(req api.ContainersPost, urls []string) (*RemoteOperation, error) {
	if len(urls) == 0 {
		return nil, fmt.Errorf("The source server isn't listening on the network")
	}

	rop := RemoteOperation{
		chDone: make(chan bool),
	}

	operation := req.Source.Operation

	// Forward targetOp to remote op
	go func() {
		success := false
		errors := []string{}
		for _, serverURL := range urls {
			if operation == "" {
				req.Source.Server = serverURL
			} else {
				req.Source.Operation = fmt.Sprintf("%s/1.0/operations/%s", serverURL, url.QueryEscape(operation))
			}

			op, err := r.CreateContainer(req)
			if err != nil {
				errors = append(errors, fmt.Sprintf("%s: %v", serverURL, err))
				continue
			}

			rop.targetOp = op

			for _, handler := range rop.handlers {
				rop.targetOp.AddHandler(handler)
			}

			err = rop.targetOp.Wait()
			if err != nil {
				errors = append(errors, fmt.Sprintf("%s: %v", serverURL, err))
				continue
			}

			success = true
			break
		}

		if !success {
			rop.err = fmt.Errorf("Failed container creation:\n - %s", strings.Join(errors, "\n - "))
		}

		close(rop.chDone)
	}()

	return &rop, nil
}

// CreateContainerFromImage is a convenience function to make it easier to create a container from an existing image
func (r *ProtocolLXD) CreateContainerFromImage(source ImageServer, image api.Image, req api.ContainersPost) (*RemoteOperation, error) {
	// Set the minimal source fields
	req.Source.Type = "image"

	// Optimization for the local image case
	if r == source {
		// Always use fingerprints for local case
		req.Source.Fingerprint = image.Fingerprint
		req.Source.Alias = ""

		op, err := r.CreateContainer(req)
		if err != nil {
			return nil, err
		}

		rop := RemoteOperation{
			targetOp: op,
			chDone:   make(chan bool),
		}

		// Forward targetOp to remote op
		go func() {
			rop.err = rop.targetOp.Wait()
			close(rop.chDone)
		}()

		return &rop, nil
	}

	// Minimal source fields for remote image
	req.Source.Mode = "pull"

	// If we have an alias and the image is public, use that
	if req.Source.Alias != "" && image.Public {
		req.Source.Fingerprint = ""
	} else {
		req.Source.Fingerprint = image.Fingerprint
		req.Source.Alias = ""
	}

	// Get source server connection information
	info, err := source.GetConnectionInfo()
	if err != nil {
		return nil, err
	}

	req.Source.Protocol = info.Protocol
	req.Source.Certificate = info.Certificate

	// Generate secret token if needed
	if !image.Public {
		secret, err := source.GetImageSecret(image.Fingerprint)
		if err != nil {
			return nil, err
		}

		req.Source.Secret = secret
	}

	return r.tryCreateContainer(req, info.Addresses)
}

// CopyContainer copies a container from a remote server. Additional options can be passed using ContainerCopyArgs
func (r *ProtocolLXD) CopyContainer(source ContainerServer, container api.Container, args *ContainerCopyArgs) (*RemoteOperation, error) {
	// Base request
	req := api.ContainersPost{
		Name:         container.Name,
		ContainerPut: container.Writable(),
	}
	req.Source.BaseImage = container.Config["volatile.base_image"]

	// Process the copy arguments
	if args != nil {
		// Sanity checks
		if args.ContainerOnly {
			if !r.HasExtension("container_only_migration") {
				return nil, fmt.Errorf("The target server is missing the required \"container_only_migration\" API extension")
			}

			if !source.HasExtension("container_only_migration") {
				return nil, fmt.Errorf("The source server is missing the required \"container_only_migration\" API extension")
			}
		}

		if shared.StringInSlice(args.Mode, []string{"push", "relay"}) {
			if !r.HasExtension("container_push") {
				return nil, fmt.Errorf("The target server is missing the required \"container_push\" API extension")
			}

			if !source.HasExtension("container_push") {
				return nil, fmt.Errorf("The source server is missing the required \"container_push\" API extension")
			}
		}

		if args.Mode == "push" && !source.HasExtension("container_push_target") {
			return nil, fmt.Errorf("The source server is missing the required \"container_push_target\" API extension")
		}

		// Allow overriding the target name
		if args.Name != "" {
			req.Name = args.Name
		}

		req.Source.Live = args.Live
		req.Source.ContainerOnly = args.ContainerOnly
	}

	if req.Source.Live {
		req.Source.Live = container.StatusCode == api.Running
	}

	// Optimization for the local copy case
	if r == source {
		// Local copy source fields
		req.Source.Type = "copy"
		req.Source.Source = container.Name

		// Copy the container
		op, err := r.CreateContainer(req)
		if err != nil {
			return nil, err
		}

		rop := RemoteOperation{
			targetOp: op,
			chDone:   make(chan bool),
		}

		// Forward targetOp to remote op
		go func() {
			rop.err = rop.targetOp.Wait()
			close(rop.chDone)
		}()

		return &rop, nil
	}

	// Source request
	sourceReq := api.ContainerPost{
		Migration:     true,
		Live:          req.Source.Live,
		ContainerOnly: req.Source.ContainerOnly,
	}

	// Push mode migration
	if args != nil && args.Mode == "push" {
		// Get target server connection information
		info, err := r.GetConnectionInfo()
		if err != nil {
			return nil, err
		}

		// Create the container
		req.Source.Type = "migration"
		req.Source.Mode = "push"

		op, err := r.CreateContainer(req)
		if err != nil {
			return nil, err
		}

		targetSecrets := map[string]string{}
		for k, v := range op.Metadata {
			targetSecrets[k] = v.(string)
		}

		// Prepare the source request
		target := api.ContainerPostTarget{}
		target.Operation = op.ID
		target.Websockets = targetSecrets
		target.Certificate = info.Certificate
		sourceReq.Target = &target

		return r.tryMigrateContainer(source, container.Name, sourceReq, info.Addresses)
	}

	// Get source server connection information
	info, err := source.GetConnectionInfo()
	if err != nil {
		return nil, err
	}

	op, err := source.MigrateContainer(container.Name, sourceReq)
	if err != nil {
		return nil, err
	}

	sourceSecrets := map[string]string{}
	for k, v := range op.Metadata {
		sourceSecrets[k] = v.(string)
	}

	// Relay mode migration
	if args != nil && args.Mode == "relay" {
		// Push copy source fields
		req.Source.Type = "migration"
		req.Source.Mode = "push"

		// Start the process
		targetOp, err := r.CreateContainer(req)
		if err != nil {
			return nil, err
		}

		// Extract the websockets
		targetSecrets := map[string]string{}
		for k, v := range targetOp.Metadata {
			targetSecrets[k] = v.(string)
		}

		// Launch the relay
		err = r.proxyMigration(targetOp, targetSecrets, source, op, sourceSecrets)
		if err != nil {
			return nil, err
		}

		// Prepare a tracking operation
		rop := RemoteOperation{
			targetOp: targetOp,
			chDone:   make(chan bool),
		}

		// Forward targetOp to remote op
		go func() {
			rop.err = rop.targetOp.Wait()
			close(rop.chDone)
		}()

		return &rop, nil
	}

	// Pull mode migration
	req.Source.Type = "migration"
	req.Source.Mode = "pull"
	req.Source.Operation = op.ID
	req.Source.Websockets = sourceSecrets
	req.Source.Certificate = info.Certificate

	return r.tryCreateContainer(req, info.Addresses)
}

func (r *ProtocolLXD) proxyMigration(targetOp *Operation, targetSecrets map[string]string, source ContainerServer, sourceOp *Operation, sourceSecrets map[string]string) error {
	// Sanity checks
	for n := range targetSecrets {
		_, ok := sourceSecrets[n]
		if !ok {
			return fmt.Errorf("Migration target expects the \"%s\" socket but source isn't providing it", n)
		}
	}

	if targetSecrets["control"] == "" {
		return fmt.Errorf("Migration target didn't setup the required \"control\" socket")
	}

	// Struct used to hold everything together
	type proxy struct {
		done       chan bool
		sourceConn *websocket.Conn
		targetConn *websocket.Conn
	}

	proxies := map[string]*proxy{}

	// Connect the control socket
	sourceConn, err := source.GetOperationWebsocket(sourceOp.ID, sourceSecrets["control"])
	if err != nil {
		return err
	}

	targetConn, err := r.GetOperationWebsocket(targetOp.ID, targetSecrets["control"])
	if err != nil {
		return err
	}

	proxies["control"] = &proxy{
		done:       shared.WebsocketProxy(sourceConn, targetConn),
		sourceConn: sourceConn,
		targetConn: targetConn,
	}

	// Connect the data sockets
	for name := range sourceSecrets {
		if name == "control" {
			continue
		}

		// Handle resets (used for multiple objects)
		sourceConn, err := source.GetOperationWebsocket(sourceOp.ID, sourceSecrets[name])
		if err != nil {
			break
		}

		targetConn, err := r.GetOperationWebsocket(targetOp.ID, targetSecrets[name])
		if err != nil {
			break
		}

		proxies[name] = &proxy{
			sourceConn: sourceConn,
			targetConn: targetConn,
			done:       shared.WebsocketProxy(sourceConn, targetConn),
		}
	}

	// Cleanup once everything is done
	go func() {
		// Wait for control socket
		<-proxies["control"].done
		proxies["control"].sourceConn.Close()
		proxies["control"].targetConn.Close()

		// Then deal with the others
		for name, proxy := range proxies {
			if name == "control" {
				continue
			}

			<-proxy.done
			proxy.sourceConn.Close()
			proxy.targetConn.Close()
		}
	}()

	return nil
}

// UpdateContainer updates the container definition
func (r *ProtocolLXD) UpdateContainer(name string, container api.ContainerPut, ETag string) (*Operation, error) {
	// Send the request
	op, _, err := r.queryOperation("PUT", fmt.Sprintf("/containers/%s", url.QueryEscape(name)), container, ETag)
	if err != nil {
		return nil, err
	}

	return op, nil
}

// RenameContainer requests that LXD renames the container
func (r *ProtocolLXD) RenameContainer(name string, container api.ContainerPost) (*Operation, error) {
	// Sanity check
	if container.Migration {
		return nil, fmt.Errorf("Can't ask for a migration through RenameContainer")
	}

	// Send the request
	op, _, err := r.queryOperation("POST", fmt.Sprintf("/containers/%s", url.QueryEscape(name)), container, "")
	if err != nil {
		return nil, err
	}

	return op, nil
}

func (r *ProtocolLXD) tryMigrateContainer(source ContainerServer, name string, req api.ContainerPost, urls []string) (*RemoteOperation, error) {
	if len(urls) == 0 {
		return nil, fmt.Errorf("The target server isn't listening on the network")
	}

	rop := RemoteOperation{
		chDone: make(chan bool),
	}

	operation := req.Target.Operation

	// Forward targetOp to remote op
	go func() {
		success := false
		errors := []string{}
		for _, serverURL := range urls {
			req.Target.Operation = fmt.Sprintf("%s/1.0/operations/%s", serverURL, url.QueryEscape(operation))

			op, err := source.MigrateContainer(name, req)
			if err != nil {
				errors = append(errors, fmt.Sprintf("%s: %v", serverURL, err))
				continue
			}

			rop.targetOp = op

			for _, handler := range rop.handlers {
				rop.targetOp.AddHandler(handler)
			}

			err = rop.targetOp.Wait()
			if err != nil {
				errors = append(errors, fmt.Sprintf("%s: %v", serverURL, err))
				continue
			}

			success = true
			break
		}

		if !success {
			rop.err = fmt.Errorf("Failed container migration:\n - %s", strings.Join(errors, "\n - "))
		}

		close(rop.chDone)
	}()

	return &rop, nil
}

// MigrateContainer requests that LXD prepares for a container migration
func (r *ProtocolLXD) MigrateContainer(name string, container api.ContainerPost) (*Operation, error) {
	if container.ContainerOnly {
		if !r.HasExtension("container_only_migration") {
			return nil, fmt.Errorf("The server is missing the required \"container_only_migration\" API extension")
		}
	}

	// Sanity check
	if !container.Migration {
		return nil, fmt.Errorf("Can't ask for a rename through MigrateContainer")
	}

	// Send the request
	op, _, err := r.queryOperation("POST", fmt.Sprintf("/containers/%s", url.QueryEscape(name)), container, "")
	if err != nil {
		return nil, err
	}

	return op, nil
}

// DeleteContainer requests that LXD deletes the container
func (r *ProtocolLXD) DeleteContainer(name string) (*Operation, error) {
	// Send the request
	op, _, err := r.queryOperation("DELETE", fmt.Sprintf("/containers/%s", url.QueryEscape(name)), nil, "")
	if err != nil {
		return nil, err
	}

	return op, nil
}

// ExecContainer requests that LXD spawns a command inside the container
func (r *ProtocolLXD) ExecContainer(containerName string, exec api.ContainerExecPost, args *ContainerExecArgs) (*Operation, error) {
	if exec.RecordOutput {
		if !r.HasExtension("container_exec_recording") {
			return nil, fmt.Errorf("The server is missing the required \"container_exec_recording\" API extension")
		}
	}

	// Send the request
	op, _, err := r.queryOperation("POST", fmt.Sprintf("/containers/%s/exec", url.QueryEscape(containerName)), exec, "")
	if err != nil {
		return nil, err
	}

	// Process additional arguments
	if args != nil {
		// Parse the fds
		fds := map[string]string{}

		value, ok := op.Metadata["fds"]
		if ok {
			values := value.(map[string]interface{})
			for k, v := range values {
				fds[k] = v.(string)
			}
		}

		// Call the control handler with a connection to the control socket
		if args.Control != nil && fds["control"] != "" {
			conn, err := r.GetOperationWebsocket(op.ID, fds["control"])
			if err != nil {
				return nil, err
			}

			go args.Control(conn)
		}

		if exec.Interactive {
			// Handle interactive sections
			if args.Stdin != nil && args.Stdout != nil {
				// Connect to the websocket
				conn, err := r.GetOperationWebsocket(op.ID, fds["0"])
				if err != nil {
					return nil, err
				}

				// And attach stdin and stdout to it
				go func() {
					shared.WebsocketSendStream(conn, args.Stdin, -1)
					<-shared.WebsocketRecvStream(args.Stdout, conn)
					conn.Close()

					if args.DataDone != nil {
						close(args.DataDone)
					}
				}()
			} else {
				if args.DataDone != nil {
					close(args.DataDone)
				}
			}
		} else {
			// Handle non-interactive sessions
			dones := map[int]chan bool{}
			conns := []*websocket.Conn{}

			// Handle stdin
			if fds["0"] != "" {
				conn, err := r.GetOperationWebsocket(op.ID, fds["0"])
				if err != nil {
					return nil, err
				}

				conns = append(conns, conn)
				dones[0] = shared.WebsocketSendStream(conn, args.Stdin, -1)
			}

			// Handle stdout
			if fds["1"] != "" {
				conn, err := r.GetOperationWebsocket(op.ID, fds["1"])
				if err != nil {
					return nil, err
				}

				conns = append(conns, conn)
				dones[1] = shared.WebsocketRecvStream(args.Stdout, conn)
			}

			// Handle stderr
			if fds["2"] != "" {
				conn, err := r.GetOperationWebsocket(op.ID, fds["2"])
				if err != nil {
					return nil, err
				}

				conns = append(conns, conn)
				dones[2] = shared.WebsocketRecvStream(args.Stderr, conn)
			}

			// Wait for everything to be done
			go func() {
				for i, chDone := range dones {
					// Skip stdin, dealing with it separately below
					if i == 0 {
						continue
					}

					<-chDone
				}

				if fds["0"] != "" {
					args.Stdin.Close()
				}

				for _, conn := range conns {
					conn.Close()
				}

				if args.DataDone != nil {
					close(args.DataDone)
				}
			}()
		}
	}

	return op, nil
}

// GetContainerFile retrieves the provided path from the container
func (r *ProtocolLXD) GetContainerFile(containerName string, path string) (io.ReadCloser, *ContainerFileResponse, error) {
	// Prepare the HTTP request
	requestURL, err := shared.URLEncode(
		fmt.Sprintf("%s/1.0/containers/%s/files", r.httpHost, url.QueryEscape(containerName)),
		map[string]string{"path": path})
	if err != nil {
		return nil, nil, err
	}

	req, err := http.NewRequest("GET", requestURL, nil)
	if err != nil {
		return nil, nil, err
	}

	// Set the user agent
	if r.httpUserAgent != "" {
		req.Header.Set("User-Agent", r.httpUserAgent)
	}

	// Send the request
	resp, err := r.do(req)
	if err != nil {
		return nil, nil, err
	}

	// Check the return value for a cleaner error
	if resp.StatusCode != http.StatusOK {
		_, _, err := r.parseResponse(resp)
		if err != nil {
			return nil, nil, err
		}
	}

	// Parse the headers
	uid, gid, mode, fileType, _ := shared.ParseLXDFileHeaders(resp.Header)
	fileResp := ContainerFileResponse{
		UID:  uid,
		GID:  gid,
		Mode: mode,
		Type: fileType,
	}

	if fileResp.Type == "directory" {
		// Decode the response
		response := api.Response{}
		decoder := json.NewDecoder(resp.Body)

		err = decoder.Decode(&response)
		if err != nil {
			return nil, nil, err
		}

		// Get the file list
		entries := []string{}
		err = response.MetadataAsStruct(&entries)
		if err != nil {
			return nil, nil, err
		}

		fileResp.Entries = entries

		return nil, &fileResp, err
	}

	return resp.Body, &fileResp, err
}

// CreateContainerFile tells LXD to create a file in the container
func (r *ProtocolLXD) CreateContainerFile(containerName string, path string, args ContainerFileArgs) error {
	if args.Type == "directory" {
		if !r.HasExtension("directory_manipulation") {
			return fmt.Errorf("The server is missing the required \"directory_manipulation\" API extension")
		}
	}

	if args.Type == "symlink" {
		if !r.HasExtension("file_symlinks") {
			return fmt.Errorf("The server is missing the required \"file_symlinks\" API extension")
		}
	}

	if args.WriteMode == "append" {
		if !r.HasExtension("file_append") {
			return fmt.Errorf("The server is missing the required \"file_append\" API extension")
		}
	}

	// Prepare the HTTP request
	req, err := http.NewRequest("POST", fmt.Sprintf("%s/1.0/containers/%s/files?path=%s", r.httpHost, url.QueryEscape(containerName), url.QueryEscape(path)), args.Content)
	if err != nil {
		return err
	}

	// Set the user agent
	if r.httpUserAgent != "" {
		req.Header.Set("User-Agent", r.httpUserAgent)
	}

	// Set the various headers
	if args.UID > -1 {
		req.Header.Set("X-LXD-uid", fmt.Sprintf("%d", args.UID))
	}

	if args.GID > -1 {
		req.Header.Set("X-LXD-gid", fmt.Sprintf("%d", args.GID))
	}

	if args.Mode > -1 {
		req.Header.Set("X-LXD-mode", fmt.Sprintf("%04o", args.Mode))
	}

	if args.Type != "" {
		req.Header.Set("X-LXD-type", args.Type)
	}

	if args.WriteMode != "" {
		req.Header.Set("X-LXD-write", args.WriteMode)
	}

	// Send the request
	resp, err := r.do(req)
	if err != nil {
		return err
	}

	// Check the return value for a cleaner error
	_, _, err = r.parseResponse(resp)
	if err != nil {
		return err
	}

	return nil
}

// DeleteContainerFile deletes a file in the container
func (r *ProtocolLXD) DeleteContainerFile(containerName string, path string) error {
	if !r.HasExtension("file_delete") {
		return fmt.Errorf("The server is missing the required \"file_delete\" API extension")
	}

	// Send the request
	_, _, err := r.query("DELETE", fmt.Sprintf("/containers/%s/files?path=%s", url.QueryEscape(containerName), url.QueryEscape(path)), nil, "")
	if err != nil {
		return err
	}

	return nil
}

// GetContainerSnapshotNames returns a list of snapshot names for the container
func (r *ProtocolLXD) GetContainerSnapshotNames(containerName string) ([]string, error) {
	urls := []string{}

	// Fetch the raw value
	_, err := r.queryStruct("GET", fmt.Sprintf("/containers/%s/snapshots", url.QueryEscape(containerName)), nil, "", &urls)
	if err != nil {
		return nil, err
	}

	// Parse it
	names := []string{}
	for _, uri := range urls {
		fields := strings.Split(uri, fmt.Sprintf("/containers/%s/snapshots/", url.QueryEscape(containerName)))
		names = append(names, fields[len(fields)-1])
	}

	return names, nil
}

// GetContainerSnapshots returns a list of snapshots for the container
func (r *ProtocolLXD) GetContainerSnapshots(containerName string) ([]api.ContainerSnapshot, error) {
	snapshots := []api.ContainerSnapshot{}

	// Fetch the raw value
	_, err := r.queryStruct("GET", fmt.Sprintf("/containers/%s/snapshots?recursion=1", url.QueryEscape(containerName)), nil, "", &snapshots)
	if err != nil {
		return nil, err
	}

	return snapshots, nil
}

// GetContainerSnapshot returns a Snapshot struct for the provided container and snapshot names
func (r *ProtocolLXD) GetContainerSnapshot(containerName string, name string) (*api.ContainerSnapshot, string, error) {
	snapshot := api.ContainerSnapshot{}

	// Fetch the raw value
	etag, err := r.queryStruct("GET", fmt.Sprintf("/containers/%s/snapshots/%s", url.QueryEscape(containerName), url.QueryEscape(name)), nil, "", &snapshot)
	if err != nil {
		return nil, "", err
	}

	return &snapshot, etag, nil
}

// CreateContainerSnapshot requests that LXD creates a new snapshot for the container
func (r *ProtocolLXD) CreateContainerSnapshot(containerName string, snapshot api.ContainerSnapshotsPost) (*Operation, error) {
	// Send the request
	op, _, err := r.queryOperation("POST", fmt.Sprintf("/containers/%s/snapshots", url.QueryEscape(containerName)), snapshot, "")
	if err != nil {
		return nil, err
	}

	return op, nil
}

// CopyContainerSnapshot copies a snapshot from a remote server into a new container. Additional options can be passed using ContainerCopyArgs
func (r *ProtocolLXD) CopyContainerSnapshot(source ContainerServer, snapshot api.ContainerSnapshot, args *ContainerSnapshotCopyArgs) (*RemoteOperation, error) {
	// Base request
	fields := strings.SplitN(snapshot.Name, shared.SnapshotDelimiter, 2)
	cName := fields[0]
	sName := fields[1]

	req := api.ContainersPost{
		Name: cName,
		ContainerPut: api.ContainerPut{
			Architecture: snapshot.Architecture,
			Config:       snapshot.Config,
			Devices:      snapshot.Devices,
			Ephemeral:    snapshot.Ephemeral,
			Profiles:     snapshot.Profiles,
		},
	}

	if snapshot.Stateful && args.Live {
		if !r.HasExtension("container_snapshot_stateful_migration") {
			return nil, fmt.Errorf("The server is missing the required \"container_snapshot_stateful_migration\" API extension")
		}
		req.ContainerPut.Stateful = snapshot.Stateful
		req.Source.Live = args.Live
	}
	req.Source.BaseImage = snapshot.Config["volatile.base_image"]

	// Process the copy arguments
	if args != nil {
		// Sanity checks
		if shared.StringInSlice(args.Mode, []string{"push", "relay"}) {
			if !r.HasExtension("container_push") {
				return nil, fmt.Errorf("The target server is missing the required \"container_push\" API extension")
			}

			if !source.HasExtension("container_push") {
				return nil, fmt.Errorf("The source server is missing the required \"container_push\" API extension")
			}
		}

		if args.Mode == "push" && !source.HasExtension("container_push_target") {
			return nil, fmt.Errorf("The source server is missing the required \"container_push_target\" API extension")
		}

		// Allow overriding the target name
		if args.Name != "" {
			req.Name = args.Name
		}
	}

	// Optimization for the local copy case
	if r == source {
		// Local copy source fields
		req.Source.Type = "copy"
		req.Source.Source = snapshot.Name

		// Copy the container
		op, err := r.CreateContainer(req)
		if err != nil {
			return nil, err
		}

		rop := RemoteOperation{
			targetOp: op,
			chDone:   make(chan bool),
		}

		// Forward targetOp to remote op
		go func() {
			rop.err = rop.targetOp.Wait()
			close(rop.chDone)
		}()

		return &rop, nil
	}

	// Source request
	sourceReq := api.ContainerSnapshotPost{
		Migration: true,
		Name:      args.Name,
	}
	if snapshot.Stateful && args.Live {
		sourceReq.Live = args.Live
	}

	// Push mode migration
	if args != nil && args.Mode == "push" {
		// Get target server connection information
		info, err := r.GetConnectionInfo()
		if err != nil {
			return nil, err
		}

		// Create the container
		req.Source.Type = "migration"
		req.Source.Mode = "push"

		op, err := r.CreateContainer(req)
		if err != nil {
			return nil, err
		}

		targetSecrets := map[string]string{}
		for k, v := range op.Metadata {
			targetSecrets[k] = v.(string)
		}

		// Prepare the source request
		target := api.ContainerPostTarget{}
		target.Operation = op.ID
		target.Websockets = targetSecrets
		target.Certificate = info.Certificate
		sourceReq.Target = &target

		return r.tryMigrateContainerSnapshot(source, cName, sName, sourceReq, info.Addresses)
	}

	// Get source server connection information
	info, err := source.GetConnectionInfo()
	if err != nil {
		return nil, err
	}

	op, err := source.MigrateContainerSnapshot(cName, sName, sourceReq)
	if err != nil {
		return nil, err
	}

	sourceSecrets := map[string]string{}
	for k, v := range op.Metadata {
		sourceSecrets[k] = v.(string)
	}

	// Relay mode migration
	if args != nil && args.Mode == "relay" {
		// Push copy source fields
		req.Source.Type = "migration"
		req.Source.Mode = "push"

		// Start the process
		targetOp, err := r.CreateContainer(req)
		if err != nil {
			return nil, err
		}

		// Extract the websockets
		targetSecrets := map[string]string{}
		for k, v := range targetOp.Metadata {
			targetSecrets[k] = v.(string)
		}

		// Launch the relay
		err = r.proxyMigration(targetOp, targetSecrets, source, op, sourceSecrets)
		if err != nil {
			return nil, err
		}

		// Prepare a tracking operation
		rop := RemoteOperation{
			targetOp: targetOp,
			chDone:   make(chan bool),
		}

		// Forward targetOp to remote op
		go func() {
			rop.err = rop.targetOp.Wait()
			close(rop.chDone)
		}()

		return &rop, nil
	}

	// Pull mode migration
	req.Source.Type = "migration"
	req.Source.Mode = "pull"
	req.Source.Operation = op.ID
	req.Source.Websockets = sourceSecrets
	req.Source.Certificate = info.Certificate

	return r.tryCreateContainer(req, info.Addresses)
}

// RenameContainerSnapshot requests that LXD renames the snapshot
func (r *ProtocolLXD) RenameContainerSnapshot(containerName string, name string, container api.ContainerSnapshotPost) (*Operation, error) {
	// Sanity check
	if container.Migration {
		return nil, fmt.Errorf("Can't ask for a migration through RenameContainerSnapshot")
	}

	// Send the request
	op, _, err := r.queryOperation("POST", fmt.Sprintf("/containers/%s/snapshots/%s", url.QueryEscape(containerName), url.QueryEscape(name)), container, "")
	if err != nil {
		return nil, err
	}

	return op, nil
}

func (r *ProtocolLXD) tryMigrateContainerSnapshot(source ContainerServer, containerName string, name string, req api.ContainerSnapshotPost, urls []string) (*RemoteOperation, error) {
	if len(urls) == 0 {
		return nil, fmt.Errorf("The target server isn't listening on the network")
	}

	rop := RemoteOperation{
		chDone: make(chan bool),
	}

	operation := req.Target.Operation

	// Forward targetOp to remote op
	go func() {
		success := false
		errors := []string{}
		for _, serverURL := range urls {
			req.Target.Operation = fmt.Sprintf("%s/1.0/operations/%s", serverURL, url.QueryEscape(operation))

			op, err := source.MigrateContainerSnapshot(containerName, name, req)
			if err != nil {
				errors = append(errors, fmt.Sprintf("%s: %v", serverURL, err))
				continue
			}

			rop.targetOp = op

			for _, handler := range rop.handlers {
				rop.targetOp.AddHandler(handler)
			}

			err = rop.targetOp.Wait()
			if err != nil {
				errors = append(errors, fmt.Sprintf("%s: %v", serverURL, err))
				continue
			}

			success = true
			break
		}

		if !success {
			rop.err = fmt.Errorf("Failed container migration:\n - %s", strings.Join(errors, "\n - "))
		}

		close(rop.chDone)
	}()

	return &rop, nil
}

// MigrateContainerSnapshot requests that LXD prepares for a snapshot migration
func (r *ProtocolLXD) MigrateContainerSnapshot(containerName string, name string, container api.ContainerSnapshotPost) (*Operation, error) {
	// Sanity check
	if !container.Migration {
		return nil, fmt.Errorf("Can't ask for a rename through MigrateContainerSnapshot")
	}

	// Send the request
	op, _, err := r.queryOperation("POST", fmt.Sprintf("/containers/%s/snapshots/%s", url.QueryEscape(containerName), url.QueryEscape(name)), container, "")
	if err != nil {
		return nil, err
	}

	return op, nil
}

// DeleteContainerSnapshot requests that LXD deletes the container snapshot
func (r *ProtocolLXD) DeleteContainerSnapshot(containerName string, name string) (*Operation, error) {
	// Send the request
	op, _, err := r.queryOperation("DELETE", fmt.Sprintf("/containers/%s/snapshots/%s", url.QueryEscape(containerName), url.QueryEscape(name)), nil, "")
	if err != nil {
		return nil, err
	}

	return op, nil
}

// GetContainerState returns a ContainerState entry for the provided container name
func (r *ProtocolLXD) GetContainerState(name string) (*api.ContainerState, string, error) {
	state := api.ContainerState{}

	// Fetch the raw value
	etag, err := r.queryStruct("GET", fmt.Sprintf("/containers/%s/state", url.QueryEscape(name)), nil, "", &state)
	if err != nil {
		return nil, "", err
	}

	return &state, etag, nil
}

// UpdateContainerState updates the container to match the requested state
func (r *ProtocolLXD) UpdateContainerState(name string, state api.ContainerStatePut, ETag string) (*Operation, error) {
	// Send the request
	op, _, err := r.queryOperation("PUT", fmt.Sprintf("/containers/%s/state", url.QueryEscape(name)), state, ETag)
	if err != nil {
		return nil, err
	}

	return op, nil
}

// GetContainerLogfiles returns a list of logfiles for the container
func (r *ProtocolLXD) GetContainerLogfiles(name string) ([]string, error) {
	urls := []string{}

	// Fetch the raw value
	_, err := r.queryStruct("GET", fmt.Sprintf("/containers/%s/logs", url.QueryEscape(name)), nil, "", &urls)
	if err != nil {
		return nil, err
	}

	// Parse it
	logfiles := []string{}
	for _, uri := range logfiles {
		fields := strings.Split(uri, fmt.Sprintf("/containers/%s/logs/", url.QueryEscape(name)))
		logfiles = append(logfiles, fields[len(fields)-1])
	}

	return logfiles, nil
}

// GetContainerLogfile returns the content of the requested logfile
//
// Note that it's the caller's responsibility to close the returned ReadCloser
func (r *ProtocolLXD) GetContainerLogfile(name string, filename string) (io.ReadCloser, error) {
	// Prepare the HTTP request
	url := fmt.Sprintf("%s/1.0/containers/%s/logs/%s", r.httpHost, url.QueryEscape(name), url.QueryEscape(filename))
	req, err := http.NewRequest("GET", url, nil)
	if err != nil {
		return nil, err
	}

	// Set the user agent
	if r.httpUserAgent != "" {
		req.Header.Set("User-Agent", r.httpUserAgent)
	}

	// Send the request
	resp, err := r.do(req)
	if err != nil {
		return nil, err
	}

	// Check the return value for a cleaner error
	if resp.StatusCode != http.StatusOK {
		_, _, err := r.parseResponse(resp)
		if err != nil {
			return nil, err
		}
	}

	return resp.Body, err
}

// DeleteContainerLogfile deletes the requested logfile
func (r *ProtocolLXD) DeleteContainerLogfile(name string, filename string) error {
	// Send the request
	_, _, err := r.query("DELETE", fmt.Sprintf("/containers/%s/logs/%s", url.QueryEscape(name), url.QueryEscape(filename)), nil, "")
	if err != nil {
		return err
	}

	return nil
}

// GetContainerMetadata returns container metadata.
func (r *ProtocolLXD) GetContainerMetadata(name string) (*api.ImageMetadata, string, error) {
	if !r.HasExtension("container_edit_metadata") {
		return nil, "", fmt.Errorf("The server is missing the required \"container_edit_metadata\" API extension")
	}

	metadata := api.ImageMetadata{}

	url := fmt.Sprintf("/containers/%s/metadata", url.QueryEscape(name))
	etag, err := r.queryStruct("GET", url, nil, "", &metadata)
	if err != nil {
		return nil, "", err
	}

	return &metadata, etag, err
}

// SetContainerMetadata sets the content of the container metadata file.
func (r *ProtocolLXD) SetContainerMetadata(name string, metadata api.ImageMetadata, ETag string) error {
	if !r.HasExtension("container_edit_metadata") {
		return fmt.Errorf("The server is missing the required \"container_edit_metadata\" API extension")
	}

	url := fmt.Sprintf("/containers/%s/metadata", url.QueryEscape(name))
	_, _, err := r.query("PUT", url, metadata, ETag)
	if err != nil {
		return err
	}

	return nil
}

// GetContainerTemplateFiles returns the list of names of template files for a container.
func (r *ProtocolLXD) GetContainerTemplateFiles(containerName string) ([]string, error) {
	if !r.HasExtension("container_edit_metadata") {
		return nil, fmt.Errorf("The server is missing the required \"container_edit_metadata\" API extension")
	}

	templates := []string{}

	url := fmt.Sprintf("/containers/%s/metadata/templates", url.QueryEscape(containerName))
	_, err := r.queryStruct("GET", url, nil, "", &templates)
	if err != nil {
		return nil, err
	}

	return templates, nil
}

// GetContainerTemplateFile returns the content of a template file for a container.
func (r *ProtocolLXD) GetContainerTemplateFile(containerName string, templateName string) (io.ReadCloser, error) {
	if !r.HasExtension("container_edit_metadata") {
		return nil, fmt.Errorf("The server is missing the required \"container_edit_metadata\" API extension")
	}

	url := fmt.Sprintf("%s/1.0/containers/%s/metadata/templates?path=%s", r.httpHost, url.QueryEscape(containerName), url.QueryEscape(templateName))
	req, err := http.NewRequest("GET", url, nil)
	if err != nil {
		return nil, err
	}

	// Set the user agent
	if r.httpUserAgent != "" {
		req.Header.Set("User-Agent", r.httpUserAgent)
	}

	// Send the request
	resp, err := r.http.Do(req)
	if err != nil {
		return nil, err
	}

	// Check the return value for a cleaner error
	if resp.StatusCode != http.StatusOK {
		_, _, err := r.parseResponse(resp)
		if err != nil {
			return nil, err
		}
	}

	return resp.Body, err
}

// CreateContainerTemplateFile creates an a template for a container.
func (r *ProtocolLXD) CreateContainerTemplateFile(containerName string, templateName string, content io.ReadSeeker) error {
	return r.setContainerTemplateFile(containerName, templateName, content, "POST")
}

// UpdateContainerTemplateFile updates the content for a container template file.
func (r *ProtocolLXD) UpdateContainerTemplateFile(containerName string, templateName string, content io.ReadSeeker) error {
	return r.setContainerTemplateFile(containerName, templateName, content, "PUT")
}

func (r *ProtocolLXD) setContainerTemplateFile(containerName string, templateName string, content io.ReadSeeker, httpMethod string) error {
	if !r.HasExtension("container_edit_metadata") {
		return fmt.Errorf("The server is missing the required \"container_edit_metadata\" API extension")
	}

	url := fmt.Sprintf("%s/1.0/containers/%s/metadata/templates?path=%s", r.httpHost, url.QueryEscape(containerName), url.QueryEscape(templateName))
	req, err := http.NewRequest(httpMethod, url, content)
	if err != nil {
		return err
	}
	req.Header.Set("Content-Type", "application/octet-stream")

	// Set the user agent
	if r.httpUserAgent != "" {
		req.Header.Set("User-Agent", r.httpUserAgent)
	}

	// Send the request
	resp, err := r.http.Do(req)
	// Check the return value for a cleaner error
	if resp.StatusCode != http.StatusOK {
		_, _, err := r.parseResponse(resp)
		if err != nil {
			return err
		}
	}
	return err
}

// DeleteContainerTemplateFile deletes a template file for a container.
func (r *ProtocolLXD) DeleteContainerTemplateFile(name string, templateName string) error {
	if !r.HasExtension("container_edit_metadata") {
		return fmt.Errorf("The server is missing the required \"container_edit_metadata\" API extension")
	}
	_, _, err := r.query("DELETE", fmt.Sprintf("/containers/%s/metadata/templates?path=%s", url.QueryEscape(name), url.QueryEscape(templateName)), nil, "")
	return err
}

// ConsoleContainer requests that LXD attaches to the console device of a container.
func (r *ProtocolLXD) ConsoleContainer(containerName string, console api.ContainerConsolePost, args *ContainerConsoleArgs) (*Operation, error) {
	if !r.HasExtension("console") {
		return nil, fmt.Errorf("The server is missing the required \"console\" API extension")
	}

	// Send the request
<<<<<<< HEAD
	op, _, err := r.queryOperation("POST", fmt.Sprintf("/containers/%s/console", containerName), console, "")
=======
	op, _, err := r.queryOperation("POST", fmt.Sprintf("/containers/%s/console", url.QueryEscape(containerName)), console, "")
>>>>>>> 27176ef6
	if err != nil {
		return nil, err
	}

	if args == nil || args.Terminal == nil {
		return nil, fmt.Errorf("A terminal must be set")
	}

	if args.Control == nil {
		return nil, fmt.Errorf("A control channel must be set")
	}

	// Parse the fds
	fds := map[string]string{}

	value, ok := op.Metadata["fds"]
	if ok {
		values := value.(map[string]interface{})
		for k, v := range values {
			fds[k] = v.(string)
		}
	}

	var controlConn *websocket.Conn
	// Call the control handler with a connection to the control socket
	if fds["control"] == "" {
		return nil, fmt.Errorf("Did not receive a file descriptor for the control channel")
	}

	controlConn, err = r.GetOperationWebsocket(op.ID, fds["control"])
	if err != nil {
		return nil, err
	}

	go args.Control(controlConn)

	// Connect to the websocket
	conn, err := r.GetOperationWebsocket(op.ID, fds["0"])
	if err != nil {
		return nil, err
	}

	// Detach from console.
	go func(consoleDisconnect <-chan bool) {
		<-consoleDisconnect
		msg := websocket.FormatCloseMessage(websocket.CloseNormalClosure, "Detaching from console")
		// We don't care if this fails. This is just for convenience.
		controlConn.WriteMessage(websocket.CloseMessage, msg)
		controlConn.Close()
	}(args.ConsoleDisconnect)

	// And attach stdin and stdout to it
	go func() {
		shared.WebsocketSendStream(conn, args.Terminal, -1)
		<-shared.WebsocketRecvStream(args.Terminal, conn)
		conn.Close()
	}()

	return op, nil
}

// GetContainerConsoleLog requests that LXD attaches to the console device of a container.
//
// Note that it's the caller's responsibility to close the returned ReadCloser
func (r *ProtocolLXD) GetContainerConsoleLog(containerName string, args *ContainerConsoleLogArgs) (io.ReadCloser, error) {
	if !r.HasExtension("console") {
		return nil, fmt.Errorf("The server is missing the required \"console\" API extension")
	}

	// Prepare the HTTP request
<<<<<<< HEAD
	url := fmt.Sprintf("%s/1.0/containers/%s/console", r.httpHost, containerName)
=======
	url := fmt.Sprintf("%s/1.0/containers/%s/console", r.httpHost, url.QueryEscape(containerName))
>>>>>>> 27176ef6
	req, err := http.NewRequest("GET", url, nil)
	if err != nil {
		return nil, err
	}

	// Set the user agent
	if r.httpUserAgent != "" {
		req.Header.Set("User-Agent", r.httpUserAgent)
	}

	// Send the request
	resp, err := r.do(req)
	if err != nil {
		return nil, err
	}

	// Check the return value for a cleaner error
	if resp.StatusCode != http.StatusOK {
		_, _, err := r.parseResponse(resp)
		if err != nil {
			return nil, err
		}
	}

	return resp.Body, err
}

// DeleteContainerConsoleLog deletes the requested container's console log
func (r *ProtocolLXD) DeleteContainerConsoleLog(containerName string, args *ContainerConsoleLogArgs) error {
	if !r.HasExtension("console") {
		return fmt.Errorf("The server is missing the required \"console\" API extension")
	}

	// Send the request
<<<<<<< HEAD
	_, _, err := r.query("DELETE", fmt.Sprintf("/containers/%s/console", containerName), nil, "")
=======
	_, _, err := r.query("DELETE", fmt.Sprintf("/containers/%s/console", url.QueryEscape(containerName)), nil, "")
>>>>>>> 27176ef6
	if err != nil {
		return err
	}

	return nil
}<|MERGE_RESOLUTION|>--- conflicted
+++ resolved
@@ -1406,11 +1406,7 @@
 	}
 
 	// Send the request
-<<<<<<< HEAD
-	op, _, err := r.queryOperation("POST", fmt.Sprintf("/containers/%s/console", containerName), console, "")
-=======
 	op, _, err := r.queryOperation("POST", fmt.Sprintf("/containers/%s/console", url.QueryEscape(containerName)), console, "")
->>>>>>> 27176ef6
 	if err != nil {
 		return nil, err
 	}
@@ -1481,11 +1477,7 @@
 	}
 
 	// Prepare the HTTP request
-<<<<<<< HEAD
-	url := fmt.Sprintf("%s/1.0/containers/%s/console", r.httpHost, containerName)
-=======
 	url := fmt.Sprintf("%s/1.0/containers/%s/console", r.httpHost, url.QueryEscape(containerName))
->>>>>>> 27176ef6
 	req, err := http.NewRequest("GET", url, nil)
 	if err != nil {
 		return nil, err
@@ -1520,11 +1512,7 @@
 	}
 
 	// Send the request
-<<<<<<< HEAD
-	_, _, err := r.query("DELETE", fmt.Sprintf("/containers/%s/console", containerName), nil, "")
-=======
 	_, _, err := r.query("DELETE", fmt.Sprintf("/containers/%s/console", url.QueryEscape(containerName)), nil, "")
->>>>>>> 27176ef6
 	if err != nil {
 		return err
 	}
