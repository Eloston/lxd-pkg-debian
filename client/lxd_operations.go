package lxd

import (
	"fmt"
<<<<<<< HEAD
=======
	"net/url"
>>>>>>> 27176ef6
	"strings"

	"github.com/gorilla/websocket"

	"github.com/lxc/lxd/shared/api"
)

// GetOperationUUIDs returns a list of operation uuids
func (r *ProtocolLXD) GetOperationUUIDs() ([]string, error) {
	urls := []string{}

	// Fetch the raw value
	_, err := r.queryStruct("GET", "/operations", nil, "", &urls)
	if err != nil {
		return nil, err
	}

	// Parse it
	uuids := []string{}
	for _, url := range urls {
		fields := strings.Split(url, "/operations/")
		uuids = append(uuids, fields[len(fields)-1])
	}

	return uuids, nil
}

// GetOperations returns a list of Operation struct
func (r *ProtocolLXD) GetOperations() ([]api.Operation, error) {
	apiOperations := map[string][]api.Operation{}

	// Fetch the raw value
	_, err := r.queryStruct("GET", "/operations?recursion=1", nil, "", &apiOperations)
	if err != nil {
		return nil, err
	}

	// Turn it into just a list of operations
	operations := []api.Operation{}
	for _, v := range apiOperations {
		for _, operation := range v {
			operations = append(operations, operation)
		}
	}

	return operations, nil
}

// GetOperation returns an Operation entry for the provided uuid
func (r *ProtocolLXD) GetOperation(uuid string) (*api.Operation, string, error) {
	op := api.Operation{}

	// Fetch the raw value
	etag, err := r.queryStruct("GET", fmt.Sprintf("/operations/%s", url.QueryEscape(uuid)), nil, "", &op)
	if err != nil {
		return nil, "", err
	}

	return &op, etag, nil
}

// GetOperationWebsocket returns a websocket connection for the provided operation
func (r *ProtocolLXD) GetOperationWebsocket(uuid string, secret string) (*websocket.Conn, error) {
	path := fmt.Sprintf("/operations/%s/websocket", url.QueryEscape(uuid))
	if secret != "" {
		path = fmt.Sprintf("%s?secret=%s", path, url.QueryEscape(secret))
	}

	return r.websocket(path)
}

// DeleteOperation deletes (cancels) a running operation
func (r *ProtocolLXD) DeleteOperation(uuid string) error {
	// Send the request
	_, _, err := r.query("DELETE", fmt.Sprintf("/operations/%s", url.QueryEscape(uuid)), nil, "")
	if err != nil {
		return err
	}

	return nil
}<|MERGE_RESOLUTION|>--- conflicted
+++ resolved
@@ -2,10 +2,7 @@
 
 import (
 	"fmt"
-<<<<<<< HEAD
-=======
 	"net/url"
->>>>>>> 27176ef6
 	"strings"
 
 	"github.com/gorilla/websocket"
