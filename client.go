--- conflicted
+++ resolved
@@ -1041,13 +1041,10 @@
 
 	source := shared.Jmap{"type": "image"}
 
-<<<<<<< HEAD
-=======
 	if image == "" {
 		return nil, fmt.Errorf(gettext.Gettext("You must provide an image hash or alias name."))
 	}
 
->>>>>>> 6e481dcc
 	if imgremote != c.name {
 		source["type"] = "image"
 		source["mode"] = "pull"
