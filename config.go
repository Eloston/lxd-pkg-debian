--- conflicted
+++ resolved
@@ -58,13 +58,7 @@
 	data, err := ioutil.ReadFile(ConfigPath(configFileName))
 	if os.IsNotExist(err) {
 		// A missing file is equivalent to the default configuration.
-<<<<<<< HEAD
-		return &Config{
-			Remotes:       defaultRemote,
-			DefaultRemote: "local"}, nil
-=======
 		return &DefaultConfig, nil
->>>>>>> 6e481dcc
 	}
 	if err != nil {
 		return nil, fmt.Errorf("cannot read config file: %v", err)
