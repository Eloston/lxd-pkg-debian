--- conflicted
+++ resolved
@@ -21,23 +21,6 @@
 	"github.com/lxc/lxd/shared/logger"
 )
 
-<<<<<<< HEAD
-func cmdInit() error {
-	var defaultPrivileged int // controls whether we set security.privileged=true
-	var storageBackend string // dir or zfs
-	var storageMode string    // existing, loop or device
-	var storageLoopSize int64 // Size in GB
-	var storageDevice string  // Path
-	var storagePool string    // pool name
-	var networkAddress string // Address
-	var networkPort int64     // Port
-	var trustPassword string  // Trust password
-	var runReconfigure bool   // Whether to call dpkg-reconfigure
-
-	// Detect userns
-	defaultPrivileged = -1
-	runningInUserns = shared.RunningInUserNS()
-=======
 // CmdInit implements the "lxd init" command line.
 type CmdInit struct {
 	Context         *cmd.Context
@@ -54,7 +37,6 @@
 	if err != nil {
 		return err
 	}
->>>>>>> 1e164d18
 
 	// Connect to LXD
 	client, err := lxd.ConnectLXDUnix(cmd.SocketPath, nil)
@@ -341,20 +323,10 @@
 		return nil, err
 	}
 
-<<<<<<< HEAD
-	if len(containers) > 0 || len(images) > 0 {
-		fmt.Printf(`LXD init cannot be used at this time.
-+However if all you want to do is reconfigure the network,
-+you can still do so by running "sudo dpkg-reconfigure -p medium lxd"
-
-`)
-		return fmt.Errorf("You have existing containers or images. lxd init requires an empty LXD.")
-=======
 	// Build a function that can be used to revert the config to
 	// its original values.
 	reverter := func() error {
 		return client.UpdateServer(server.Writable(), "")
->>>>>>> 1e164d18
 	}
 
 	// The underlying code expects all values to be string, even if when
@@ -584,43 +556,10 @@
 
 `)
 
-<<<<<<< HEAD
-		if askBool("Would you like LXD to be available over the network (yes/no) [default=no]? ", "no") {
-			isIPAddress := func(s string) error {
-				if s != "all" && net.ParseIP(s) == nil {
-					return fmt.Errorf("'%s' is not an IP address", s)
-				}
-				return nil
-			}
-
-			networkAddress = askString("Address to bind LXD to (not including port) [default=all]: ", "all", isIPAddress)
-			if networkAddress == "all" {
-				networkAddress = "::"
-			}
-
-			if net.ParseIP(networkAddress).To4() == nil {
-				networkAddress = fmt.Sprintf("[%s]", networkAddress)
-			}
-			networkPort = askInt("Port to bind LXD to [default=8443]: ", 1, 65535, "8443")
-			trustPassword = askPassword("Trust password for new clients: ")
-		}
-
-		if askBool("Do you want to configure the LXD bridge (yes/no) [default=yes]? ", "yes") {
-			runReconfigure = true
-		}
-	}
-
-	// Unset all storage keys, core.https_address and core.trust_password
-	for _, key := range []string{"storage.zfs_pool_name", "core.https_address", "core.trust_password"} {
-		err = setServerConfig(key, "")
-		if err != nil {
-			return err
-=======
 		if cmd.Context.AskBool("Would you like to have your containers share their parent's allocation (yes/no) [default=yes]? ", "yes") {
 			defaultPrivileged = 1
 		} else {
 			defaultPrivileged = 0
->>>>>>> 1e164d18
 		}
 	}
 	return defaultPrivileged
@@ -697,21 +636,4 @@
 	return command.Run()
 }
 
-<<<<<<< HEAD
-	if runReconfigure {
-		cmd := exec.Command("dpkg-reconfigure", "-p", "medium", "lxd")
-		cmd.Stdin = os.Stdin
-		cmd.Stdout = os.Stdout
-		cmd.Stderr = os.Stderr
-		err := cmd.Run()
-		if err != nil {
-			return fmt.Errorf("Failed to configure the bridge")
-		}
-	}
-
-	fmt.Printf("LXD has been successfully configured.\n")
-	return nil
-}
-=======
-var supportedStoragePoolDrivers = []string{"dir", "zfs"}
->>>>>>> 1e164d18
+var supportedStoragePoolDrivers = []string{"dir", "zfs"}