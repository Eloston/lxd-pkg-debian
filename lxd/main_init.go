--- conflicted
+++ resolved
@@ -374,14 +374,6 @@
 			networkPort = askInt("Port to bind LXD to [default=8443]: ", 1, 65535, "8443")
 			trustPassword = askPassword("Trust password for new clients: ")
 		}
-<<<<<<< HEAD
-
-		if askBool("Do you want to configure the LXD bridge (yes/no) [default=yes]? ", "yes") {
-			runReconfigure = true
-		}
-	}
-=======
->>>>>>> 2669b494
 
 		if askBool("Do you want to configure the LXD bridge (yes/no) [default=yes]? ", "yes") {
 			runReconfigure = true
