--- conflicted
+++ resolved
@@ -58,11 +58,7 @@
 	for _, dir := range dirs {
 		err := os.Mkdir(dir.path, dir.mode)
 		if err != nil && !os.IsExist(err) {
-<<<<<<< HEAD
-			return err
-=======
 			return errors.Wrapf(err, "failed to init dir %s", dir.path)
->>>>>>> acbb38af
 		}
 	}
 
