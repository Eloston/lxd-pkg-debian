--- conflicted
+++ resolved
@@ -1505,8 +1505,6 @@
 	if c.IsRunning() {
 		// Live update the container config
 		for _, key := range changedConfig {
-			value := c.expandedConfig[key]
-
 			if key == "raw.apparmor" {
 				// Update the AppArmor profile
 				err = AALoadProfile(c)
@@ -1629,15 +1627,6 @@
 			} else if key == "limits.cpu" {
 				// Trigger a scheduler re-run
 				deviceTaskSchedulerTrigger("container", c.name, "changed")
-<<<<<<< HEAD
-			} else if key == "limits.memory" {
-				// Apply new memory limit
-				if value == "" {
-					value = "-1"
-				}
-
-				err = c.CGroupSet("memory.limit_in_bytes", value)
-=======
 			} else if key == "limits.cpu.priority" || key == "limits.cpu.allowance" {
 				// Skip if no cpu CGroup
 				if !cgCpuController {
@@ -1664,7 +1653,6 @@
 				}
 
 				err = c.CGroupSet("cpu.cfs_quota_us", cpuCfsQuota)
->>>>>>> 5d698a71
 				if err != nil {
 					undoChanges()
 					return err
