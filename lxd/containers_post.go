package main

import (
	"crypto/x509"
	"encoding/json"
	"encoding/pem"
	"fmt"
	"net/http"
	"strings"

	"github.com/dustinkirkland/golang-petname"
	"github.com/gorilla/websocket"

	"github.com/lxc/lxd/lxd/types"
	"github.com/lxc/lxd/shared"
	"github.com/lxc/lxd/shared/api"
	"github.com/lxc/lxd/shared/logger"
	"github.com/lxc/lxd/shared/osarch"

	log "gopkg.in/inconshreveable/log15.v2"
)

func createFromImage(d *Daemon, req *api.ContainersPost) Response {
	var hash string
	var err error

	if req.Source.Fingerprint != "" {
		hash = req.Source.Fingerprint
	} else if req.Source.Alias != "" {
		if req.Source.Server != "" {
			hash = req.Source.Alias
		} else {
			_, alias, err := dbImageAliasGet(d.db, req.Source.Alias, true)
			if err != nil {
				return InternalError(err)
			}

			hash = alias.Target
		}
	} else if req.Source.Properties != nil {
		if req.Source.Server != "" {
			return BadRequest(fmt.Errorf("Property match is only supported for local images"))
		}

		hashes, err := dbImagesGet(d.db, false)
		if err != nil {
			return InternalError(err)
		}

		var image *api.Image

		for _, imageHash := range hashes {
			_, img, err := dbImageGet(d.db, imageHash, false, true)
			if err != nil {
				continue
			}

			if image != nil && img.CreatedAt.Before(image.CreatedAt) {
				continue
			}

			match := true
			for key, value := range req.Source.Properties {
				if img.Properties[key] != value {
					match = false
					break
				}
			}

			if !match {
				continue
			}

			image = img
		}

		if image == nil {
			return BadRequest(fmt.Errorf("No matching image could be found"))
		}

		hash = image.Fingerprint
	} else {
		return BadRequest(fmt.Errorf("Must specify one of alias, fingerprint or properties for init from image"))
	}

	run := func(op *operation) error {
		args := containerArgs{
			Config:    req.Config,
			Ctype:     cTypeRegular,
			Devices:   req.Devices,
			Ephemeral: req.Ephemeral,
			Name:      req.Name,
			Profiles:  req.Profiles,
		}

		var info *api.Image
		if req.Source.Server != "" {
			info, err = d.ImageDownload(
				op, req.Source.Server, req.Source.Protocol, req.Source.Certificate, req.Source.Secret,
				hash, true, daemonConfig["images.auto_update_cached"].GetBool(), "")
			if err != nil {
				return err
			}
		} else {
			_, info, err = dbImageGet(d.db, hash, false, false)
			if err != nil {
				return err
			}
		}

		args.Architecture, err = osarch.ArchitectureId(info.Architecture)
		if err != nil {
			return err
		}

		_, err = containerCreateFromImage(d, args, info.Fingerprint)
		return err
	}

	resources := map[string][]string{}
	resources["containers"] = []string{req.Name}

	op, err := operationCreate(operationClassTask, resources, nil, run, nil, nil)
	if err != nil {
		return InternalError(err)
	}

	return OperationResponse(op)
}

func createFromNone(d *Daemon, req *api.ContainersPost) Response {
	args := containerArgs{
		Config:    req.Config,
		Ctype:     cTypeRegular,
		Devices:   req.Devices,
		Ephemeral: req.Ephemeral,
		Name:      req.Name,
		Profiles:  req.Profiles,
	}

	if req.Architecture != "" {
		architecture, err := osarch.ArchitectureId(req.Architecture)
		if err != nil {
			return InternalError(err)
		}
		args.Architecture = architecture
	}

	run := func(op *operation) error {
		_, err := containerCreateAsEmpty(d, args)
		return err
	}

	resources := map[string][]string{}
	resources["containers"] = []string{req.Name}

	op, err := operationCreate(operationClassTask, resources, nil, run, nil, nil)
	if err != nil {
		return InternalError(err)
	}

	return OperationResponse(op)
}

func createFromMigration(d *Daemon, req *api.ContainersPost) Response {
	// Validate migration mode
	if req.Source.Mode != "pull" && req.Source.Mode != "push" {
		return NotImplemented
	}

	var c container

	// Parse the architecture name
	architecture, err := osarch.ArchitectureId(req.Architecture)
	if err != nil {
		return BadRequest(err)
	}

	// Prepare the container creation request
	args := containerArgs{
		Architecture: architecture,
		BaseImage:    req.Source.BaseImage,
		Config:       req.Config,
		Ctype:        cTypeRegular,
		Devices:      req.Devices,
		Ephemeral:    req.Ephemeral,
		Name:         req.Name,
		Profiles:     req.Profiles,
	}

	// Grab the container's root device if one is specified
	storagePool := ""
	storagePoolProfile := ""

	localRootDiskDeviceKey, localRootDiskDevice, _ := containerGetRootDiskDevice(req.Devices)
	if localRootDiskDeviceKey != "" {
		storagePool = localRootDiskDevice["pool"]
	}

	// Handle copying/moving between two storage-api LXD instances.
	if storagePool != "" {
		_, err := dbStoragePoolGetID(d.db, storagePool)
		if err == NoSuchObjectError {
			storagePool = ""
			// Unset the local root disk device storage pool if not
			// found.
			localRootDiskDevice["pool"] = ""
		}
	}

	// If we don't have a valid pool yet, look through profiles
	if storagePool == "" {
		for _, pName := range req.Profiles {
			_, p, err := dbProfileGet(d.db, pName)
			if err != nil {
				return InternalError(err)
			}

			k, v, _ := containerGetRootDiskDevice(p.Devices)
			if k != "" && v["pool"] != "" {
				// Keep going as we want the last one in the profile chain
				storagePool = v["pool"]
				storagePoolProfile = pName
			}
		}
	}

<<<<<<< HEAD
	shared.LogDebugf("No valid storage pool in the container's local root disk device and profiles found.")
=======
	logger.Debugf("No valid storage pool in the container's local root disk device and profiles found.")
>>>>>>> e3dd9196
	// If there is just a single pool in the database, use that
	if storagePool == "" {
		pools, err := dbStoragePools(d.db)
		if err != nil {
			if err == NoSuchObjectError {
				return BadRequest(fmt.Errorf("This LXD instance does not have any storage pools configured."))
			}
			return InternalError(err)
		}

		if len(pools) == 1 {
			storagePool = pools[0]
		}
	}

	if storagePool == "" {
		return BadRequest(fmt.Errorf("Can't find a storage pool for the container to use"))
	}

	if localRootDiskDeviceKey == "" && storagePoolProfile == "" {
		// Give the container it's own local root disk device with a
		// pool property.
		rootDev := map[string]string{}
		rootDev["type"] = "disk"
		rootDev["path"] = "/"
		rootDev["pool"] = storagePool
		if args.Devices == nil {
			args.Devices = map[string]map[string]string{}
		}

		// Make sure that we do not overwrite a device the user
		// is currently using under the name "root".
		rootDevName := "root"
		for i := 0; i < 100; i++ {
			if args.Devices[rootDevName] == nil {
				break
			}
			rootDevName = fmt.Sprintf("root%d", i)
			continue
		}

		args.Devices["root"] = rootDev
	} else if localRootDiskDeviceKey != "" && localRootDiskDevice["pool"] == "" {
		args.Devices[localRootDiskDeviceKey]["pool"] = storagePool
	}

	/* Only create a container from an image if we're going to
	 * rsync over the top of it. In the case of a better file
	 * transfer mechanism, let's just use that.
	 *
	 * TODO: we could invent some negotiation here, where if the
	 * source and sink both have the same image, we can clone from
	 * it, but we have to know before sending the snapshot that
	 * we're sending the whole thing or just a delta from the
	 * image, so one extra negotiation round trip is needed. An
	 * alternative is to move actual container object to a later
	 * point and just negotiate it over the migration control
	 * socket. Anyway, it'll happen later :)
	 */
	_, _, err = dbImageGet(d.db, req.Source.BaseImage, false, true)
	if err != nil {
		c, err = containerCreateAsEmpty(d, args)
		if err != nil {
			return InternalError(err)
		}
	} else {
		// Retrieve the future storage pool
		cM, err := containerLXCLoad(d, args)
		if err != nil {
			return InternalError(err)
		}

		_, rootDiskDevice, err := containerGetRootDiskDevice(cM.ExpandedDevices())
		if err != nil {
			return InternalError(err)
		}

		if rootDiskDevice["pool"] == "" {
			return BadRequest(fmt.Errorf("The container's root device is missing the pool property."))
		}

		storagePool = rootDiskDevice["pool"]

		ps, err := storagePoolInit(d, storagePool)
		if err != nil {
			return InternalError(err)
		}

		if ps.MigrationType() == MigrationFSType_RSYNC {
			c, err = containerCreateFromImage(d, args, req.Source.BaseImage)
			if err != nil {
				return InternalError(err)
			}
		} else {
			c, err = containerCreateAsEmpty(d, args)
			if err != nil {
				return InternalError(err)
			}
		}
	}

	var cert *x509.Certificate
	if req.Source.Certificate != "" {
		certBlock, _ := pem.Decode([]byte(req.Source.Certificate))
		if certBlock == nil {
			c.Delete()
			return InternalError(fmt.Errorf("Invalid certificate"))
		}

		cert, err = x509.ParseCertificate(certBlock.Bytes)
		if err != nil {
			c.Delete()
			return InternalError(err)
		}
	}

	config, err := shared.GetTLSConfig("", "", "", cert)
	if err != nil {
		c.Delete()
		return InternalError(err)
	}

	push := false
	if req.Source.Mode == "push" {
		push = true
	}

	migrationArgs := MigrationSinkArgs{
		Url: req.Source.Operation,
		Dialer: websocket.Dialer{
			TLSClientConfig: config,
			NetDial:         shared.RFC3493Dialer},
		Container:     c,
		Secrets:       req.Source.Websockets,
		Push:          push,
		Live:          req.Source.Live,
		ContainerOnly: req.Source.ContainerOnly,
	}

	sink, err := NewMigrationSink(&migrationArgs)
	if err != nil {
		c.Delete()
		return InternalError(err)
	}

	run := func(op *operation) error {
		// And finally run the migration.
		err = sink.Do(op)
		if err != nil {
			logger.Error("Error during migration sink", log.Ctx{"err": err})
			c.Delete()
			return fmt.Errorf("Error transferring container data: %s", err)
		}

		err = c.TemplateApply("copy")
		if err != nil {
			c.Delete()
			return err
		}

		return nil
	}

	resources := map[string][]string{}
	resources["containers"] = []string{req.Name}

	var op *operation
	if push {
		op, err = operationCreate(operationClassWebsocket, resources, sink.Metadata(), run, nil, sink.Connect)
		if err != nil {
			return InternalError(err)
		}
	} else {
		op, err = operationCreate(operationClassTask, resources, nil, run, nil, nil)
		if err != nil {
			return InternalError(err)
		}
	}

	return OperationResponse(op)
}

func createFromCopy(d *Daemon, req *api.ContainersPost) Response {
	if req.Source.Source == "" {
		return BadRequest(fmt.Errorf("must specify a source container"))
	}

	source, err := containerLoadByName(d, req.Source.Source)
	if err != nil {
		return SmartError(err)
	}

	// Config override
	sourceConfig := source.LocalConfig()

	if req.Config == nil {
		req.Config = make(map[string]string)
	}

	for key, value := range sourceConfig {
		if len(key) > 8 && key[0:8] == "volatile" && !shared.StringInSlice(key[9:], []string{"base_image", "last_state.idmap"}) {
			logger.Debug("Skipping volatile key from copy source",
				log.Ctx{"key": key})
			continue
		}

		_, exists := req.Config[key]
		if exists {
			continue
		}

		req.Config[key] = value
	}

	// Devices override
	sourceDevices := source.LocalDevices()

	if req.Devices == nil {
		req.Devices = make(map[string]map[string]string)
	}

	for key, value := range sourceDevices {
		_, exists := req.Devices[key]
		if exists {
			continue
		}

		req.Devices[key] = value
	}

	// Profiles override
	if req.Profiles == nil {
		req.Profiles = source.Profiles()
	}

	args := containerArgs{
		Architecture: source.Architecture(),
		BaseImage:    req.Source.BaseImage,
		Config:       req.Config,
		Ctype:        cTypeRegular,
		Devices:      req.Devices,
		Ephemeral:    req.Ephemeral,
		Name:         req.Name,
		Profiles:     req.Profiles,
	}

	run := func(op *operation) error {
		_, err := containerCreateAsCopy(d, args, source, req.Source.ContainerOnly)
		if err != nil {
			return err
		}
		return nil
	}

	resources := map[string][]string{}
	resources["containers"] = []string{req.Name, req.Source.Source}

	op, err := operationCreate(operationClassTask, resources, nil, run, nil, nil)
	if err != nil {
		return InternalError(err)
	}

	return OperationResponse(op)
}

func containersPost(d *Daemon, r *http.Request) Response {
	logger.Debugf("Responding to container create")

	req := api.ContainersPost{}
	if err := json.NewDecoder(r.Body).Decode(&req); err != nil {
		return BadRequest(err)
	}

	// If no storage pool is found, error out.
	pools, err := dbStoragePools(d.db)
	if err != nil || len(pools) == 0 {
		return BadRequest(fmt.Errorf("No storage pool found. Please create a new storage pool."))
	}

	if req.Name == "" {
		cs, err := dbContainersList(d.db, cTypeRegular)
		if err != nil {
			return InternalError(err)
		}

		i := 0
		for {
			i++
			req.Name = strings.ToLower(petname.Generate(2, "-"))
			if !shared.StringInSlice(req.Name, cs) {
				break
			}

			if i > 100 {
				return InternalError(fmt.Errorf("couldn't generate a new unique name after 100 tries"))
			}
		}
		logger.Debugf("No name provided, creating %s", req.Name)
	}

	if req.Devices == nil {
		req.Devices = types.Devices{}
	}

	if req.Config == nil {
		req.Config = map[string]string{}
	}

	if strings.Contains(req.Name, shared.SnapshotDelimiter) {
		return BadRequest(fmt.Errorf("Invalid container name: '%s' is reserved for snapshots", shared.SnapshotDelimiter))
	}

	switch req.Source.Type {
	case "image":
		return createFromImage(d, &req)
	case "none":
		return createFromNone(d, &req)
	case "migration":
		return createFromMigration(d, &req)
	case "copy":
		return createFromCopy(d, &req)
	default:
		return BadRequest(fmt.Errorf("unknown source type %s", req.Source.Type))
	}
}<|MERGE_RESOLUTION|>--- conflicted
+++ resolved
@@ -225,11 +225,7 @@
 		}
 	}
 
-<<<<<<< HEAD
-	shared.LogDebugf("No valid storage pool in the container's local root disk device and profiles found.")
-=======
 	logger.Debugf("No valid storage pool in the container's local root disk device and profiles found.")
->>>>>>> e3dd9196
 	// If there is just a single pool in the database, use that
 	if storagePool == "" {
 		pools, err := dbStoragePools(d.db)
