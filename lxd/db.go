package main

import (
	"database/sql"
	"fmt"
	"time"

	"github.com/mattn/go-sqlite3"

	"github.com/lxc/lxd/shared"

	log "gopkg.in/inconshreveable/log15.v2"
)

var (
	// DbErrAlreadyDefined hapens when the given entry already exists,
	// for example a container.
	DbErrAlreadyDefined = fmt.Errorf("The container/snapshot already exists")

	/* NoSuchObjectError is in the case of joins (and probably other) queries,
	 * we don't get back sql.ErrNoRows when no rows are returned, even though we do
	 * on selects without joins. Instead, you can use this error to
	 * propagate up and generate proper 404s to the client when something
	 * isn't found so we don't abuse sql.ErrNoRows any more than we
	 * already do.
	 */
	NoSuchObjectError = fmt.Errorf("No such object")
)

// Profile is here to order Profiles.
type Profile struct {
	name  string
	order int
}

// Profiles will contain a list of all Profiles.
type Profiles []Profile

<<<<<<< HEAD
const DB_CURRENT_VERSION int = 16
=======
const DB_CURRENT_VERSION int = 17
>>>>>>> 6e481dcc

// CURRENT_SCHEMA contains the current SQLite SQL Schema.
const CURRENT_SCHEMA string = `
CREATE TABLE IF NOT EXISTS certificates (
    id INTEGER PRIMARY KEY AUTOINCREMENT NOT NULL,
    fingerprint VARCHAR(255) NOT NULL,
    type INTEGER NOT NULL,
    name VARCHAR(255) NOT NULL,
    certificate TEXT NOT NULL,
    UNIQUE (fingerprint)
);
CREATE TABLE IF NOT EXISTS config (
    id INTEGER PRIMARY KEY AUTOINCREMENT NOT NULL,
    key VARCHAR(255) NOT NULL,
    value TEXT,
    UNIQUE (key)
);
CREATE TABLE IF NOT EXISTS containers (
    id INTEGER primary key AUTOINCREMENT NOT NULL,
    name VARCHAR(255) NOT NULL,
    architecture INTEGER NOT NULL,
    type INTEGER NOT NULL,
    ephemeral INTEGER NOT NULL DEFAULT 0,
    UNIQUE (name)
);
CREATE TABLE IF NOT EXISTS containers_config (
    id INTEGER PRIMARY KEY AUTOINCREMENT NOT NULL,
    container_id INTEGER NOT NULL,
    key VARCHAR(255) NOT NULL,
    value TEXT,
    FOREIGN KEY (container_id) REFERENCES containers (id) ON DELETE CASCADE,
    UNIQUE (container_id, key)
);
CREATE TABLE IF NOT EXISTS containers_devices (
    id INTEGER primary key AUTOINCREMENT NOT NULL,
    container_id INTEGER NOT NULL,
    name VARCHAR(255) NOT NULL,
    type INTEGER NOT NULL default 0,
    FOREIGN KEY (container_id) REFERENCES containers (id) ON DELETE CASCADE,
    UNIQUE (container_id, name)
);
CREATE TABLE IF NOT EXISTS containers_devices_config (
    id INTEGER primary key AUTOINCREMENT NOT NULL,
    container_device_id INTEGER NOT NULL,
    key VARCHAR(255) NOT NULL,
    value TEXT,
    FOREIGN KEY (container_device_id) REFERENCES containers_devices (id) ON DELETE CASCADE,
    UNIQUE (container_device_id, key)
);
CREATE TABLE IF NOT EXISTS containers_profiles (
    id INTEGER primary key AUTOINCREMENT NOT NULL,
    container_id INTEGER NOT NULL,
    profile_id INTEGER NOT NULL,
    apply_order INTEGER NOT NULL default 0,
    UNIQUE (container_id, profile_id),
    FOREIGN KEY (container_id) REFERENCES containers(id) ON DELETE CASCADE,
    FOREIGN KEY (profile_id) REFERENCES profiles(id) ON DELETE CASCADE
);
CREATE TABLE IF NOT EXISTS images (
    id INTEGER PRIMARY KEY AUTOINCREMENT NOT NULL,
    cached INTEGER NOT NULL DEFAULT 0,
    fingerprint VARCHAR(255) NOT NULL,
    filename VARCHAR(255) NOT NULL,
    size INTEGER NOT NULL,
    public INTEGER NOT NULL DEFAULT 0,
    architecture INTEGER NOT NULL,
    creation_date DATETIME,
    expiry_date DATETIME,
    upload_date DATETIME NOT NULL,
    last_use_date DATETIME,
    UNIQUE (fingerprint)
);
CREATE TABLE IF NOT EXISTS images_aliases (
    id INTEGER PRIMARY KEY AUTOINCREMENT NOT NULL,
    name VARCHAR(255) NOT NULL,
    image_id INTEGER NOT NULL,
    description VARCHAR(255),
    FOREIGN KEY (image_id) REFERENCES images (id) ON DELETE CASCADE,
    UNIQUE (name)
);
CREATE TABLE IF NOT EXISTS images_properties (
    id INTEGER PRIMARY KEY AUTOINCREMENT NOT NULL,
    image_id INTEGER NOT NULL,
    type INTEGER NOT NULL,
    key VARCHAR(255) NOT NULL,
    value TEXT,
    FOREIGN KEY (image_id) REFERENCES images (id) ON DELETE CASCADE
);
CREATE TABLE IF NOT EXISTS profiles (
    id INTEGER PRIMARY KEY AUTOINCREMENT NOT NULL,
    name VARCHAR(255) NOT NULL,
    UNIQUE (name)
);
CREATE TABLE IF NOT EXISTS profiles_config (
    id INTEGER PRIMARY KEY AUTOINCREMENT NOT NULL,
    profile_id INTEGER NOT NULL,
    key VARCHAR(255) NOT NULL,
    value VARCHAR(255),
    UNIQUE (profile_id, key),
    FOREIGN KEY (profile_id) REFERENCES profiles(id) ON DELETE CASCADE
);
CREATE TABLE IF NOT EXISTS profiles_devices (
    id INTEGER PRIMARY KEY AUTOINCREMENT NOT NULL,
    profile_id INTEGER NOT NULL,
    name VARCHAR(255) NOT NULL,
    type INTEGER NOT NULL default 0,
    UNIQUE (profile_id, name),
    FOREIGN KEY (profile_id) REFERENCES profiles (id) ON DELETE CASCADE
);
CREATE TABLE IF NOT EXISTS profiles_devices_config (
    id INTEGER PRIMARY KEY AUTOINCREMENT NOT NULL,
    profile_device_id INTEGER NOT NULL,
    key VARCHAR(255) NOT NULL,
    value TEXT,
    UNIQUE (profile_device_id, key),
    FOREIGN KEY (profile_device_id) REFERENCES profiles_devices (id) ON DELETE CASCADE
);
CREATE TABLE IF NOT EXISTS schema (
    id INTEGER PRIMARY KEY AUTOINCREMENT NOT NULL,
    version INTEGER NOT NULL,
    updated_at DATETIME NOT NULL,
    UNIQUE (version)
);`

// Create the initial (current) schema for a given SQLite DB connection.
// This should stay indempotent.
func createDb(db *sql.DB) (err error) {
	_, err = db.Exec(CURRENT_SCHEMA)
	if err != nil {
		return err
	}

	// To make the schema creation indempotent, only insert the schema version
	// if there isn't one already.
	latestVersion := dbGetSchema(db)

	if latestVersion == 0 {
		// There isn't an entry for schema version, let's put it in.
		insertStmt := `INSERT INTO schema (version, updated_at) values (?, strftime("%s"));`
		_, err = db.Exec(insertStmt, DB_CURRENT_VERSION)
		if err != nil {
			return err
		}
	}

	err = dbProfileCreateDefault(db)
	if err != nil {
		return err
	}

	return dbProfileCreateMigratable(db)
}

func dbGetSchema(db *sql.DB) (v int) {
	arg1 := []interface{}{}
	arg2 := []interface{}{&v}
	q := "SELECT max(version) FROM schema"
	err := dbQueryRowScan(db, q, arg1, arg2)
	if err != nil {
		return 0
	}
	return v
}

// Create a database connection object and return it.
func initializeDbObject(d *Daemon, path string) (err error) {
	var openPath string

	timeout := 5 // TODO - make this command-line configurable?

	// These are used to tune the transaction BEGIN behavior instead of using the
	// similar "locking_mode" pragma (locking for the whole database connection).
	openPath = fmt.Sprintf("%s?_busy_timeout=%d&_txlock=exclusive", path, timeout*1000)

	// Open the database. If the file doesn't exist it is created.
	d.db, err = sql.Open("sqlite3", openPath)
	if err != nil {
		return err
	}

	// Table creation is indempotent, run it every time
	err = createDb(d.db)
	if err != nil {
		return fmt.Errorf("Error creating database: %s\n", err)
	}

	// Run PRAGMA statements now since they are *per-connection*.
	d.db.Exec("PRAGMA foreign_keys=ON;") // This allows us to use ON DELETE CASCADE

	v := dbGetSchema(d.db)

	if v != DB_CURRENT_VERSION {
		err = dbUpdate(d, v)
		if err != nil {
			return err
		}
	}

	return nil
}

func isDbLockedError(err error) bool {
	if err == nil {
		return false
	}
	if err == sqlite3.ErrLocked || err == sqlite3.ErrBusy {
		return true
	}
	if err.Error() == "database is locked" {
		return true
	}
	return false
}

func isNoMatchError(err error) bool {
	if err == nil {
		return false
	}
	if err.Error() == "sql: no rows in result set" {
		return true
	}
	return false
}

func dbBegin(db *sql.DB) (*sql.Tx, error) {
	for {
		tx, err := db.Begin()
		if err == nil {
			return tx, nil
		}
		if !isDbLockedError(err) {
			shared.Debugf("DbBegin: error %q", err)
			return nil, err
		}
		shared.Debugf("DbBegin: DB was locked")
		shared.PrintStack()
		time.Sleep(1 * time.Second)
	}
}

func txCommit(tx *sql.Tx) error {
	for {
		err := tx.Commit()
		if err == nil {
			return nil
		}
		if !isDbLockedError(err) {
			shared.Debugf("Txcommit: error %q", err)
			return err
		}
		shared.Debugf("Txcommit: db was locked")
		shared.PrintStack()
		time.Sleep(1 * time.Second)
	}
}

func dbQueryRowScan(db *sql.DB, q string, args []interface{}, outargs []interface{}) error {
	for {
		err := db.QueryRow(q, args...).Scan(outargs...)
		if err == nil {
			return nil
		}
		if isNoMatchError(err) {
			return err
		}
		if !isDbLockedError(err) {
			shared.Log.Debug("DbQuery: query error", log.Ctx{"query": q, "args": args, "err": err})
			return err
		}
		shared.Debugf("DbQueryRowScan: query %q args %q, DB was locked", q, args)
		shared.PrintStack()
		time.Sleep(1 * time.Second)
	}
}

func dbQuery(db *sql.DB, q string, args ...interface{}) (*sql.Rows, error) {
	for {
		result, err := db.Query(q, args...)
		if err == nil {
			return result, nil
		}
		if !isDbLockedError(err) {
			shared.Debugf("DbQuery: query %q error %q", q, err)
			return nil, err
		}
		shared.Debugf("DbQuery: query %q args %q, DB was locked", q, args)
		shared.PrintStack()
		time.Sleep(1 * time.Second)
	}
}

func doDbQueryScan(db *sql.DB, q string, args []interface{}, outargs []interface{}) ([][]interface{}, error) {
	rows, err := db.Query(q, args...)
	if err != nil {
		return [][]interface{}{}, err
	}
	defer rows.Close()
	result := [][]interface{}{}
	for rows.Next() {
		ptrargs := make([]interface{}, len(outargs))
		for i := range outargs {
			switch t := outargs[i].(type) {
			case string:
				str := ""
				ptrargs[i] = &str
			case int:
				integer := 0
				ptrargs[i] = &integer
			default:
				return [][]interface{}{}, fmt.Errorf("Bad interface type: %s\n", t)
			}
		}
		err = rows.Scan(ptrargs...)
		if err != nil {
			return [][]interface{}{}, err
		}
		newargs := make([]interface{}, len(outargs))
		for i := range ptrargs {
			switch t := outargs[i].(type) {
			case string:
				newargs[i] = *ptrargs[i].(*string)
			case int:
				newargs[i] = *ptrargs[i].(*int)
			default:
				return [][]interface{}{}, fmt.Errorf("Bad interface type: %s\n", t)
			}
		}
		result = append(result, newargs)
	}
	err = rows.Err()
	if err != nil {
		return [][]interface{}{}, err
	}
	return result, nil
}

/*
 * . q is the database query
 * . inargs is an array of interfaces containing the query arguments
 * . outfmt is an array of interfaces containing the right types of output
 *   arguments, i.e.
 *      var arg1 string
 *      var arg2 int
 *      outfmt := {}interface{}{arg1, arg2}
 *
 * The result will be an array (one per output row) of arrays (one per output argument)
 * of interfaces, containing pointers to the actual output arguments.
 */
func dbQueryScan(db *sql.DB, q string, inargs []interface{}, outfmt []interface{}) ([][]interface{}, error) {
	for {
		result, err := doDbQueryScan(db, q, inargs, outfmt)
		if err == nil {
			return result, nil
		}
		if !isDbLockedError(err) {
			shared.Debugf("DbQuery: query %q error %q", q, err)
			return nil, err
		}
		shared.Debugf("DbQueryscan: query %q inargs %q, DB was locked", q, inargs)
		shared.PrintStack()
		time.Sleep(1 * time.Second)
	}
}

func dbExec(db *sql.DB, q string, args ...interface{}) (sql.Result, error) {
	for {
		result, err := db.Exec(q, args...)
		if err == nil {
			return result, nil
		}
		if !isDbLockedError(err) {
			shared.Debugf("DbExec: query %q error %q", q, err)
			return nil, err
		}
		shared.Debugf("DbExec: query %q args %q, DB was locked", q, args)
		shared.PrintStack()
		time.Sleep(1 * time.Second)
	}
}<|MERGE_RESOLUTION|>--- conflicted
+++ resolved
@@ -36,11 +36,7 @@
 // Profiles will contain a list of all Profiles.
 type Profiles []Profile
 
-<<<<<<< HEAD
-const DB_CURRENT_VERSION int = 16
-=======
 const DB_CURRENT_VERSION int = 17
->>>>>>> 6e481dcc
 
 // CURRENT_SCHEMA contains the current SQLite SQL Schema.
 const CURRENT_SCHEMA string = `
