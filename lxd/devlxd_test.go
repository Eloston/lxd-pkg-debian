package main

import (
	"io/ioutil"
	"net"
	"net/http"
	"os"
	"strings"
	"testing"
)

type DevLxdDialer struct {
	Path string
}

func (d DevLxdDialer) DevLxdDial(network, path string) (net.Conn, error) {
	addr, err := net.ResolveUnixAddr("unix", d.Path)
	if err != nil {
		return nil, err
	}

	conn, err := net.DialUnix("unix", nil, addr)
	if err != nil {
		return nil, err
	}

	return conn, err
}

func setupDir() error {
	os.RemoveAll("/tmp/tester")
	return os.Setenv("LXD_DIR", "/tmp/tester")
}

func setupSocket() (*net.UnixListener, error) {
	setupDir()

	os.MkdirAll("/tmp/tester", 0700)

	return createAndBindDevLxd()
}

func connect(path string) (*net.UnixConn, error) {
	addr, err := net.ResolveUnixAddr("unix", path)
	if err != nil {
		return nil, err
	}

	conn, err := net.DialUnix("unix", nil, addr)
	if err != nil {
		return nil, err
	}

	return conn, nil
}

func TestCredsSendRecv(t *testing.T) {
	result := make(chan int32, 1)

	listener, err := setupSocket()
	if err != nil {
		t.Fatal(err)
	}
	defer listener.Close()
	defer os.RemoveAll("/tmp/tester")

	go func() {
		conn, err := listener.AcceptUnix()
		if err != nil {
			t.Log(err)
			result <- -1
			return
		}
		defer conn.Close()

		pid, err := getPid(conn)
		if err != nil {
			t.Log(err)
			result <- -1
			return
		}
		result <- pid
	}()

	conn, err := connect("/tmp/tester/devlxd/sock")
	if err != nil {
		t.Fatal(err)
	}
	defer conn.Close()

	pid := <-result
	if pid != int32(os.Getpid()) {
		t.Fatal("pid mismatch: ", pid, os.Getpid())
	}
}

/*
 * Here we're not really testing the API functionality (we can't, since it
 * expects us to be inside a container to work), but it is useful to test that
 * all the grotty connection extracting stuff works (that is, it gets to the
 * point where it realizes the pid isn't in a container without crashing).
 */
func TestHttpRequest(t *testing.T) {
	if err := setupDir(); err != nil {
		t.Fatal(err)
	}
	defer os.RemoveAll("/tmp/tester")

<<<<<<< HEAD
	d, err := StartDaemon()
=======
	d, err := startDaemon()
>>>>>>> dd87f756
	if err != nil {
		t.Fatal(err)
	}
	defer d.Stop()

	c := http.Client{Transport: &http.Transport{Dial: DevLxdDialer{Path: "/tmp/tester/devlxd/sock"}.DevLxdDial}}

	raw, err := c.Get("http://1.0")
	if err != nil {
		t.Fatal(err)
	}

	if raw.StatusCode != 500 {
		t.Fatal(err)
	}

	resp, err := ioutil.ReadAll(raw.Body)
	if err != nil {
		t.Fatal(err)
	}

	if !strings.Contains(string(resp), pidNotInContainerErr.Error()) {
		t.Fatal("resp error not expected: ", string(resp))
	}
}<|MERGE_RESOLUTION|>--- conflicted
+++ resolved
@@ -106,11 +106,7 @@
 	}
 	defer os.RemoveAll("/tmp/tester")
 
-<<<<<<< HEAD
-	d, err := StartDaemon()
-=======
 	d, err := startDaemon()
->>>>>>> dd87f756
 	if err != nil {
 		t.Fatal(err)
 	}
