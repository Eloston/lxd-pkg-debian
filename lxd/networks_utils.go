package main

import (
	"bufio"
	"database/sql"
	"encoding/binary"
	"encoding/hex"
	"fmt"
	"io/ioutil"
	"math"
	"math/big"
	"math/rand"
	"net"
	"os"
	"path/filepath"
	"regexp"
	"strconv"
	"strings"
	"sync"
	"syscall"
	"time"

	"github.com/lxc/lxd/lxd/db"
	"github.com/lxc/lxd/lxd/state"
	"github.com/lxc/lxd/shared"
	"github.com/lxc/lxd/shared/logger"
	"github.com/lxc/lxd/shared/version"
)

var networkStaticLock sync.Mutex

func networkAutoAttach(dbObj *sql.DB, devName string) error {
	_, dbInfo, err := db.NetworkGetInterface(dbObj, devName)
	if err != nil {
		// No match found, move on
		return nil
	}

	return networkAttachInterface(dbInfo.Name, devName)
}

func networkAttachInterface(netName string, devName string) error {
	if shared.PathExists(fmt.Sprintf("/sys/class/net/%s/bridge", netName)) {
		_, err := shared.RunCommand("ip", "link", "set", "dev", devName, "master", netName)
		if err != nil {
			return err
		}
	} else {
		_, err := shared.RunCommand("ovs-vsctl", "port-to-br", devName)
		if err != nil {
			_, err := shared.RunCommand("ovs-vsctl", "add-port", netName, devName)
			if err != nil {
				return err
			}
		}
	}

	return nil
}

func networkDetachInterface(netName string, devName string) error {
	if shared.PathExists(fmt.Sprintf("/sys/class/net/%s/bridge", netName)) {
		_, err := shared.RunCommand("ip", "link", "set", "dev", devName, "nomaster")
		if err != nil {
			return err
		}
	} else {
		_, err := shared.RunCommand("ovs-vsctl", "port-to-br", devName)
		if err == nil {
			_, err := shared.RunCommand("ovs-vsctl", "del-port", netName, devName)
			if err != nil {
				return err
			}
		}
	}

	return nil
}

func networkGetInterfaces(dbObj *sql.DB) ([]string, error) {
	networks, err := db.Networks(dbObj)
	if err != nil {
		return nil, err
	}

	ifaces, err := net.Interfaces()
	if err != nil {
		return nil, err
	}

	for _, iface := range ifaces {
		if !shared.StringInSlice(iface.Name, networks) {
			networks = append(networks, iface.Name)
		}
	}

	return networks, nil
}

func networkIsInUse(c container, name string) bool {
	for _, d := range c.ExpandedDevices() {
		if d["type"] != "nic" {
			continue
		}

		if !shared.StringInSlice(d["nictype"], []string{"bridged", "macvlan", "physical"}) {
			continue
		}

		if d["parent"] == "" {
			continue
		}

		if networkGetHostDevice(d["parent"], d["vlan"]) == name {
			return true
		}
	}

	return false
}

func networkGetHostDevice(parent string, vlan string) string {
	// If no VLAN, just use the raw device
	if vlan == "" {
		return parent
	}

	// If no VLANs are configured, use the default pattern
	defaultVlan := fmt.Sprintf("%s.%s", parent, vlan)
	if !shared.PathExists("/proc/net/vlan/config") {
		return defaultVlan
	}

	// Look for an existing VLAN
	f, err := os.Open("/proc/net/vlan/config")
	if err != nil {
		return defaultVlan
	}
	defer f.Close()

	scanner := bufio.NewScanner(f)
	for scanner.Scan() {
		// Only grab the lines we're interested in
		s := strings.Split(scanner.Text(), "|")
		if len(s) != 3 {
			continue
		}

		vlanIface := strings.TrimSpace(s[0])
		vlanId := strings.TrimSpace(s[1])
		vlanParent := strings.TrimSpace(s[2])

		if vlanParent == parent && vlanId == vlan {
			return vlanIface
		}
	}

	// Return the default pattern
	return defaultVlan
}

func networkGetIP(subnet *net.IPNet, host int64) net.IP {
	// Convert IP to a big int
	bigIP := big.NewInt(0)
	bigIP.SetBytes(subnet.IP.To16())

	// Deal with negative offsets
	bigHost := big.NewInt(host)
	bigCount := big.NewInt(host)
	if host < 0 {
		mask, size := subnet.Mask.Size()

		bigHosts := big.NewFloat(0)
		bigHosts.SetFloat64((math.Pow(2, float64(size-mask))))
		bigHostsInt, _ := bigHosts.Int(nil)

		bigCount.Set(bigHostsInt)
		bigCount.Add(bigCount, bigHost)
	}

	// Get the new IP int
	bigIP.Add(bigIP, bigCount)

	// Generate an IPv6
	if subnet.IP.To4() == nil {
		newIp := make(net.IP, 16)
		newIp = bigIP.Bytes()
		return newIp
	}

	// Generate an IPv4
	newIp := make(net.IP, 4)
	binary.BigEndian.PutUint32(newIp, uint32(bigIP.Int64()))
	return newIp
}

func networkGetTunnels(config map[string]string) []string {
	tunnels := []string{}

	for k := range config {
		if !strings.HasPrefix(k, "tunnel.") {
			continue
		}

		fields := strings.Split(k, ".")
		if !shared.StringInSlice(fields[1], tunnels) {
			tunnels = append(tunnels, fields[1])
		}
	}

	return tunnels
}

func networkPingSubnet(subnet *net.IPNet) bool {
	var fail bool
	var failLock sync.Mutex
	var wgChecks sync.WaitGroup

	ping := func(ip net.IP) {
		defer wgChecks.Done()

		cmd := "ping"
		if ip.To4() == nil {
			cmd = "ping6"
		}

		_, err := shared.RunCommand(cmd, "-n", "-q", ip.String(), "-c", "1", "-W", "1")
		if err != nil {
			// Remote didn't answer
			return
		}

		// Remote answered
		failLock.Lock()
		fail = true
		failLock.Unlock()
	}

	poke := func(ip net.IP) {
		defer wgChecks.Done()

		addr := fmt.Sprintf("%s:22", ip.String())
		if ip.To4() == nil {
			addr = fmt.Sprintf("[%s]:22", ip.String())
		}

		_, err := net.DialTimeout("tcp", addr, time.Second)
		if err == nil {
			// Remote answered
			failLock.Lock()
			fail = true
			failLock.Unlock()
			return
		}
	}

	// Ping first IP
	wgChecks.Add(1)
	go ping(networkGetIP(subnet, 1))

	// Poke port on first IP
	wgChecks.Add(1)
	go poke(networkGetIP(subnet, 1))

	// Ping check
	if subnet.IP.To4() != nil {
		// Ping last IP
		wgChecks.Add(1)
		go ping(networkGetIP(subnet, -2))

		// Poke port on last IP
		wgChecks.Add(1)
		go poke(networkGetIP(subnet, -2))
	}

	wgChecks.Wait()

	return fail
}

func networkInRoutingTable(subnet *net.IPNet) bool {
	filename := "route"
	if subnet.IP.To4() == nil {
		filename = "ipv6_route"
	}

	file, err := os.Open(fmt.Sprintf("/proc/net/%s", filename))
	if err != nil {
		return false
	}
	defer file.Close()

	scanner := bufio.NewReader(file)
	for {
		line, _, err := scanner.ReadLine()
		if err != nil {
			break
		}

		fields := strings.Fields(string(line))

		// Get the IP
		ip := net.IP{}
		if filename == "ipv6_route" {
			ip, err = hex.DecodeString(fields[0])
			if err != nil {
				continue
			}
		} else {
			bytes, err := hex.DecodeString(fields[1])
			if err != nil {
				continue
			}

			ip = net.IPv4(bytes[3], bytes[2], bytes[1], bytes[0])
		}

		// Get the mask
		mask := net.IPMask{}
		if filename == "ipv6_route" {
			size, err := strconv.ParseInt(fmt.Sprintf("0x%s", fields[1]), 0, 64)
			if err != nil {
				continue
			}

			mask = net.CIDRMask(int(size), 128)
		} else {
			bytes, err := hex.DecodeString(fields[7])
			if err != nil {
				continue
			}

			mask = net.IPv4Mask(bytes[3], bytes[2], bytes[1], bytes[0])
		}

		// Generate a new network
		lineNet := net.IPNet{IP: ip, Mask: mask}

		// Ignore default gateway
		if lineNet.IP.Equal(net.ParseIP("::")) {
			continue
		}

		if lineNet.IP.Equal(net.ParseIP("0.0.0.0")) {
			continue
		}

		// Check if we have a route to our new subnet
		if lineNet.Contains(subnet.IP) {
			return true
		}
	}

	return false
}

func networkRandomSubnetV4() (string, error) {
	for i := 0; i < 100; i++ {
		cidr := fmt.Sprintf("10.%d.%d.1/24", rand.Intn(255), rand.Intn(255))
		_, subnet, err := net.ParseCIDR(cidr)
		if err != nil {
			continue
		}

		if networkInRoutingTable(subnet) {
			continue
		}

		if networkPingSubnet(subnet) {
			continue
		}

		return cidr, nil
	}

	return "", fmt.Errorf("Failed to automatically find an unused IPv4 subnet, manual configuration required")
}

func networkRandomSubnetV6() (string, error) {
	for i := 0; i < 100; i++ {
		cidr := fmt.Sprintf("fd42:%x:%x:%x::1/64", rand.Intn(65535), rand.Intn(65535), rand.Intn(65535))
		_, subnet, err := net.ParseCIDR(cidr)
		if err != nil {
			continue
		}

		if networkInRoutingTable(subnet) {
			continue
		}

		if networkPingSubnet(subnet) {
			continue
		}

		return cidr, nil
	}

	return "", fmt.Errorf("Failed to automatically find an unused IPv6 subnet, manual configuration required")
}

func networkDefaultGatewaySubnetV4() (*net.IPNet, string, error) {
	file, err := os.Open("/proc/net/route")
	if err != nil {
		return nil, "", err
	}
	defer file.Close()

	ifaceName := ""

	scanner := bufio.NewReader(file)
	for {
		line, _, err := scanner.ReadLine()
		if err != nil {
			break
		}

		fields := strings.Fields(string(line))

		if fields[1] == "00000000" && fields[7] == "00000000" {
			ifaceName = fields[0]
			break
		}
	}

	if ifaceName == "" {
		return nil, "", fmt.Errorf("No default gateway for IPv4")
	}

	iface, err := net.InterfaceByName(ifaceName)
	if err != nil {
		return nil, "", err
	}

	addrs, err := iface.Addrs()
	if err != nil {
		return nil, "", err
	}

	var subnet *net.IPNet

	for _, addr := range addrs {
		addrIP, addrNet, err := net.ParseCIDR(addr.String())
		if err != nil {
			return nil, "", err
		}

		if addrIP.To4() == nil {
			continue
		}

		if subnet != nil {
			return nil, "", fmt.Errorf("More than one IPv4 subnet on default interface")
		}

		subnet = addrNet
	}

	if subnet == nil {
		return nil, "", fmt.Errorf("No IPv4 subnet on default interface")
	}

	return subnet, ifaceName, nil
}

func networkValidName(value string) error {
	// Validate the length
	if len(value) < 2 {
		return fmt.Errorf("Interface name is too short (minimum 2 characters)")
	}

	if len(value) > 15 {
		return fmt.Errorf("Interface name is too long (maximum 15 characters)")
	}

	// Validate the character set
	match, _ := regexp.MatchString("^[-a-zA-Z0-9]*$", value)
	if !match {
		return fmt.Errorf("Interface name contains invalid characters")
	}

	return nil
}

func networkValidPort(value string) error {
	if value == "" {
		return nil
	}

	valueInt, err := strconv.ParseInt(value, 10, 64)
	if err != nil {
		return fmt.Errorf("Invalid value for an integer: %s", value)
	}

	if valueInt < 1 || valueInt > 65536 {
		return fmt.Errorf("Invalid port number: %s", value)
	}

	return nil
}

func networkValidAddressCIDRV6(value string) error {
	if value == "" {
		return nil
	}

	ip, subnet, err := net.ParseCIDR(value)
	if err != nil {
		return err
	}

	if ip.To4() != nil {
		return fmt.Errorf("Not an IPv6 address: %s", value)
	}

	if ip.String() == subnet.IP.String() {
		return fmt.Errorf("Not a usable IPv6 address: %s", value)
	}

	return nil
}

func networkValidAddressCIDRV4(value string) error {
	if value == "" {
		return nil
	}

	ip, subnet, err := net.ParseCIDR(value)
	if err != nil {
		return err
	}

	if ip.To4() == nil {
		return fmt.Errorf("Not an IPv4 address: %s", value)
	}

	if ip.String() == subnet.IP.String() {
		return fmt.Errorf("Not a usable IPv4 address: %s", value)
	}

	return nil
}

func networkValidAddressV4(value string) error {
	if value == "" {
		return nil
	}

	ip := net.ParseIP(value)
	if ip == nil {
		return fmt.Errorf("Not an IPv4 address: %s", value)
	}

	return nil
}

func networkValidNetworkV4(value string) error {
	if value == "" {
		return nil
	}

	ip, subnet, err := net.ParseCIDR(value)
	if err != nil {
		return err
	}

	if ip.To4() == nil {
		return fmt.Errorf("Not an IPv4 network: %s", value)
	}

	if ip.String() != subnet.IP.String() {
		return fmt.Errorf("Not an IPv4 network address: %s", value)
	}

	return nil
}

func networkAddressForSubnet(subnet *net.IPNet) (net.IP, string, error) {
	ifaces, err := net.Interfaces()
	if err != nil {
		return net.IP{}, "", err
	}

	for _, iface := range ifaces {
		addrs, err := iface.Addrs()
		if err != nil {
			continue
		}

		for _, addr := range addrs {
			ip, _, err := net.ParseCIDR(addr.String())
			if err != nil {
				continue
			}

			if subnet.Contains(ip) {
				return ip, iface.Name, nil
			}
		}
	}

	return net.IP{}, "", fmt.Errorf("No address found in subnet")
}

func networkFanAddress(underlay *net.IPNet, overlay *net.IPNet) (string, string, string, error) {
	// Sanity checks
	underlaySize, _ := underlay.Mask.Size()
	if underlaySize != 16 && underlaySize != 24 {
		return "", "", "", fmt.Errorf("Only /16 or /24 underlays are supported at this time")
	}

	overlaySize, _ := overlay.Mask.Size()
	if overlaySize != 8 && overlaySize != 16 {
		return "", "", "", fmt.Errorf("Only /8 or /16 overlays are supported at this time")
	}

	if overlaySize+(32-underlaySize)+8 > 32 {
		return "", "", "", fmt.Errorf("Underlay or overlay networks too large to accommodate the FAN")
	}

	// Get the IP
	ip, dev, err := networkAddressForSubnet(underlay)
	if err != nil {
		return "", "", "", err
	}
	ipStr := ip.String()

	// Force into IPv4 format
	ipBytes := ip.To4()
	if ipBytes == nil {
		return "", "", "", fmt.Errorf("Invalid IPv4: %s", ip)
	}

	// Compute the IP
	ipBytes[0] = overlay.IP[0]
	if overlaySize == 16 {
		ipBytes[1] = overlay.IP[1]
	} else if underlaySize == 24 {
		ipBytes[1] = 0
	} else if underlaySize == 16 {
		ipBytes[1] = ipBytes[2]
	}
	ipBytes[2] = ipBytes[3]
	ipBytes[3] = 1

	return fmt.Sprintf("%s/%d", ipBytes.String(), overlaySize), dev, ipStr, err
}

func networkKillDnsmasq(name string, reload bool) error {
	// Check if we have a running dnsmasq at all
	pidPath := shared.VarPath("networks", name, "dnsmasq.pid")
	if !shared.PathExists(pidPath) {
		if reload {
			return fmt.Errorf("dnsmasq isn't running")
		}

		return nil
	}

	// Grab the PID
	content, err := ioutil.ReadFile(pidPath)
	if err != nil {
		return err
	}
	pid := strings.TrimSpace(string(content))

	// Check for empty string
	if pid == "" {
		os.Remove(pidPath)

		if reload {
			return fmt.Errorf("dnsmasq isn't running")
		}

		return nil
	}

	// Check if the process still exists
	if !shared.PathExists(fmt.Sprintf("/proc/%s", pid)) {
		os.Remove(pidPath)

		if reload {
			return fmt.Errorf("dnsmasq isn't running")
		}

		return nil
	}

	// Check if it's dnsmasq
	cmdPath, err := os.Readlink(fmt.Sprintf("/proc/%s/exe", pid))
	if err != nil {
		cmdPath = ""
	}

	// Deal with deleted paths
	cmdName := filepath.Base(strings.Split(cmdPath, " ")[0])
	if cmdName != "dnsmasq" {
		if reload {
			return fmt.Errorf("dnsmasq isn't running")
		}

		os.Remove(pidPath)
		return nil
	}

	// Parse the pid
	pidInt, err := strconv.Atoi(pid)
	if err != nil {
		return err
	}

	// Actually kill the process
	if reload {
		err = syscall.Kill(pidInt, syscall.SIGHUP)
		if err != nil {
			return err
		}

		return nil
	}

	err = syscall.Kill(pidInt, syscall.SIGKILL)
	if err != nil {
		return err
	}

	// Cleanup
	os.Remove(pidPath)
	return nil
}

<<<<<<< HEAD
func networkUpdateStatic(s *state.State, networkName string, containerName string) error {
=======
func networkGetDnsmasqVersion() (*version.DottedVersion, error) {
	output, err := shared.TryRunCommand("dnsmasq", "--version")
	if err != nil {
		return nil, fmt.Errorf("Failed to check dnsmasq version")
	}
	lines := strings.Split(output, " ")
	return version.NewDottedVersion(lines[2])
}

func networkUpdateStatic(s *state.State, networkName string) error {
	// We don't want to race with ourselves here
	networkStaticLock.Lock()
	defer networkStaticLock.Unlock()

>>>>>>> 670b519e
	// Get all the containers
	containers := []string{}
	if containerName == "" {
		var err error
		containers, err = db.ContainersList(s.DB, db.CTypeRegular)
		if err != nil {
			return err
		}
	} else {
		containers = []string{containerName}
	}

	// Get all the networks
	networks := []string{}
	if networkName == "" {
		var err error
		networks, err = db.Networks(s.DB)
		if err != nil {
			return err
		}
	} else {
		networks = []string{networkName}
	}

	// Build a list of dhcp host entries
	entries := map[string][][]string{}
	for _, cName := range containers {
		// Load the container
		c, err := containerLoadByName(s, cName)
		if err != nil {
			continue
		}

		// Go through all its devices (including profiles
		for k, d := range c.ExpandedDevices() {
			// Skip uninteresting entries
			if d["type"] != "nic" || d["nictype"] != "bridged" || !shared.StringInSlice(d["parent"], networks) {
				continue
			}

			// Fill in the hwaddr from volatile
			d, err = c.(*containerLXC).fillNetworkDevice(k, d)
			if err != nil {
				continue
			}

			// Add the new host entries
			_, ok := entries[d["parent"]]
			if !ok {
				entries[d["parent"]] = [][]string{}
			}

			entries[d["parent"]] = append(entries[d["parent"]], []string{d["hwaddr"], cName, d["ipv4.address"], d["ipv6.address"]})
		}
	}

	// Update the host files
	for _, network := range networks {
		entries, _ := entries[network]

		// Skip networks we don't manage (or don't have DHCP enabled)
		if !shared.PathExists(shared.VarPath("networks", network, "dnsmasq.pid")) {
			continue
		}

		n, err := networkLoadByName(s, network)
		if err != nil {
			return err
		}
		config := n.Config()

<<<<<<< HEAD
		// Clean everything up on resets
		if containerName == "" {
			// Wipe everything clean
			entries, err := ioutil.ReadDir(shared.VarPath("networks", network, "dnsmasq.hosts"))
			if err != nil {
				return err
			}

			for _, entry := range entries {
				err = os.Remove(shared.VarPath("networks", network, "dnsmasq.hosts", entry.Name()))
				if err != nil {
					return err
				}
			}
		}

		if containerName != "" && len(entries) == 0 {
			// Wipe the one container clean
			if shared.PathExists(shared.VarPath("networks", network, "dnsmasq.hosts", containerName)) {
				err = os.Remove(shared.VarPath("networks", network, "dnsmasq.hosts", containerName))
				if err != nil {
					return err
				}
			}
		} else {
			// Apply the changes
			for _, entry := range entries {
				hwaddr := entry[0]
				cName := entry[1]
				ipv4Address := entry[2]
				ipv6Address := entry[3]
=======
		// Wipe everything clean
		files, err := ioutil.ReadDir(shared.VarPath("networks", network, "dnsmasq.hosts"))
		if err != nil {
			return err
		}

		for _, entry := range files {
			err = os.Remove(shared.VarPath("networks", network, "dnsmasq.hosts", entry.Name()))
			if err != nil {
				return err
			}
		}
>>>>>>> 670b519e

		// Apply the changes
		for entryIdx, entry := range entries {
			hwaddr := entry[0]
			cName := entry[1]
			ipv4Address := entry[2]
			ipv6Address := entry[3]
			line := hwaddr

<<<<<<< HEAD
				if ipv4Address != "" {
					line += fmt.Sprintf(",%s", ipv4Address)
=======
			// Look for duplicates
			duplicate := false
			for iIdx, i := range entries {
				if entry[1] == i[1] {
					// Skip ourselves
					continue
>>>>>>> 670b519e
				}

				if entry[0] == i[0] {
					// Find broken configurations
					logger.Errorf("Duplicate MAC detected: %s and %s", entry[1], i[1])
				}

				if i[2] == "" && i[3] == "" {
					// Skip unconfigured
					continue
				}

				if entry[2] == i[2] && entry[3] == i[3] {
					// Find identical containers (copies with static configuration)
					if entryIdx > iIdx {
						duplicate = true
					} else {
						line = fmt.Sprintf("%s,%s", line, i[0])
						logger.Debugf("Found containers with duplicate IPv4/IPv6: %s and %s", entry[1], i[1])
					}
				}
			}

<<<<<<< HEAD
				err := ioutil.WriteFile(shared.VarPath("networks", network, "dnsmasq.hosts", cName), []byte(line+"\n"), 0644)
				if err != nil {
					return err
				}
=======
			if duplicate {
				continue
			}

			// Generate the dhcp-host line
			if ipv4Address != "" {
				line += fmt.Sprintf(",%s", ipv4Address)
			}

			if ipv6Address != "" {
				line += fmt.Sprintf(",[%s]", ipv6Address)
			}

			if config["dns.mode"] == "" || config["dns.mode"] == "managed" {
				line += fmt.Sprintf(",%s", cName)
			}

			if line == hwaddr {
				continue
			}

			err := ioutil.WriteFile(shared.VarPath("networks", network, "dnsmasq.hosts", cName), []byte(line+"\n"), 0644)
			if err != nil {
				return err
>>>>>>> 670b519e
			}
		}

		// Signal dnsmasq
		err = networkKillDnsmasq(network, true)
		if err != nil {
			return err
		}
	}

	return nil
}

func networkSysctl(path string, value string) error {
	content, err := ioutil.ReadFile(fmt.Sprintf("/proc/sys/net/%s", path))
	if err != nil {
		return err
	}

	if strings.TrimSpace(string(content)) == value {
		return nil
	}

	return ioutil.WriteFile(fmt.Sprintf("/proc/sys/net/%s", path), []byte(value), 0)
}

func networkGetMacSlice(hwaddr string) []string {
	var buf []string

	if !strings.Contains(hwaddr, ":") {
		if s, err := strconv.ParseUint(hwaddr, 10, 64); err == nil {
			hwaddr = fmt.Sprintln(fmt.Sprintf("%x", s))
			var tuple string
			for i, r := range hwaddr {
				tuple = tuple + string(r)
				if i > 0 && (i+1)%2 == 0 {
					buf = append(buf, tuple)
					tuple = ""
				}
			}
		}
	} else {
		buf = strings.Split(strings.ToLower(hwaddr), ":")
	}

	return buf
}

func networkClearLease(s *state.State, network string, hwaddr string) error {
	leaseFile := shared.VarPath("networks", network, "dnsmasq.leases")

	// Check that we are in fact running a dnsmasq for the network
	if !shared.PathExists(leaseFile) {
		return nil
	}

	// Restart the network when we're done here
	n, err := networkLoadByName(s, network)
	if err != nil {
		return err
	}
	defer n.Start()

	// Stop dnsmasq
	err = networkKillDnsmasq(network, false)
	if err != nil {
		return err
	}

	// Mangle the lease file
	leases, err := ioutil.ReadFile(leaseFile)
	if err != nil {
		return err
	}

	fd, err := os.Create(leaseFile)
	if err != nil {
		return err
	}

	for _, lease := range strings.Split(string(leases), "\n") {
		if lease == "" {
			continue
		}

		fields := strings.Fields(lease)
		if len(fields) > 2 {
			leaseMac := networkGetMacSlice(fields[1])
			leaseMacStr := strings.Join(leaseMac, ":")
			knownMac := networkGetMacSlice(hwaddr)
			knownMacStr := strings.Join(
				knownMac[len(knownMac)-len(leaseMac):], ":")
			if knownMacStr == leaseMacStr {
				continue
			}
		}

		_, err := fd.WriteString(fmt.Sprintf("%s\n", lease))
		if err != nil {
			return err
		}
	}

	err = fd.Close()
	if err != nil {
		return err
	}

	return nil
}<|MERGE_RESOLUTION|>--- conflicted
+++ resolved
@@ -728,9 +728,6 @@
 	return nil
 }
 
-<<<<<<< HEAD
-func networkUpdateStatic(s *state.State, networkName string, containerName string) error {
-=======
 func networkGetDnsmasqVersion() (*version.DottedVersion, error) {
 	output, err := shared.TryRunCommand("dnsmasq", "--version")
 	if err != nil {
@@ -745,17 +742,10 @@
 	networkStaticLock.Lock()
 	defer networkStaticLock.Unlock()
 
->>>>>>> 670b519e
 	// Get all the containers
-	containers := []string{}
-	if containerName == "" {
-		var err error
-		containers, err = db.ContainersList(s.DB, db.CTypeRegular)
-		if err != nil {
-			return err
-		}
-	} else {
-		containers = []string{containerName}
+	containers, err := db.ContainersList(s.DB, db.CTypeRegular)
+	if err != nil {
+		return err
 	}
 
 	// Get all the networks
@@ -817,39 +807,6 @@
 		}
 		config := n.Config()
 
-<<<<<<< HEAD
-		// Clean everything up on resets
-		if containerName == "" {
-			// Wipe everything clean
-			entries, err := ioutil.ReadDir(shared.VarPath("networks", network, "dnsmasq.hosts"))
-			if err != nil {
-				return err
-			}
-
-			for _, entry := range entries {
-				err = os.Remove(shared.VarPath("networks", network, "dnsmasq.hosts", entry.Name()))
-				if err != nil {
-					return err
-				}
-			}
-		}
-
-		if containerName != "" && len(entries) == 0 {
-			// Wipe the one container clean
-			if shared.PathExists(shared.VarPath("networks", network, "dnsmasq.hosts", containerName)) {
-				err = os.Remove(shared.VarPath("networks", network, "dnsmasq.hosts", containerName))
-				if err != nil {
-					return err
-				}
-			}
-		} else {
-			// Apply the changes
-			for _, entry := range entries {
-				hwaddr := entry[0]
-				cName := entry[1]
-				ipv4Address := entry[2]
-				ipv6Address := entry[3]
-=======
 		// Wipe everything clean
 		files, err := ioutil.ReadDir(shared.VarPath("networks", network, "dnsmasq.hosts"))
 		if err != nil {
@@ -862,7 +819,6 @@
 				return err
 			}
 		}
->>>>>>> 670b519e
 
 		// Apply the changes
 		for entryIdx, entry := range entries {
@@ -872,17 +828,12 @@
 			ipv6Address := entry[3]
 			line := hwaddr
 
-<<<<<<< HEAD
-				if ipv4Address != "" {
-					line += fmt.Sprintf(",%s", ipv4Address)
-=======
 			// Look for duplicates
 			duplicate := false
 			for iIdx, i := range entries {
 				if entry[1] == i[1] {
 					// Skip ourselves
 					continue
->>>>>>> 670b519e
 				}
 
 				if entry[0] == i[0] {
@@ -906,12 +857,6 @@
 				}
 			}
 
-<<<<<<< HEAD
-				err := ioutil.WriteFile(shared.VarPath("networks", network, "dnsmasq.hosts", cName), []byte(line+"\n"), 0644)
-				if err != nil {
-					return err
-				}
-=======
 			if duplicate {
 				continue
 			}
@@ -936,7 +881,6 @@
 			err := ioutil.WriteFile(shared.VarPath("networks", network, "dnsmasq.hosts", cName), []byte(line+"\n"), 0644)
 			if err != nil {
 				return err
->>>>>>> 670b519e
 			}
 		}
 
