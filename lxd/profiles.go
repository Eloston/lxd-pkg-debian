package main

import (
	"encoding/json"
	"fmt"
	"net/http"

	"github.com/gorilla/mux"
	_ "github.com/mattn/go-sqlite3"

	"github.com/lxc/lxd/shared"

	log "gopkg.in/inconshreveable/log15.v2"
)

/* This is used for both profiles post and profile put */
type profilesPostReq struct {
	Name    string            `json:"name"`
	Config  map[string]string `json:"config"`
	Devices shared.Devices    `json:"devices"`
}

func profilesGet(d *Daemon, r *http.Request) Response {
	results, err := dbProfilesGet(d.db)
	if err != nil {
		return SmartError(err)
	}

	recursion := d.isRecursionRequest(r)

	resultString := make([]string, len(results))
	resultMap := make([]*shared.ProfileConfig, len(results))
	i := 0
	for _, name := range results {
		if !recursion {
			url := fmt.Sprintf("/%s/profiles/%s", shared.APIVersion, name)
			resultString[i] = url
		} else {
			profile, err := doProfileGet(d, name)
			if err != nil {
				shared.Log.Error("Failed to get profile", log.Ctx{"profile": name})
				continue
			}
			resultMap[i] = profile
		}
		i++
	}

	if !recursion {
		return SyncResponse(true, resultString)
	}

	return SyncResponse(true, resultMap)
}

func profilesPost(d *Daemon, r *http.Request) Response {
	req := profilesPostReq{}
	if err := json.NewDecoder(r.Body).Decode(&req); err != nil {
		return BadRequest(err)
	}

	if req.Name == "" {
		return BadRequest(fmt.Errorf("No name provided"))
	}

	_, err := dbProfileCreate(d.db, req.Name, req.Config, req.Devices)
	if err != nil {
		return InternalError(
<<<<<<< HEAD
			fmt.Errorf("Error inserting %s into database", req.Name))
=======
			fmt.Errorf("Error inserting %s into database: %s", req.Name, err))
>>>>>>> dd87f756
	}

	return EmptySyncResponse
}

var profilesCmd = Command{
	name: "profiles",
	get:  profilesGet,
	post: profilesPost}

func doProfileGet(d *Daemon, name string) (*shared.ProfileConfig, error) {
	config, err := dbProfileConfigGet(d.db, name)
	if err != nil {
		return nil, err
	}

	devices, err := dbDevicesGet(d.db, name, true)
	if err != nil {
		return nil, err
	}

	return &shared.ProfileConfig{
		Name:    name,
		Config:  config,
		Devices: devices,
	}, nil
}

func profileGet(d *Daemon, r *http.Request) Response {
	name := mux.Vars(r)["name"]

	resp, err := doProfileGet(d, name)
	if err != nil {
		return SmartError(err)
	}

	return SyncResponse(true, resp)
}

func getRunningContainersWithProfile(d *Daemon, profile string) []container {
	results := []container{}

	output, err := dbProfileContainersGet(d.db, profile)
	if err != nil {
		return results
	}

	for _, name := range output {
		c, err := containerLXDLoad(d, name)
		if err != nil {
			shared.Log.Error("failed opening container", log.Ctx{"container": name})
			continue
		}
		results = append(results, c)
	}
	return results
}

func profilePut(d *Daemon, r *http.Request) Response {
	name := mux.Vars(r)["name"]

	req := profilesPostReq{}
	if err := json.NewDecoder(r.Body).Decode(&req); err != nil {
		return BadRequest(err)
	}

	preDevList, err := dbDevicesGet(d.db, name, true)
	if err != nil {
		return InternalError(err)
	}
	clist := getRunningContainersWithProfile(d, name)

	id, err := dbProfileIDGet(d.db, name)
	if err != nil {
		return InternalError(fmt.Errorf("Failed to retrieve profile='%s'", name))
	}

	tx, err := dbBegin(d.db)
	if err != nil {
		return InternalError(err)
	}

	err = dbProfileConfigClear(tx, id)
	if err != nil {
		tx.Rollback()
		return InternalError(err)
	}

	err = dbProfileConfigAdd(tx, id, req.Config)
	if err != nil {
		tx.Rollback()
		return SmartError(err)
	}

	err = dbDevicesAdd(tx, "profile", id, req.Devices)
	if err != nil {
		tx.Rollback()
		return SmartError(err)
	}

	postDevList := req.Devices
	// do our best to update the device list for each container using
	// this profile
	for _, c := range clist {
		if !c.IsRunning() {
			continue
		}
		fmt.Printf("Updating profile device list for %s\n", c.NameGet())
		if err := devicesApplyDeltaLive(tx, c, preDevList, postDevList); err != nil {
			shared.Debugf("Warning: failed to update device list for container %s (profile %s updated)\n", c.NameGet(), name)
		}
	}

	err = txCommit(tx)
	if err != nil {
		return InternalError(err)
	}

	return EmptySyncResponse
}

// The handler for the delete operation.
func profileDelete(d *Daemon, r *http.Request) Response {
	name := mux.Vars(r)["name"]
	err := dbProfileDelete(d.db, name)

	if err != nil {
		return InternalError(err)
	}

	return EmptySyncResponse
}

var profileCmd = Command{name: "profiles/{name}", get: profileGet, put: profilePut, delete: profileDelete}<|MERGE_RESOLUTION|>--- conflicted
+++ resolved
@@ -66,11 +66,7 @@
 	_, err := dbProfileCreate(d.db, req.Name, req.Config, req.Devices)
 	if err != nil {
 		return InternalError(
-<<<<<<< HEAD
-			fmt.Errorf("Error inserting %s into database", req.Name))
-=======
 			fmt.Errorf("Error inserting %s into database: %s", req.Name, err))
->>>>>>> dd87f756
 	}
 
 	return EmptySyncResponse
