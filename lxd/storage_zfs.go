package main

import (
	"fmt"
	"io"
	"io/ioutil"
	"os"
	"os/exec"
	"path/filepath"
	"strconv"
	"strings"
	"syscall"

	"github.com/gorilla/websocket"

	"github.com/lxc/lxd/lxd/util"
	"github.com/lxc/lxd/shared"
	"github.com/lxc/lxd/shared/api"
	"github.com/lxc/lxd/shared/idmap"
	"github.com/lxc/lxd/shared/logger"

	"github.com/pborman/uuid"
)

var zfsUseRefquota = "false"
var zfsRemoveSnapshots = "false"

type storageZfs struct {
	dataset string
	storageShared
}

func (s *storageZfs) getOnDiskPoolName() string {
	if s.dataset != "" {
		return s.dataset
	}

	return s.pool.Name
}

// Only initialize the minimal information we need about a given storage type.
func (s *storageZfs) StorageCoreInit() error {
	s.sType = storageTypeZfs
	typeName, err := storageTypeToString(s.sType)
	if err != nil {
		return err
	}
	s.sTypeName = typeName

	util.LoadModule("zfs")

	if !zfsIsEnabled() {
		return fmt.Errorf("the \"zfs\" tool is not enabled")
	}

	s.sTypeVersion, err = zfsModuleVersionGet()
	if err != nil {
		return err
	}

	logger.Debugf("Initializing a ZFS driver.")
	return nil
}

// Functions dealing with storage pools.
func (s *storageZfs) StoragePoolInit() error {
	err := s.StorageCoreInit()
	if err != nil {
		return err
	}

	// Detect whether we have been given a zfs dataset as source.
	if s.pool.Config["zfs.pool_name"] != "" {
		s.dataset = s.pool.Config["zfs.pool_name"]
	}

	return nil
}

func (s *storageZfs) StoragePoolCheck() error {
	logger.Debugf("Checking ZFS storage pool \"%s\".", s.pool.Name)

	source := s.pool.Config["source"]
	if source == "" {
		return fmt.Errorf("no \"source\" property found for the storage pool")
	}

	poolName := s.getOnDiskPoolName()
<<<<<<< HEAD
	exists := zfsFilesystemEntityExists(poolName, "")
	if exists {
		return nil
	}

	logger.Debugf("ZFS storage pool \"%s\" does not exist. Trying to import it.", poolName)

=======
	purePoolName := strings.Split(poolName, "/")[0]
	exists := zfsFilesystemEntityExists(purePoolName, "")
	if exists {
		return nil
	}

	logger.Debugf("ZFS storage pool \"%s\" does not exist. Trying to import it.", poolName)

>>>>>>> 27176ef6
	var err error
	var msg string
	if filepath.IsAbs(source) {
		disksPath := shared.VarPath("disks")
		msg, err = shared.RunCommand("zpool", "import", "-d", disksPath, poolName)
	} else {
<<<<<<< HEAD
		purePoolName := strings.Split(poolName, "/")[0]
=======
>>>>>>> 27176ef6
		msg, err = shared.RunCommand("zpool", "import", purePoolName)
	}

	if err != nil {
		return fmt.Errorf("ZFS storage pool \"%s\" could not be imported: %s", poolName, msg)
	}

	logger.Debugf("ZFS storage pool \"%s\" successfully imported.", poolName)
	return nil
}

func (s *storageZfs) StoragePoolCreate() error {
	logger.Infof("Creating ZFS storage pool \"%s\".", s.pool.Name)

	err := s.zfsPoolCreate()
	if err != nil {
		return err
	}
	revert := true
	defer func() {
		if !revert {
			return
		}
		s.StoragePoolDelete()
	}()

	storagePoolMntPoint := getStoragePoolMountPoint(s.pool.Name)
	err = os.MkdirAll(storagePoolMntPoint, 0755)
	if err != nil {
		return err
	}

	err = s.StoragePoolCheck()
	if err != nil {
		return err
	}

	revert = false

	logger.Infof("Created ZFS storage pool \"%s\".", s.pool.Name)
	return nil
}

func (s *storageZfs) zfsPoolCreate() error {
	s.pool.Config["volatile.initial_source"] = s.pool.Config["source"]

	zpoolName := s.getOnDiskPoolName()
	vdev := s.pool.Config["source"]
	if vdev == "" {
		vdev = filepath.Join(shared.VarPath("disks"), fmt.Sprintf("%s.img", s.pool.Name))
		s.pool.Config["source"] = vdev

		if s.pool.Config["zfs.pool_name"] == "" {
			s.pool.Config["zfs.pool_name"] = zpoolName
		}

		f, err := os.Create(vdev)
		if err != nil {
			return fmt.Errorf("Failed to open %s: %s", vdev, err)
		}
		defer f.Close()

		err = f.Chmod(0600)
		if err != nil {
			return fmt.Errorf("Failed to chmod %s: %s", vdev, err)
		}

		size, err := shared.ParseByteSizeString(s.pool.Config["size"])
		if err != nil {
			return err
		}
		err = f.Truncate(size)
		if err != nil {
			return fmt.Errorf("Failed to create sparse file %s: %s", vdev, err)
		}

		err = zfsPoolCreate(zpoolName, vdev)
		if err != nil {
			return err
		}
	} else {
		// Unset size property since it doesn't make sense.
		s.pool.Config["size"] = ""

		if filepath.IsAbs(vdev) {
			if !shared.IsBlockdevPath(vdev) {
				return fmt.Errorf("custom loop file locations are not supported")
			}

			if s.pool.Config["zfs.pool_name"] == "" {
				s.pool.Config["zfs.pool_name"] = zpoolName
			}

			// This is a block device. Note, that we do not store the
			// block device path or UUID or PARTUUID or similar in
			// the database. All of those might change or might be
			// used in a special way (For example, zfs uses a single
			// UUID in a multi-device pool for all devices.). The
			// safest way is to just store the name of the zfs pool
			// we create.
			s.pool.Config["source"] = zpoolName
			err := zfsPoolCreate(zpoolName, vdev)
			if err != nil {
				return err
			}
		} else {
			if s.pool.Config["zfs.pool_name"] != "" {
				return fmt.Errorf("invalid combination of \"source\" and \"zfs.pool_name\" property")
			}
			s.pool.Config["zfs.pool_name"] = vdev
			s.dataset = vdev

			if strings.Contains(vdev, "/") {
				if !zfsFilesystemEntityExists(vdev, "") {
					err := zfsPoolCreate("", vdev)
					if err != nil {
						return err
					}
				}
			} else {
				err := zfsPoolCheck(vdev)
				if err != nil {
					return err
				}
			}

			subvols, err := zfsPoolListSubvolumes(zpoolName, vdev)
			if err != nil {
				return err
			}

			if len(subvols) > 0 {
				return fmt.Errorf("Provided ZFS pool (or dataset) isn't empty")
			}

			if err := zfsPoolVolumeSet(vdev, "", "mountpoint", "none"); err != nil {
				return err
			}

			if err := zfsPoolVolumeSet(vdev, "", "setuid", "on"); err != nil {
				return err
			}

			if err := zfsPoolVolumeSet(vdev, "", "exec", "on"); err != nil {
				return err
			}

			if err := zfsPoolVolumeSet(vdev, "", "devices", "on"); err != nil {
				return err
			}
		}
	}

	// Create default dummy datasets to avoid zfs races during container
	// creation.
	poolName := s.getOnDiskPoolName()
	dataset := fmt.Sprintf("%s/containers", poolName)
	msg, err := zfsPoolVolumeCreate(dataset, "mountpoint=none")
	if err != nil {
		logger.Errorf("failed to create containers dataset: %s", msg)
		return err
	}

	fixperms := shared.VarPath("storage-pools", s.pool.Name, "containers")
	err = os.MkdirAll(fixperms, containersDirMode)
	if err != nil && !os.IsNotExist(err) {
		return err
	}

	err = os.Chmod(fixperms, containersDirMode)
	if err != nil {
		logger.Warnf("failed to chmod \"%s\" to \"0%s\": %s", fixperms, strconv.FormatInt(int64(containersDirMode), 8), err)
	}

	dataset = fmt.Sprintf("%s/images", poolName)
	msg, err = zfsPoolVolumeCreate(dataset, "mountpoint=none")
	if err != nil {
		logger.Errorf("failed to create images dataset: %s", msg)
		return err
	}

	fixperms = shared.VarPath("storage-pools", s.pool.Name, "images")
	err = os.MkdirAll(fixperms, imagesDirMode)
	if err != nil && !os.IsNotExist(err) {
		return err
	}
	err = os.Chmod(fixperms, imagesDirMode)
	if err != nil {
		logger.Warnf("failed to chmod \"%s\" to \"0%s\": %s", fixperms, strconv.FormatInt(int64(imagesDirMode), 8), err)
	}

	dataset = fmt.Sprintf("%s/custom", poolName)
	msg, err = zfsPoolVolumeCreate(dataset, "mountpoint=none")
	if err != nil {
		logger.Errorf("failed to create custom dataset: %s", msg)
		return err
	}

	fixperms = shared.VarPath("storage-pools", s.pool.Name, "custom")
	err = os.MkdirAll(fixperms, customDirMode)
	if err != nil && !os.IsNotExist(err) {
		return err
	}
	err = os.Chmod(fixperms, customDirMode)
	if err != nil {
		logger.Warnf("failed to chmod \"%s\" to \"0%s\": %s", fixperms, strconv.FormatInt(int64(customDirMode), 8), err)
	}

	dataset = fmt.Sprintf("%s/deleted", poolName)
	msg, err = zfsPoolVolumeCreate(dataset, "mountpoint=none")
	if err != nil {
		logger.Errorf("failed to create deleted dataset: %s", msg)
		return err
	}

	dataset = fmt.Sprintf("%s/snapshots", poolName)
	msg, err = zfsPoolVolumeCreate(dataset, "mountpoint=none")
	if err != nil {
		logger.Errorf("failed to create snapshots dataset: %s", msg)
		return err
	}

	fixperms = shared.VarPath("storage-pools", s.pool.Name, "snapshots")
	err = os.MkdirAll(fixperms, snapshotsDirMode)
	if err != nil && !os.IsNotExist(err) {
		return err
	}
	err = os.Chmod(fixperms, snapshotsDirMode)
	if err != nil {
		logger.Warnf("failed to chmod \"%s\" to \"0%s\": %s", fixperms, strconv.FormatInt(int64(snapshotsDirMode), 8), err)
	}

	return nil
}

func (s *storageZfs) StoragePoolDelete() error {
	logger.Infof("Deleting ZFS storage pool \"%s\".", s.pool.Name)

	poolName := s.getOnDiskPoolName()
	if zfsFilesystemEntityExists(poolName, "") {
		err := zfsFilesystemEntityDelete(s.pool.Config["source"], poolName)
		if err != nil {
			return err
		}
	}

	storagePoolMntPoint := getStoragePoolMountPoint(s.pool.Name)
	if shared.PathExists(storagePoolMntPoint) {
		err := os.RemoveAll(storagePoolMntPoint)
		if err != nil {
			return err
		}
	}

	logger.Infof("Deleted ZFS storage pool \"%s\".", s.pool.Name)
	return nil
}

func (s *storageZfs) StoragePoolMount() (bool, error) {
	return true, nil
}

func (s *storageZfs) StoragePoolUmount() (bool, error) {
	return true, nil
}

func (s *storageZfs) StoragePoolVolumeCreate() error {
	logger.Infof("Creating ZFS storage volume \"%s\" on storage pool \"%s\".", s.volume.Name, s.pool.Name)

	fs := fmt.Sprintf("custom/%s", s.volume.Name)
	poolName := s.getOnDiskPoolName()
	dataset := fmt.Sprintf("%s/%s", poolName, fs)
	customPoolVolumeMntPoint := getStoragePoolVolumeMountPoint(s.pool.Name, s.volume.Name)

	msg, err := zfsPoolVolumeCreate(dataset, "mountpoint=none", "canmount=noauto")
	if err != nil {
		logger.Errorf("failed to create ZFS storage volume \"%s\" on storage pool \"%s\": %s", s.volume.Name, s.pool.Name, msg)
		return err
	}
	revert := true
	defer func() {
		if !revert {
			return
		}
		s.StoragePoolVolumeDelete()
	}()

	err = zfsPoolVolumeSet(poolName, fs, "mountpoint", customPoolVolumeMntPoint)
	if err != nil {
		return err
	}

	if !shared.IsMountPoint(customPoolVolumeMntPoint) {
		zfsMount(poolName, fs)
	}

	// apply quota
	if s.volume.Config["size"] != "" {
		size, err := shared.ParseByteSizeString(s.volume.Config["size"])
		if err != nil {
			return err
		}

		err = s.StorageEntitySetQuota(storagePoolVolumeTypeCustom, size, nil)
		if err != nil {
			return err
		}
	}

	revert = false

	logger.Infof("Created ZFS storage volume \"%s\" on storage pool \"%s\".", s.volume.Name, s.pool.Name)
	return nil
}

func (s *storageZfs) StoragePoolVolumeDelete() error {
	logger.Infof("Deleting ZFS storage volume \"%s\" on storage pool \"%s\".", s.volume.Name, s.pool.Name)

	fs := fmt.Sprintf("custom/%s", s.volume.Name)
	customPoolVolumeMntPoint := getStoragePoolVolumeMountPoint(s.pool.Name, s.volume.Name)

	poolName := s.getOnDiskPoolName()
	if zfsFilesystemEntityExists(poolName, fs) {
		err := zfsPoolVolumeDestroy(s.getOnDiskPoolName(), fs)
		if err != nil {
			return err
		}
	}

	if shared.PathExists(customPoolVolumeMntPoint) {
		err := os.RemoveAll(customPoolVolumeMntPoint)
		if err != nil {
			return err
		}
	}

	err := s.db.StoragePoolVolumeDelete(
		s.volume.Name,
		storagePoolVolumeTypeCustom,
		s.poolID)
	if err != nil {
		logger.Errorf(`Failed to delete database entry for ZFS `+
			`storage volume "%s" on storage pool "%s"`,
			s.volume.Name, s.pool.Name)
	}

	logger.Infof("Deleted ZFS storage volume \"%s\" on storage pool \"%s\".", s.volume.Name, s.pool.Name)
	return nil
}

func (s *storageZfs) StoragePoolVolumeMount() (bool, error) {
	logger.Debugf("Mounting ZFS storage volume \"%s\" on storage pool \"%s\".", s.volume.Name, s.pool.Name)

	fs := fmt.Sprintf("custom/%s", s.volume.Name)
	customPoolVolumeMntPoint := getStoragePoolVolumeMountPoint(s.pool.Name, s.volume.Name)

	customMountLockID := getCustomMountLockID(s.pool.Name, s.volume.Name)
	lxdStorageMapLock.Lock()
	if waitChannel, ok := lxdStorageOngoingOperationMap[customMountLockID]; ok {
		lxdStorageMapLock.Unlock()
		if _, ok := <-waitChannel; ok {
			logger.Warnf("Received value over semaphore. This should not have happened.")
		}
		// Give the benefit of the doubt and assume that the other
		// thread actually succeeded in mounting the storage volume.
		return false, nil
	}

	lxdStorageOngoingOperationMap[customMountLockID] = make(chan bool)
	lxdStorageMapLock.Unlock()

	var customerr error
	ourMount := false
	if !shared.IsMountPoint(customPoolVolumeMntPoint) {
		customerr = zfsMount(s.getOnDiskPoolName(), fs)
		ourMount = true
	}

	lxdStorageMapLock.Lock()
	if waitChannel, ok := lxdStorageOngoingOperationMap[customMountLockID]; ok {
		close(waitChannel)
		delete(lxdStorageOngoingOperationMap, customMountLockID)
	}
	lxdStorageMapLock.Unlock()

	if customerr != nil {
		return false, customerr
	}

	logger.Debugf("Mounted ZFS storage volume \"%s\" on storage pool \"%s\".", s.volume.Name, s.pool.Name)
	return ourMount, nil
}

func (s *storageZfs) StoragePoolVolumeUmount() (bool, error) {
	logger.Debugf("Unmounting ZFS storage volume \"%s\" on storage pool \"%s\".", s.volume.Name, s.pool.Name)

	fs := fmt.Sprintf("custom/%s", s.volume.Name)
	customPoolVolumeMntPoint := getStoragePoolVolumeMountPoint(s.pool.Name, s.volume.Name)

	customUmountLockID := getCustomUmountLockID(s.pool.Name, s.volume.Name)
	lxdStorageMapLock.Lock()
	if waitChannel, ok := lxdStorageOngoingOperationMap[customUmountLockID]; ok {
		lxdStorageMapLock.Unlock()
		if _, ok := <-waitChannel; ok {
			logger.Warnf("Received value over semaphore. This should not have happened.")
		}
		// Give the benefit of the doubt and assume that the other
		// thread actually succeeded in unmounting the storage volume.
		return false, nil
	}

	lxdStorageOngoingOperationMap[customUmountLockID] = make(chan bool)
	lxdStorageMapLock.Unlock()

	var customerr error
	ourUmount := false
	if shared.IsMountPoint(customPoolVolumeMntPoint) {
		customerr = zfsUmount(s.getOnDiskPoolName(), fs, customPoolVolumeMntPoint)
		ourUmount = true
	}

	lxdStorageMapLock.Lock()
	if waitChannel, ok := lxdStorageOngoingOperationMap[customUmountLockID]; ok {
		close(waitChannel)
		delete(lxdStorageOngoingOperationMap, customUmountLockID)
	}
	lxdStorageMapLock.Unlock()

	if customerr != nil {
		return false, customerr
	}

	logger.Debugf("Unmounted ZFS storage volume \"%s\" on storage pool \"%s\".", s.volume.Name, s.pool.Name)
	return ourUmount, nil
}

func (s *storageZfs) GetStoragePoolWritable() api.StoragePoolPut {
	return s.pool.Writable()
}

func (s *storageZfs) GetStoragePoolVolumeWritable() api.StorageVolumePut {
	return s.volume.Writable()
}

func (s *storageZfs) SetStoragePoolWritable(writable *api.StoragePoolPut) {
	s.pool.StoragePoolPut = *writable
}

func (s *storageZfs) SetStoragePoolVolumeWritable(writable *api.StorageVolumePut) {
	s.volume.StorageVolumePut = *writable
}

func (s *storageZfs) GetContainerPoolInfo() (int64, string, string) {
	return s.poolID, s.pool.Name, s.getOnDiskPoolName()
}

func (s *storageZfs) StoragePoolUpdate(writable *api.StoragePoolPut, changedConfig []string) error {
	logger.Infof(`Updating ZFS storage pool "%s"`, s.pool.Name)

	changeable := changeableStoragePoolProperties["zfs"]
	unchangeable := []string{}
	for _, change := range changedConfig {
		if !shared.StringInSlice(change, changeable) {
			unchangeable = append(unchangeable, change)
		}
	}

	if len(unchangeable) > 0 {
		return updateStoragePoolError(unchangeable, "zfs")
	}

	// "rsync.bwlimit" requires no on-disk modifications.
	// "volume.zfs.remove_snapshots" requires no on-disk modifications.
	// "volume.zfs.use_refquota" requires no on-disk modifications.

	logger.Infof(`Updated ZFS storage pool "%s"`, s.pool.Name)
	return nil
}

func (s *storageZfs) StoragePoolVolumeUpdate(writable *api.StorageVolumePut, changedConfig []string) error {
	logger.Infof(`Updating ZFS storage volume "%s"`, s.pool.Name)

	changeable := changeableStoragePoolVolumeProperties["zfs"]
	unchangeable := []string{}
	for _, change := range changedConfig {
		if !shared.StringInSlice(change, changeable) {
			unchangeable = append(unchangeable, change)
		}
	}

	if len(unchangeable) > 0 {
		return updateStoragePoolVolumeError(unchangeable, "zfs")
	}

	if shared.StringInSlice("size", changedConfig) {
		if s.volume.Type != storagePoolVolumeTypeNameCustom {
			return updateStoragePoolVolumeError([]string{"size"}, "zfs")
		}

		if s.volume.Config["size"] != writable.Config["size"] {
			size, err := shared.ParseByteSizeString(writable.Config["size"])
			if err != nil {
				return err
			}

			err = s.StorageEntitySetQuota(storagePoolVolumeTypeCustom, size, nil)
			if err != nil {
				return err
			}
		}
	}

	logger.Infof(`Updated ZFS storage volume "%s"`, s.pool.Name)
	return nil
}

func (s *storageZfs) StoragePoolVolumeRename(newName string) error {
	logger.Infof(`Renaming ZFS storage volume on storage pool "%s" from "%s" to "%s`,
		s.pool.Name, s.volume.Name, newName)

	usedBy, err := storagePoolVolumeUsedByContainersGet(s.s, s.volume.Name, storagePoolVolumeTypeNameCustom)
	if err != nil {
		return err
	}
	if len(usedBy) > 0 {
		return fmt.Errorf(`ZFS storage volume "%s" on storage pool "%s" is attached to containers`,
			s.volume.Name, s.pool.Name)
	}

	oldPath := fmt.Sprintf("custom/%s", s.volume.Name)
	newPath := fmt.Sprintf("custom/%s", newName)
	poolName := s.getOnDiskPoolName()
	err = zfsPoolVolumeRename(poolName, oldPath, newPath)
	if err != nil {
		return err
	}

	logger.Infof(`Renamed ZFS storage volume on storage pool "%s" from "%s" to "%s`,
		s.pool.Name, s.volume.Name, newName)

	return s.db.StoragePoolVolumeRename(s.volume.Name, newName,
		storagePoolVolumeTypeCustom, s.poolID)
}

// Things we don't need to care about
func (s *storageZfs) ContainerMount(c container) (bool, error) {
	name := c.Name()
	logger.Debugf("Mounting ZFS storage volume for container \"%s\" on storage pool \"%s\".", s.volume.Name, s.pool.Name)

	fs := fmt.Sprintf("containers/%s", name)
	containerPoolVolumeMntPoint := getContainerMountPoint(s.pool.Name, name)

	containerMountLockID := getContainerMountLockID(s.pool.Name, name)
	lxdStorageMapLock.Lock()
	if waitChannel, ok := lxdStorageOngoingOperationMap[containerMountLockID]; ok {
		lxdStorageMapLock.Unlock()
		if _, ok := <-waitChannel; ok {
			logger.Warnf("Received value over semaphore. This should not have happened.")
		}
		// Give the benefit of the doubt and assume that the other
		// thread actually succeeded in mounting the storage volume.
		return false, nil
	}

	lxdStorageOngoingOperationMap[containerMountLockID] = make(chan bool)
	lxdStorageMapLock.Unlock()

	removeLockFromMap := func() {
		lxdStorageMapLock.Lock()
		if waitChannel, ok := lxdStorageOngoingOperationMap[containerMountLockID]; ok {
			close(waitChannel)
			delete(lxdStorageOngoingOperationMap, containerMountLockID)
		}
		lxdStorageMapLock.Unlock()
	}

	defer removeLockFromMap()

	// Since we're using mount() directly zfs will not automatically create
	// the mountpoint for us. So let's check and do it if needed.
	if !shared.PathExists(containerPoolVolumeMntPoint) {
		err := createContainerMountpoint(containerPoolVolumeMntPoint, c.Path(), c.IsPrivileged())
		if err != nil {
			return false, err
		}
	}

	ourMount := false
	if !shared.IsMountPoint(containerPoolVolumeMntPoint) {
		source := fmt.Sprintf("%s/%s", s.getOnDiskPoolName(), fs)
		zfsMountOptions := fmt.Sprintf("rw,zfsutil,mntpoint=%s", containerPoolVolumeMntPoint)
		mounterr := tryMount(source, containerPoolVolumeMntPoint, "zfs", 0, zfsMountOptions)
		if mounterr != nil {
			if mounterr != syscall.EBUSY {
				logger.Errorf("Failed to mount ZFS dataset \"%s\" onto \"%s\".", source, containerPoolVolumeMntPoint)
				return false, mounterr
			}
			// EBUSY error in zfs are related to a bug we're
			// tracking. So ignore them for now, report back that
			// the mount isn't ours and proceed.
			logger.Warnf("ZFS returned EBUSY while \"%s\" is actually not a mountpoint.", containerPoolVolumeMntPoint)
			return false, mounterr
		}
		ourMount = true
	}

	logger.Debugf("Mounted ZFS storage volume for container \"%s\" on storage pool \"%s\".", s.volume.Name, s.pool.Name)
	return ourMount, nil
}

func (s *storageZfs) ContainerUmount(name string, path string) (bool, error) {
	logger.Debugf("Unmounting ZFS storage volume for container \"%s\" on storage pool \"%s\".", s.volume.Name, s.pool.Name)

	fs := fmt.Sprintf("containers/%s", name)
	containerPoolVolumeMntPoint := getContainerMountPoint(s.pool.Name, name)

	containerUmountLockID := getContainerUmountLockID(s.pool.Name, name)
	lxdStorageMapLock.Lock()
	if waitChannel, ok := lxdStorageOngoingOperationMap[containerUmountLockID]; ok {
		lxdStorageMapLock.Unlock()
		if _, ok := <-waitChannel; ok {
			logger.Warnf("Received value over semaphore. This should not have happened.")
		}
		// Give the benefit of the doubt and assume that the other
		// thread actually succeeded in unmounting the storage volume.
		return false, nil
	}

	lxdStorageOngoingOperationMap[containerUmountLockID] = make(chan bool)
	lxdStorageMapLock.Unlock()

	var imgerr error
	ourUmount := false
	if shared.IsMountPoint(containerPoolVolumeMntPoint) {
		imgerr = zfsUmount(s.getOnDiskPoolName(), fs, containerPoolVolumeMntPoint)
		ourUmount = true
	}

	lxdStorageMapLock.Lock()
	if waitChannel, ok := lxdStorageOngoingOperationMap[containerUmountLockID]; ok {
		close(waitChannel)
		delete(lxdStorageOngoingOperationMap, containerUmountLockID)
	}
	lxdStorageMapLock.Unlock()

	if imgerr != nil {
		return false, imgerr
	}

	logger.Debugf("Unmounted ZFS storage volume for container \"%s\" on storage pool \"%s\".", s.volume.Name, s.pool.Name)
	return ourUmount, nil
}

// Things we do have to care about
func (s *storageZfs) ContainerStorageReady(name string) bool {
	fs := fmt.Sprintf("containers/%s", name)
	return zfsFilesystemEntityExists(s.getOnDiskPoolName(), fs)
}

func (s *storageZfs) ContainerCreate(container container) error {
	logger.Debugf("Creating empty ZFS storage volume for container \"%s\" on storage pool \"%s\".", s.volume.Name, s.pool.Name)

	containerPath := container.Path()
	containerName := container.Name()
	fs := fmt.Sprintf("containers/%s", containerName)
	poolName := s.getOnDiskPoolName()
	dataset := fmt.Sprintf("%s/%s", poolName, fs)
	containerPoolVolumeMntPoint := getContainerMountPoint(s.pool.Name, containerName)

	// Create volume.
	msg, err := zfsPoolVolumeCreate(dataset, "mountpoint=none", "canmount=noauto")
	if err != nil {
		logger.Errorf("failed to create ZFS storage volume for container \"%s\" on storage pool \"%s\": %s", s.volume.Name, s.pool.Name, msg)
		return err
	}

	revert := true
	defer func() {
		if !revert {
			return
		}
		s.ContainerDelete(container)
	}()

	// Set mountpoint.
	err = zfsPoolVolumeSet(poolName, fs, "mountpoint", containerPoolVolumeMntPoint)
	if err != nil {
		return err
	}

	ourMount, err := s.ContainerMount(container)
	if err != nil {
		return err
	}
	if ourMount {
		defer s.ContainerUmount(containerName, containerPath)
	}

	err = createContainerMountpoint(containerPoolVolumeMntPoint, containerPath, container.IsPrivileged())
	if err != nil {
		return err
	}

	err = container.TemplateApply("create")
	if err != nil {
		return err
	}

	revert = false

	logger.Debugf("Created empty ZFS storage volume for container \"%s\" on storage pool \"%s\".", s.volume.Name, s.pool.Name)
	return nil
}

func (s *storageZfs) ContainerCreateFromImage(container container, fingerprint string) error {
	logger.Debugf("Creating ZFS storage volume for container \"%s\" on storage pool \"%s\".", s.volume.Name, s.pool.Name)

	containerPath := container.Path()
	containerName := container.Name()
	fs := fmt.Sprintf("containers/%s", containerName)
	containerPoolVolumeMntPoint := getContainerMountPoint(s.pool.Name, containerName)

	poolName := s.getOnDiskPoolName()
	fsImage := fmt.Sprintf("images/%s", fingerprint)

	imageStoragePoolLockID := getImageCreateLockID(s.pool.Name, fingerprint)
	lxdStorageMapLock.Lock()
	if waitChannel, ok := lxdStorageOngoingOperationMap[imageStoragePoolLockID]; ok {
		lxdStorageMapLock.Unlock()
		if _, ok := <-waitChannel; ok {
			logger.Warnf("Received value over semaphore. This should not have happened.")
		}
	} else {
		lxdStorageOngoingOperationMap[imageStoragePoolLockID] = make(chan bool)
		lxdStorageMapLock.Unlock()

		var imgerr error
		if !zfsFilesystemEntityExists(poolName, fsImage) {
			imgerr = s.ImageCreate(fingerprint)
		}

		lxdStorageMapLock.Lock()
		if waitChannel, ok := lxdStorageOngoingOperationMap[imageStoragePoolLockID]; ok {
			close(waitChannel)
			delete(lxdStorageOngoingOperationMap, imageStoragePoolLockID)
		}
		lxdStorageMapLock.Unlock()

		if imgerr != nil {
			return imgerr
		}
	}

	err := zfsPoolVolumeClone(poolName, fsImage, "readonly", fs, containerPoolVolumeMntPoint)
	if err != nil {
		return err
	}

	revert := true
	defer func() {
		if !revert {
			return
		}
		s.ContainerDelete(container)
	}()

	ourMount, err := s.ContainerMount(container)
	if err != nil {
		return err
	}
	if ourMount {
		defer s.ContainerUmount(containerName, containerPath)
	}

	privileged := container.IsPrivileged()
	err = createContainerMountpoint(containerPoolVolumeMntPoint, containerPath, privileged)
	if err != nil {
		return err
	}

	if !privileged {
		err = s.shiftRootfs(container)
		if err != nil {
			return err
		}
	}

	err = container.TemplateApply("create")
	if err != nil {
		return err
	}

	revert = false

	logger.Debugf("Created ZFS storage volume for container \"%s\" on storage pool \"%s\".", s.volume.Name, s.pool.Name)
	return nil
}

func (s *storageZfs) ContainerCanRestore(container container, sourceContainer container) error {
	snaps, err := container.Snapshots()
	if err != nil {
		return err
	}

	if snaps[len(snaps)-1].Name() != sourceContainer.Name() {
		if s.pool.Config["volume.zfs.remove_snapshots"] != "" {
			zfsRemoveSnapshots = s.pool.Config["volume.zfs.remove_snapshots"]
		}
		if s.volume.Config["zfs.remove_snapshots"] != "" {
			zfsRemoveSnapshots = s.volume.Config["zfs.remove_snapshots"]
		}
		if !shared.IsTrue(zfsRemoveSnapshots) {
			return fmt.Errorf("ZFS can only restore from the latest snapshot. Delete newer snapshots or copy the snapshot into a new container instead")
		}

		return nil
	}

	return nil
}

func (s *storageZfs) ContainerDelete(container container) error {
	logger.Debugf("Deleting ZFS storage volume for container \"%s\" on storage pool \"%s\".", s.volume.Name, s.pool.Name)

	poolName := s.getOnDiskPoolName()
	containerName := container.Name()
	fs := fmt.Sprintf("containers/%s", containerName)
	containerPoolVolumeMntPoint := getContainerMountPoint(s.pool.Name, containerName)

	if zfsFilesystemEntityExists(poolName, fs) {
		removable := true
		snaps, err := zfsPoolListSnapshots(poolName, fs)
		if err != nil {
			return err
		}

		for _, snap := range snaps {
			var err error
			removable, err = zfsPoolVolumeSnapshotRemovable(poolName, fs, snap)
			if err != nil {
				return err
			}

			if !removable {
				break
			}
		}

		if removable {
			origin, err := zfsFilesystemEntityPropertyGet(poolName, fs, "origin")
			if err != nil {
				return err
			}
			poolName := s.getOnDiskPoolName()
			origin = strings.TrimPrefix(origin, fmt.Sprintf("%s/", poolName))

			err = zfsPoolVolumeDestroy(poolName, fs)
			if err != nil {
				return err
			}

			err = zfsPoolVolumeCleanup(poolName, origin)
			if err != nil {
				return err
			}
		} else {
			err := zfsPoolVolumeSet(poolName, fs, "mountpoint", "none")
			if err != nil {
				return err
			}

			err = zfsPoolVolumeRename(poolName, fs, fmt.Sprintf("deleted/containers/%s", uuid.NewRandom().String()))
			if err != nil {
				return err
			}
		}
	}

	err := deleteContainerMountpoint(containerPoolVolumeMntPoint, container.Path(), s.GetStorageTypeName())
	if err != nil {
		return err
	}

	snapshotZfsDataset := fmt.Sprintf("snapshots/%s", containerName)
	zfsPoolVolumeDestroy(poolName, snapshotZfsDataset)

	// Delete potential leftover snapshot mountpoints.
	snapshotMntPoint := getSnapshotMountPoint(s.pool.Name, containerName)
	if shared.PathExists(snapshotMntPoint) {
		err := os.RemoveAll(snapshotMntPoint)
		if err != nil {
			return err
		}
	}

	// Delete potential leftover snapshot symlinks:
	// ${LXD_DIR}/snapshots/<container_name> -> ${POOL}/snapshots/<container_name>
	snapshotSymlink := shared.VarPath("snapshots", containerName)
	if shared.PathExists(snapshotSymlink) {
		err := os.Remove(snapshotSymlink)
		if err != nil {
			return err
		}
	}

	logger.Debugf("Deleted ZFS storage volume for container \"%s\" on storage pool \"%s\".", s.volume.Name, s.pool.Name)
	return nil
}

func (s *storageZfs) copyWithoutSnapshotsSparse(target container, source container) error {
	poolName := s.getOnDiskPoolName()

	sourceContainerName := source.Name()
	sourceContainerPath := source.Path()

	targetContainerName := target.Name()
	targetContainerPath := target.Path()
	targetContainerMountPoint := getContainerMountPoint(s.pool.Name, targetContainerName)

	sourceZfsDataset := ""
	sourceZfsDatasetSnapshot := ""
	sourceName, sourceSnapOnlyName, isSnapshotName := containerGetParentAndSnapshotName(sourceContainerName)

	targetZfsDataset := fmt.Sprintf("containers/%s", targetContainerName)

	if isSnapshotName {
		sourceZfsDatasetSnapshot = sourceSnapOnlyName
	}

	revert := true
	if sourceZfsDatasetSnapshot == "" {
		if zfsFilesystemEntityExists(poolName, fmt.Sprintf("containers/%s", sourceName)) {
			sourceZfsDatasetSnapshot = fmt.Sprintf("copy-%s", uuid.NewRandom().String())
			sourceZfsDataset = fmt.Sprintf("containers/%s", sourceName)
			err := zfsPoolVolumeSnapshotCreate(poolName, sourceZfsDataset, sourceZfsDatasetSnapshot)
			if err != nil {
				return err
			}
			defer func() {
				if !revert {
					return
				}
				zfsPoolVolumeSnapshotDestroy(poolName, sourceZfsDataset, sourceZfsDatasetSnapshot)
			}()
		}
	} else {
		if zfsFilesystemEntityExists(poolName, fmt.Sprintf("containers/%s@snapshot-%s", sourceName, sourceZfsDatasetSnapshot)) {
			sourceZfsDataset = fmt.Sprintf("containers/%s", sourceName)
			sourceZfsDatasetSnapshot = fmt.Sprintf("snapshot-%s", sourceZfsDatasetSnapshot)
		}
	}

	if sourceZfsDataset != "" {
		err := zfsPoolVolumeClone(poolName, sourceZfsDataset, sourceZfsDatasetSnapshot, targetZfsDataset, targetContainerMountPoint)
		if err != nil {
			return err
		}
		defer func() {
			if !revert {
				return
			}
			zfsPoolVolumeDestroy(poolName, targetZfsDataset)
		}()

		ourMount, err := s.ContainerMount(target)
		if err != nil {
			return err
		}
		if ourMount {
			defer s.ContainerUmount(targetContainerName, targetContainerPath)
		}

		err = createContainerMountpoint(targetContainerMountPoint, targetContainerPath, target.IsPrivileged())
		if err != nil {
			return err
		}
		defer func() {
			if !revert {
				return
			}
			deleteContainerMountpoint(targetContainerMountPoint, targetContainerPath, s.GetStorageTypeName())
		}()
	} else {
		err := s.ContainerCreate(target)
		if err != nil {
			return err
		}
		defer func() {
			if !revert {
				return
			}
			s.ContainerDelete(target)
		}()

		bwlimit := s.pool.Config["rsync.bwlimit"]
		output, err := rsyncLocalCopy(sourceContainerPath, targetContainerPath, bwlimit)
		if err != nil {
			return fmt.Errorf("rsync failed: %s", string(output))
		}
	}

	err := target.TemplateApply("copy")
	if err != nil {
		return err
	}

	revert = false

	return nil
}

func (s *storageZfs) copyWithoutSnapshotFull(target container, source container) error {
	logger.Debugf("Creating full ZFS copy \"%s\" -> \"%s\".", source.Name(), target.Name())

	sourceIsSnapshot := source.IsSnapshot()
	poolName := s.getOnDiskPoolName()

	sourceName := source.Name()
	sourceDataset := ""
	snapshotSuffix := ""

	targetName := target.Name()
	targetDataset := fmt.Sprintf("%s/containers/%s", poolName, targetName)
	targetSnapshotDataset := ""

	if sourceIsSnapshot {
		sourceParentName, sourceSnapOnlyName, _ := containerGetParentAndSnapshotName(source.Name())
		snapshotSuffix = fmt.Sprintf("snapshot-%s", sourceSnapOnlyName)
		sourceDataset = fmt.Sprintf("%s/containers/%s@%s", poolName, sourceParentName, snapshotSuffix)
		targetSnapshotDataset = fmt.Sprintf("%s/containers/%s@snapshot-%s", poolName, targetName, sourceSnapOnlyName)
	} else {
		snapshotSuffix = uuid.NewRandom().String()
		sourceDataset = fmt.Sprintf("%s/containers/%s@%s", poolName, sourceName, snapshotSuffix)
		targetSnapshotDataset = fmt.Sprintf("%s/containers/%s@%s", poolName, targetName, snapshotSuffix)

		fs := fmt.Sprintf("containers/%s", sourceName)
		err := zfsPoolVolumeSnapshotCreate(poolName, fs, snapshotSuffix)
		if err != nil {
			return err
		}
		defer func() {
			err := zfsPoolVolumeSnapshotDestroy(poolName, fs, snapshotSuffix)
			if err != nil {
				logger.Warnf("Failed to delete temporary ZFS snapshot \"%s\". Manual cleanup needed.", sourceDataset)
			}
		}()
	}

	zfsSendCmd := exec.Command("zfs", "send", sourceDataset)

	zfsRecvCmd := exec.Command("zfs", "receive", targetDataset)

	zfsRecvCmd.Stdin, _ = zfsSendCmd.StdoutPipe()
	zfsRecvCmd.Stdout = os.Stdout
	zfsRecvCmd.Stderr = os.Stderr

	err := zfsRecvCmd.Start()
	if err != nil {
		return err
	}

	err = zfsSendCmd.Run()
	if err != nil {
		return err
	}

	err = zfsRecvCmd.Wait()
	if err != nil {
		return err
	}

	msg, err := shared.RunCommand("zfs", "rollback", "-r", "-R", targetSnapshotDataset)
	if err != nil {
		logger.Errorf("Failed to rollback ZFS dataset: %s.", msg)
		return err
	}

	targetContainerMountPoint := getContainerMountPoint(s.pool.Name, targetName)
	targetfs := fmt.Sprintf("containers/%s", targetName)

	err = zfsPoolVolumeSet(poolName, targetfs, "canmount", "noauto")
	if err != nil {
		return err
	}

	err = zfsPoolVolumeSet(poolName, targetfs, "mountpoint", targetContainerMountPoint)
	if err != nil {
		return err
	}

	err = zfsPoolVolumeSnapshotDestroy(poolName, targetfs, snapshotSuffix)
	if err != nil {
		return err
	}

	ourMount, err := s.ContainerMount(target)
	if err != nil {
		return err
	}
	if ourMount {
		defer s.ContainerUmount(targetName, targetContainerMountPoint)
	}

	err = createContainerMountpoint(targetContainerMountPoint, target.Path(), target.IsPrivileged())
	if err != nil {
		return err
	}

	logger.Debugf("Created full ZFS copy \"%s\" -> \"%s\".", source.Name(), target.Name())
	return nil
}

func (s *storageZfs) copyWithSnapshots(target container, source container, parentSnapshot string) error {
	sourceName := source.Name()
	targetParentName, targetSnapOnlyName, _ := containerGetParentAndSnapshotName(target.Name())
	containersPath := getSnapshotMountPoint(s.pool.Name, targetParentName)
	snapshotMntPointSymlinkTarget := shared.VarPath("storage-pools", s.pool.Name, "snapshots", targetParentName)
	snapshotMntPointSymlink := shared.VarPath("snapshots", targetParentName)
	err := createSnapshotMountpoint(containersPath, snapshotMntPointSymlinkTarget, snapshotMntPointSymlink)
	if err != nil {
		return err
	}

	poolName := s.getOnDiskPoolName()
	sourceParentName, sourceSnapOnlyName, _ := containerGetParentAndSnapshotName(sourceName)
	currentSnapshotDataset := fmt.Sprintf("%s/containers/%s@snapshot-%s", poolName, sourceParentName, sourceSnapOnlyName)
	args := []string{"send", currentSnapshotDataset}
	if parentSnapshot != "" {
		parentName, parentSnaponlyName, _ := containerGetParentAndSnapshotName(parentSnapshot)
		parentSnapshotDataset := fmt.Sprintf("%s/containers/%s@snapshot-%s", poolName, parentName, parentSnaponlyName)
		args = append(args, "-i", parentSnapshotDataset)
	}

	zfsSendCmd := exec.Command("zfs", args...)
	targetSnapshotDataset := fmt.Sprintf("%s/containers/%s@snapshot-%s", poolName, targetParentName, targetSnapOnlyName)
	zfsRecvCmd := exec.Command("zfs", "receive", "-F", targetSnapshotDataset)

	zfsRecvCmd.Stdin, _ = zfsSendCmd.StdoutPipe()
	zfsRecvCmd.Stdout = os.Stdout
	zfsRecvCmd.Stderr = os.Stderr

	err = zfsRecvCmd.Start()
	if err != nil {
		return err
	}

	err = zfsSendCmd.Run()
	if err != nil {
		return err
	}

	err = zfsRecvCmd.Wait()
	if err != nil {
		return err
	}

	return nil
}

func (s *storageZfs) ContainerCopy(target container, source container, containerOnly bool) error {
	logger.Debugf("Copying ZFS container storage %s -> %s.", source.Name(), target.Name())

	ourStart, err := source.StorageStart()
	if err != nil {
		return err
	}
	if ourStart {
		defer source.StorageStop()
	}

	_, sourcePool, _ := source.Storage().GetContainerPoolInfo()
	_, targetPool, _ := target.Storage().GetContainerPoolInfo()
	if sourcePool != targetPool {
		return fmt.Errorf("copying containers between different storage pools is not implemented")
	}

	snapshots, err := source.Snapshots()
	if err != nil {
		return err
	}

	if containerOnly || len(snapshots) == 0 {
		if s.pool.Config["zfs.clone_copy"] != "" && !shared.IsTrue(s.pool.Config["zfs.clone_copy"]) {
			err = s.copyWithoutSnapshotFull(target, source)
			if err != nil {
				return err
			}
		} else {
			err = s.copyWithoutSnapshotsSparse(target, source)
			if err != nil {
				return err
			}
		}
	} else {
		targetContainerName := target.Name()
		targetContainerPath := target.Path()
		targetContainerMountPoint := getContainerMountPoint(s.pool.Name, targetContainerName)
		err = createContainerMountpoint(targetContainerMountPoint, targetContainerPath, target.IsPrivileged())
		if err != nil {
			return err
		}

		prev := ""
		prevSnapOnlyName := ""
		for i, snap := range snapshots {
			if i > 0 {
				prev = snapshots[i-1].Name()
			}

			sourceSnapshot, err := containerLoadByName(s.s, snap.Name())
			if err != nil {
				return err
			}

			_, snapOnlyName, _ := containerGetParentAndSnapshotName(snap.Name())
			prevSnapOnlyName = snapOnlyName
			newSnapName := fmt.Sprintf("%s/%s", target.Name(), snapOnlyName)
			targetSnapshot, err := containerLoadByName(s.s, newSnapName)
			if err != nil {
				return err
			}

			err = s.copyWithSnapshots(targetSnapshot, sourceSnapshot, prev)
			if err != nil {
				return err
			}
		}

		poolName := s.getOnDiskPoolName()

		// send actual container
		tmpSnapshotName := fmt.Sprintf("copy-send-%s", uuid.NewRandom().String())
		err = zfsPoolVolumeSnapshotCreate(poolName, fmt.Sprintf("containers/%s", source.Name()), tmpSnapshotName)
		if err != nil {
			return err
		}

		currentSnapshotDataset := fmt.Sprintf("%s/containers/%s@%s", poolName, source.Name(), tmpSnapshotName)
		args := []string{"send", currentSnapshotDataset}
		if prevSnapOnlyName != "" {
			parentSnapshotDataset := fmt.Sprintf("%s/containers/%s@snapshot-%s", poolName, source.Name(), prevSnapOnlyName)
			args = append(args, "-i", parentSnapshotDataset)
		}

		zfsSendCmd := exec.Command("zfs", args...)
		targetSnapshotDataset := fmt.Sprintf("%s/containers/%s@%s", poolName, target.Name(), tmpSnapshotName)
		zfsRecvCmd := exec.Command("zfs", "receive", "-F", targetSnapshotDataset)

		zfsRecvCmd.Stdin, _ = zfsSendCmd.StdoutPipe()
		zfsRecvCmd.Stdout = os.Stdout
		zfsRecvCmd.Stderr = os.Stderr

		err = zfsRecvCmd.Start()
		if err != nil {
			return err
		}

		err = zfsSendCmd.Run()
		if err != nil {
			return err
		}

		err = zfsRecvCmd.Wait()
		if err != nil {
			return err
		}

		zfsPoolVolumeSnapshotDestroy(poolName, fmt.Sprintf("containers/%s", source.Name()), tmpSnapshotName)
		zfsPoolVolumeSnapshotDestroy(poolName, fmt.Sprintf("containers/%s", target.Name()), tmpSnapshotName)

		fs := fmt.Sprintf("containers/%s", target.Name())
		err = zfsPoolVolumeSet(poolName, fs, "canmount", "noauto")
		if err != nil {
			return err
		}

		err = zfsPoolVolumeSet(poolName, fs, "mountpoint", targetContainerMountPoint)
		if err != nil {
			return err
		}

	}

	logger.Debugf("Copied ZFS container storage %s -> %s.", source.Name(), target.Name())
	return nil
}

func (s *storageZfs) ContainerRename(container container, newName string) error {
	logger.Debugf("Renaming ZFS storage volume for container \"%s\" from %s -> %s.", s.volume.Name, s.volume.Name, newName)

	poolName := s.getOnDiskPoolName()
	oldName := container.Name()

	// Unmount the dataset.
	_, err := s.ContainerUmount(oldName, "")
	if err != nil {
		return err
	}

	// Rename the dataset.
	oldZfsDataset := fmt.Sprintf("containers/%s", oldName)
	newZfsDataset := fmt.Sprintf("containers/%s", newName)
	err = zfsPoolVolumeRename(poolName, oldZfsDataset, newZfsDataset)
	if err != nil {
		return err
	}
	revert := true
	defer func() {
		if !revert {
			return
		}
		s.ContainerRename(container, oldName)
	}()

	// Set the new mountpoint for the dataset.
	newContainerMntPoint := getContainerMountPoint(s.pool.Name, newName)
	err = zfsPoolVolumeSet(poolName, newZfsDataset, "mountpoint", newContainerMntPoint)
	if err != nil {
		return err
	}

	// Unmount the dataset.
	_, err = s.ContainerUmount(newName, "")
	if err != nil {
		return err
	}

	// Create new mountpoint on the storage pool.
	oldContainerMntPoint := getContainerMountPoint(s.pool.Name, oldName)
	oldContainerMntPointSymlink := container.Path()
	newContainerMntPointSymlink := shared.VarPath("containers", newName)
	err = renameContainerMountpoint(oldContainerMntPoint, oldContainerMntPointSymlink, newContainerMntPoint, newContainerMntPointSymlink)
	if err != nil {
		return err
	}

	// Rename the snapshot mountpoint on the storage pool.
	oldSnapshotMntPoint := getSnapshotMountPoint(s.pool.Name, oldName)
	newSnapshotMntPoint := getSnapshotMountPoint(s.pool.Name, newName)
	if shared.PathExists(oldSnapshotMntPoint) {
		err := os.Rename(oldSnapshotMntPoint, newSnapshotMntPoint)
		if err != nil {
			return err
		}
	}

	// Remove old symlink.
	oldSnapshotPath := shared.VarPath("snapshots", oldName)
	if shared.PathExists(oldSnapshotPath) {
		err := os.Remove(oldSnapshotPath)
		if err != nil {
			return err
		}
	}

	// Create new symlink.
	newSnapshotPath := shared.VarPath("snapshots", newName)
	if shared.PathExists(newSnapshotPath) {
		err := os.Symlink(newSnapshotMntPoint, newSnapshotPath)
		if err != nil {
			return err
		}
	}

	revert = false

	logger.Debugf("Renamed ZFS storage volume for container \"%s\" from %s -> %s.", s.volume.Name, s.volume.Name, newName)
	return nil
}

func (s *storageZfs) ContainerRestore(target container, source container) error {
	logger.Debugf("Restoring ZFS storage volume for container \"%s\" from %s -> %s.", s.volume.Name, source.Name(), target.Name())

	// Start storage for source container
	ourSourceStart, err := source.StorageStart()
	if err != nil {
		return err
	}
	if ourSourceStart {
		defer source.StorageStop()
	}

	// Start storage for target container
	ourTargetStart, err := target.StorageStart()
	if err != nil {
		return err
	}
	if ourTargetStart {
		defer target.StorageStop()
	}

	// Remove any needed snapshot
	snaps, err := target.Snapshots()
	if err != nil {
		return err
	}

	for i := len(snaps) - 1; i != 0; i-- {
		if snaps[i].Name() == source.Name() {
			break
		}

		err := snaps[i].Delete()
		if err != nil {
			return err
		}
	}

	// Restore the snapshot
	cName, snapOnlyName, _ := containerGetParentAndSnapshotName(source.Name())
	snapName := fmt.Sprintf("snapshot-%s", snapOnlyName)

	err = zfsPoolVolumeSnapshotRestore(s.getOnDiskPoolName(), fmt.Sprintf("containers/%s", cName), snapName)
	if err != nil {
		return err
	}

	logger.Debugf("Restored ZFS storage volume for container \"%s\" from %s -> %s.", s.volume.Name, source.Name(), target.Name())
	return nil
}

func (s *storageZfs) ContainerGetUsage(container container) (int64, error) {
	var err error

	fs := fmt.Sprintf("containers/%s", container.Name())

	property := "used"

	if s.pool.Config["volume.zfs.use_refquota"] != "" {
		zfsUseRefquota = s.pool.Config["volume.zfs.use_refquota"]
	}
	if s.volume.Config["zfs.use_refquota"] != "" {
		zfsUseRefquota = s.volume.Config["zfs.use_refquota"]
	}

	if shared.IsTrue(zfsUseRefquota) {
		property = "referenced"
	}

	value, err := zfsFilesystemEntityPropertyGet(s.getOnDiskPoolName(), fs, property)
	if err != nil {
		return -1, err
	}

	valueInt, err := strconv.ParseInt(value, 10, 64)
	if err != nil {
		return -1, err
	}

	return valueInt, nil
}

func (s *storageZfs) ContainerSnapshotCreate(snapshotContainer container, sourceContainer container) error {
	snapshotContainerName := snapshotContainer.Name()
	logger.Debugf("Creating ZFS storage volume for snapshot \"%s\" on storage pool \"%s\".", snapshotContainerName, s.pool.Name)

	sourceContainerName := sourceContainer.Name()

	cName, snapshotSnapOnlyName, _ := containerGetParentAndSnapshotName(snapshotContainerName)
	snapName := fmt.Sprintf("snapshot-%s", snapshotSnapOnlyName)

	sourceZfsDataset := fmt.Sprintf("containers/%s", cName)
	err := zfsPoolVolumeSnapshotCreate(s.getOnDiskPoolName(), sourceZfsDataset, snapName)
	if err != nil {
		return err
	}
	revert := true
	defer func() {
		if !revert {
			return
		}
		s.ContainerSnapshotDelete(snapshotContainer)
	}()

	snapshotMntPoint := getSnapshotMountPoint(s.pool.Name, snapshotContainerName)
	if !shared.PathExists(snapshotMntPoint) {
		err := os.MkdirAll(snapshotMntPoint, 0700)
		if err != nil {
			return err
		}
	}

	snapshotMntPointSymlinkTarget := shared.VarPath("storage-pools", s.pool.Name, "snapshots", sourceContainer.Name())
	snapshotMntPointSymlink := shared.VarPath("snapshots", sourceContainerName)
	if !shared.PathExists(snapshotMntPointSymlink) {
		err := os.Symlink(snapshotMntPointSymlinkTarget, snapshotMntPointSymlink)
		if err != nil {
			return err
		}
	}

	revert = false

	logger.Debugf("Created ZFS storage volume for snapshot \"%s\" on storage pool \"%s\".", snapshotContainerName, s.pool.Name)
	return nil
}

func zfsSnapshotDeleteInternal(poolName string, ctName string, onDiskPoolName string) error {
	sourceContainerName, sourceContainerSnapOnlyName, _ := containerGetParentAndSnapshotName(ctName)
	snapName := fmt.Sprintf("snapshot-%s", sourceContainerSnapOnlyName)

	if zfsFilesystemEntityExists(onDiskPoolName,
		fmt.Sprintf("containers/%s@%s",
			sourceContainerName, snapName)) {
		removable, err := zfsPoolVolumeSnapshotRemovable(onDiskPoolName,
			fmt.Sprintf("containers/%s",
				sourceContainerName),
			snapName)
		if err != nil {
			return err
		}

		if removable {
			err = zfsPoolVolumeSnapshotDestroy(onDiskPoolName,
				fmt.Sprintf("containers/%s",
					sourceContainerName),
				snapName)
		} else {
			err = zfsPoolVolumeSnapshotRename(onDiskPoolName,
				fmt.Sprintf("containers/%s",
					sourceContainerName),
				snapName,
				fmt.Sprintf("copy-%s", uuid.NewRandom().String()))
		}
		if err != nil {
			return err
		}
	}

	// Delete the snapshot on its storage pool:
	// ${POOL}/snapshots/<snapshot_name>
	snapshotContainerMntPoint := getSnapshotMountPoint(poolName, ctName)
	if shared.PathExists(snapshotContainerMntPoint) {
		err := os.RemoveAll(snapshotContainerMntPoint)
		if err != nil {
			return err
		}
	}

	// Check if we can remove the snapshot symlink:
	// ${LXD_DIR}/snapshots/<container_name> -> ${POOL}/snapshots/<container_name>
	// by checking if the directory is empty.
	snapshotContainerPath := getSnapshotMountPoint(poolName, sourceContainerName)
	empty, _ := shared.PathIsEmpty(snapshotContainerPath)
	if empty == true {
		// Remove the snapshot directory for the container:
		// ${POOL}/snapshots/<source_container_name>
		err := os.Remove(snapshotContainerPath)
		if err != nil {
			return err
		}

		snapshotSymlink := shared.VarPath("snapshots", sourceContainerName)
		if shared.PathExists(snapshotSymlink) {
			err := os.Remove(snapshotSymlink)
			if err != nil {
				return err
			}
		}
	}

	// Legacy
	snapPath := shared.VarPath(fmt.Sprintf("snapshots/%s/%s.zfs", sourceContainerName, sourceContainerSnapOnlyName))
	if shared.PathExists(snapPath) {
		err := os.Remove(snapPath)
		if err != nil {
			return err
		}
	}

	// Legacy
	parent := shared.VarPath(fmt.Sprintf("snapshots/%s", sourceContainerName))
	if ok, _ := shared.PathIsEmpty(parent); ok {
		err := os.Remove(parent)
		if err != nil {
			return err
		}
	}

	return nil
}

func (s *storageZfs) ContainerSnapshotDelete(snapshotContainer container) error {
	logger.Debugf("Deleting ZFS storage volume for snapshot \"%s\" on storage pool \"%s\".", s.volume.Name, s.pool.Name)

	poolName := s.getOnDiskPoolName()
	err := zfsSnapshotDeleteInternal(s.pool.Name, snapshotContainer.Name(),
		poolName)
	if err != nil {
		return err
	}

	logger.Debugf("Deleted ZFS storage volume for snapshot \"%s\" on storage pool \"%s\".", s.volume.Name, s.pool.Name)
	return nil
}

func (s *storageZfs) ContainerSnapshotRename(snapshotContainer container, newName string) error {
	logger.Debugf("Renaming ZFS storage volume for snapshot \"%s\" from %s -> %s.", s.volume.Name, s.volume.Name, newName)

	oldName := snapshotContainer.Name()

	oldcName, oldSnapOnlyName, _ := containerGetParentAndSnapshotName(snapshotContainer.Name())
	oldZfsDatasetName := fmt.Sprintf("snapshot-%s", oldSnapOnlyName)

	_, newSnapOnlyName, _ := containerGetParentAndSnapshotName(newName)
	newZfsDatasetName := fmt.Sprintf("snapshot-%s", newSnapOnlyName)

	if oldZfsDatasetName != newZfsDatasetName {
		err := zfsPoolVolumeSnapshotRename(
			s.getOnDiskPoolName(), fmt.Sprintf("containers/%s", oldcName), oldZfsDatasetName, newZfsDatasetName)
		if err != nil {
			return err
		}
	}
	revert := true
	defer func() {
		if !revert {
			return
		}
		s.ContainerSnapshotRename(snapshotContainer, oldName)
	}()

	oldStyleSnapshotMntPoint := shared.VarPath(fmt.Sprintf("snapshots/%s/%s.zfs", oldcName, oldSnapOnlyName))
	if shared.PathExists(oldStyleSnapshotMntPoint) {
		err := os.Remove(oldStyleSnapshotMntPoint)
		if err != nil {
			return err
		}
	}

	oldSnapshotMntPoint := getSnapshotMountPoint(s.pool.Name, oldName)
	if shared.PathExists(oldSnapshotMntPoint) {
		err := os.Remove(oldSnapshotMntPoint)
		if err != nil {
			return err
		}
	}

	newSnapshotMntPoint := getSnapshotMountPoint(s.pool.Name, newName)
	if !shared.PathExists(newSnapshotMntPoint) {
		err := os.MkdirAll(newSnapshotMntPoint, 0700)
		if err != nil {
			return err
		}
	}

	snapshotMntPointSymlinkTarget := shared.VarPath("storage-pools", s.pool.Name, "snapshots", oldcName)
	snapshotMntPointSymlink := shared.VarPath("snapshots", oldcName)
	if !shared.PathExists(snapshotMntPointSymlink) {
		err := os.Symlink(snapshotMntPointSymlinkTarget, snapshotMntPointSymlink)
		if err != nil {
			return err
		}
	}

	revert = false

	logger.Debugf("Renamed ZFS storage volume for snapshot \"%s\" from %s -> %s.", s.volume.Name, s.volume.Name, newName)
	return nil
}

func (s *storageZfs) ContainerSnapshotStart(container container) (bool, error) {
	logger.Debugf("Initializing ZFS storage volume for snapshot \"%s\" on storage pool \"%s\".", s.volume.Name, s.pool.Name)

	cName, sName, _ := containerGetParentAndSnapshotName(container.Name())
	sourceFs := fmt.Sprintf("containers/%s", cName)
	sourceSnap := fmt.Sprintf("snapshot-%s", sName)
	destFs := fmt.Sprintf("snapshots/%s/%s", cName, sName)

	poolName := s.getOnDiskPoolName()
	snapshotMntPoint := getSnapshotMountPoint(s.pool.Name, container.Name())
	err := zfsPoolVolumeClone(poolName, sourceFs, sourceSnap, destFs, snapshotMntPoint)
	if err != nil {
		return false, err
	}

	err = zfsMount(poolName, destFs)
	if err != nil {
		return false, err
	}

	logger.Debugf("Initialized ZFS storage volume for snapshot \"%s\" on storage pool \"%s\".", s.volume.Name, s.pool.Name)
	return true, nil
}

func (s *storageZfs) ContainerSnapshotStop(container container) (bool, error) {
	logger.Debugf("Stopping ZFS storage volume for snapshot \"%s\" on storage pool \"%s\".", s.volume.Name, s.pool.Name)

	cName, sName, _ := containerGetParentAndSnapshotName(container.Name())
	destFs := fmt.Sprintf("snapshots/%s/%s", cName, sName)

	err := zfsPoolVolumeDestroy(s.getOnDiskPoolName(), destFs)
	if err != nil {
		return false, err
	}

	logger.Debugf("Stopped ZFS storage volume for snapshot \"%s\" on storage pool \"%s\".", s.volume.Name, s.pool.Name)
	return true, nil
}

func (s *storageZfs) ContainerSnapshotCreateEmpty(snapshotContainer container) error {
	/* don't touch the fs yet, as migration will do that for us */
	return nil
}

// - create temporary directory ${LXD_DIR}/images/lxd_images_
// - create new zfs volume images/<fingerprint>
// - mount the zfs volume on ${LXD_DIR}/images/lxd_images_
// - unpack the downloaded image in ${LXD_DIR}/images/lxd_images_
// - mark new zfs volume images/<fingerprint> readonly
// - remove mountpoint property from zfs volume images/<fingerprint>
// - create read-write snapshot from zfs volume images/<fingerprint>
func (s *storageZfs) ImageCreate(fingerprint string) error {
	logger.Debugf("Creating ZFS storage volume for image \"%s\" on storage pool \"%s\".", fingerprint, s.pool.Name)

	poolName := s.getOnDiskPoolName()
	imageMntPoint := getImageMountPoint(s.pool.Name, fingerprint)
	fs := fmt.Sprintf("images/%s", fingerprint)
	revert := true
	subrevert := true

	err := s.createImageDbPoolVolume(fingerprint)
	if err != nil {
		return err
	}
	defer func() {
		if !subrevert {
			return
		}
		s.deleteImageDbPoolVolume(fingerprint)
	}()

	if zfsFilesystemEntityExists(poolName, fmt.Sprintf("deleted/%s", fs)) {
		if err := zfsPoolVolumeRename(poolName, fmt.Sprintf("deleted/%s", fs), fs); err != nil {
			return err
		}

		defer func() {
			if !revert {
				return
			}
			s.ImageDelete(fingerprint)
		}()

		// In case this is an image from an older lxd instance, wipe the
		// mountpoint.
		err = zfsPoolVolumeSet(poolName, fs, "mountpoint", "none")
		if err != nil {
			return err
		}

		revert = false
		subrevert = false

		return nil
	}

	if !shared.PathExists(imageMntPoint) {
		err := os.MkdirAll(imageMntPoint, 0700)
		if err != nil {
			return err
		}
		defer func() {
			if !subrevert {
				return
			}
			os.RemoveAll(imageMntPoint)
		}()
	}

	// Create temporary mountpoint directory.
	tmp := getImageMountPoint(s.pool.Name, "")
	tmpImageDir, err := ioutil.TempDir(tmp, "")
	if err != nil {
		return err
	}
	defer os.RemoveAll(tmpImageDir)

	imagePath := shared.VarPath("images", fingerprint)

	// Create a new storage volume on the storage pool for the image.
	dataset := fmt.Sprintf("%s/%s", poolName, fs)
	msg, err := zfsPoolVolumeCreate(dataset, "mountpoint=none")
	if err != nil {
		logger.Errorf("failed to create ZFS dataset \"%s\" on storage pool \"%s\": %s", dataset, s.pool.Name, msg)
		return err
	}
	subrevert = false
	defer func() {
		if !revert {
			return
		}
		s.ImageDelete(fingerprint)
	}()

	// Set a temporary mountpoint for the image.
	err = zfsPoolVolumeSet(poolName, fs, "mountpoint", tmpImageDir)
	if err != nil {
		return err
	}

	// Make sure that the image actually got mounted.
	if !shared.IsMountPoint(tmpImageDir) {
		zfsMount(poolName, fs)
	}

	// Unpack the image into the temporary mountpoint.
	err = unpackImage(imagePath, tmpImageDir, storageTypeZfs, s.s.OS.RunningInUserNS)
	if err != nil {
		return err
	}

	// Mark the new storage volume for the image as readonly.
	if err = zfsPoolVolumeSet(poolName, fs, "readonly", "on"); err != nil {
		return err
	}

	// Remove the temporary mountpoint from the image storage volume.
	if err = zfsPoolVolumeSet(poolName, fs, "mountpoint", "none"); err != nil {
		return err
	}

	// Make sure that the image actually got unmounted.
	if shared.IsMountPoint(tmpImageDir) {
		zfsUmount(poolName, fs, tmpImageDir)
	}

	// Create a snapshot of that image on the storage pool which we clone for
	// container creation.
	err = zfsPoolVolumeSnapshotCreate(poolName, fs, "readonly")
	if err != nil {
		return err
	}

	revert = false

	logger.Debugf("Created ZFS storage volume for image \"%s\" on storage pool \"%s\".", fingerprint, s.pool.Name)
	return nil
}

func (s *storageZfs) ImageDelete(fingerprint string) error {
	logger.Debugf("Deleting ZFS storage volume for image \"%s\" on storage pool \"%s\".", fingerprint, s.pool.Name)

	poolName := s.getOnDiskPoolName()
	fs := fmt.Sprintf("images/%s", fingerprint)

	if zfsFilesystemEntityExists(poolName, fs) {
		removable, err := zfsPoolVolumeSnapshotRemovable(poolName, fs, "readonly")
		if err != nil {
			return err
		}

		if removable {
			err := zfsPoolVolumeDestroy(poolName, fs)
			if err != nil {
				return err
			}
		} else {
			if err := zfsPoolVolumeSet(poolName, fs, "mountpoint", "none"); err != nil {
				return err
			}

			if err := zfsPoolVolumeRename(poolName, fs, fmt.Sprintf("deleted/%s", fs)); err != nil {
				return err
			}
		}
	}

	err := s.deleteImageDbPoolVolume(fingerprint)
	if err != nil {
		return err
	}

	imageMntPoint := getImageMountPoint(s.pool.Name, fingerprint)
	if shared.PathExists(imageMntPoint) {
		err := os.RemoveAll(imageMntPoint)
		if err != nil {
			return err
		}
	}

	if shared.PathExists(shared.VarPath(fs + ".zfs")) {
		err := os.RemoveAll(shared.VarPath(fs + ".zfs"))
		if err != nil {
			return err
		}
	}

	logger.Debugf("Deleted ZFS storage volume for image \"%s\" on storage pool \"%s\".", fingerprint, s.pool.Name)
	return nil
}

func (s *storageZfs) ImageMount(fingerprint string) (bool, error) {
	return true, nil
}

func (s *storageZfs) ImageUmount(fingerprint string) (bool, error) {
	return true, nil
}

type zfsMigrationSourceDriver struct {
	container        container
	snapshots        []container
	zfsSnapshotNames []string
	zfs              *storageZfs
	runningSnapName  string
	stoppedSnapName  string
}

func (s *zfsMigrationSourceDriver) Snapshots() []container {
	return s.snapshots
}

func (s *zfsMigrationSourceDriver) send(conn *websocket.Conn, zfsName string, zfsParent string, readWrapper func(io.ReadCloser) io.ReadCloser) error {
	sourceParentName, _, _ := containerGetParentAndSnapshotName(s.container.Name())
	poolName := s.zfs.getOnDiskPoolName()
	args := []string{"send", fmt.Sprintf("%s/containers/%s@%s", poolName, sourceParentName, zfsName)}
	if zfsParent != "" {
		args = append(args, "-i", fmt.Sprintf("%s/containers/%s@%s", poolName, s.container.Name(), zfsParent))
	}

	cmd := exec.Command("zfs", args...)

	stdout, err := cmd.StdoutPipe()
	if err != nil {
		return err
	}

	readPipe := io.ReadCloser(stdout)
	if readWrapper != nil {
		readPipe = readWrapper(stdout)
	}

	stderr, err := cmd.StderrPipe()
	if err != nil {
		return err
	}

	if err := cmd.Start(); err != nil {
		return err
	}

	<-shared.WebsocketSendStream(conn, readPipe, 4*1024*1024)

	output, err := ioutil.ReadAll(stderr)
	if err != nil {
		logger.Errorf("Problem reading zfs send stderr: %s.", err)
	}

	err = cmd.Wait()
	if err != nil {
		logger.Errorf("Problem with zfs send: %s.", string(output))
	}

	return err
}

func (s *zfsMigrationSourceDriver) SendWhileRunning(conn *websocket.Conn, op *operation, bwlimit string, containerOnly bool) error {
	if s.container.IsSnapshot() {
		_, snapOnlyName, _ := containerGetParentAndSnapshotName(s.container.Name())
		snapshotName := fmt.Sprintf("snapshot-%s", snapOnlyName)
		wrapper := StorageProgressReader(op, "fs_progress", s.container.Name())
		return s.send(conn, snapshotName, "", wrapper)
	}

	lastSnap := ""
	if !containerOnly {
		for i, snap := range s.zfsSnapshotNames {
			prev := ""
			if i > 0 {
				prev = s.zfsSnapshotNames[i-1]
			}

			lastSnap = snap

			wrapper := StorageProgressReader(op, "fs_progress", snap)
			if err := s.send(conn, snap, prev, wrapper); err != nil {
				return err
			}
		}
	}

	s.runningSnapName = fmt.Sprintf("migration-send-%s", uuid.NewRandom().String())
	if err := zfsPoolVolumeSnapshotCreate(s.zfs.getOnDiskPoolName(), fmt.Sprintf("containers/%s", s.container.Name()), s.runningSnapName); err != nil {
		return err
	}

	wrapper := StorageProgressReader(op, "fs_progress", s.container.Name())
	if err := s.send(conn, s.runningSnapName, lastSnap, wrapper); err != nil {
		return err
	}

	return nil
}

func (s *zfsMigrationSourceDriver) SendAfterCheckpoint(conn *websocket.Conn, bwlimit string) error {
	s.stoppedSnapName = fmt.Sprintf("migration-send-%s", uuid.NewRandom().String())
	if err := zfsPoolVolumeSnapshotCreate(s.zfs.getOnDiskPoolName(), fmt.Sprintf("containers/%s", s.container.Name()), s.stoppedSnapName); err != nil {
		return err
	}

	if err := s.send(conn, s.stoppedSnapName, s.runningSnapName, nil); err != nil {
		return err
	}

	return nil
}

func (s *zfsMigrationSourceDriver) Cleanup() {
	poolName := s.zfs.getOnDiskPoolName()
	if s.stoppedSnapName != "" {
		zfsPoolVolumeSnapshotDestroy(poolName, fmt.Sprintf("containers/%s", s.container.Name()), s.stoppedSnapName)
	}
	if s.runningSnapName != "" {
		zfsPoolVolumeSnapshotDestroy(poolName, fmt.Sprintf("containers/%s", s.container.Name()), s.runningSnapName)
	}
}

func (s *storageZfs) MigrationType() MigrationFSType {
	return MigrationFSType_ZFS
}

func (s *storageZfs) PreservesInodes() bool {
	return true
}

func (s *storageZfs) MigrationSource(ct container, containerOnly bool) (MigrationStorageSourceDriver, error) {
	/* If the container is a snapshot, let's just send that; we don't need
	* to send anything else, because that's all the user asked for.
	 */
	if ct.IsSnapshot() {
		return &zfsMigrationSourceDriver{container: ct, zfs: s}, nil
	}

	driver := zfsMigrationSourceDriver{
		container:        ct,
		snapshots:        []container{},
		zfsSnapshotNames: []string{},
		zfs:              s,
	}

	if containerOnly {
		return &driver, nil
	}

	/* List all the snapshots in order of reverse creation. The idea here
	* is that we send the oldest to newest snapshot, hopefully saving on
	* xfer costs. Then, after all that, we send the container itself.
	 */
	snapshots, err := zfsPoolListSnapshots(s.getOnDiskPoolName(), fmt.Sprintf("containers/%s", ct.Name()))
	if err != nil {
		return nil, err
	}

	for _, snap := range snapshots {
		/* In the case of e.g. multiple copies running at the same
		* time, we will have potentially multiple migration-send
		* snapshots. (Or in the case of the test suite, sometimes one
		* will take too long to delete.)
		 */
		if !strings.HasPrefix(snap, "snapshot-") {
			continue
		}

		lxdName := fmt.Sprintf("%s%s%s", ct.Name(), shared.SnapshotDelimiter, snap[len("snapshot-"):])
		snapshot, err := containerLoadByName(s.s, lxdName)
		if err != nil {
			return nil, err
		}

		driver.snapshots = append(driver.snapshots, snapshot)
		driver.zfsSnapshotNames = append(driver.zfsSnapshotNames, snap)
	}

	return &driver, nil
}

func (s *storageZfs) MigrationSink(live bool, container container, snapshots []*Snapshot, conn *websocket.Conn, srcIdmap *idmap.IdmapSet, op *operation, containerOnly bool) error {
	poolName := s.getOnDiskPoolName()
	zfsRecv := func(zfsName string, writeWrapper func(io.WriteCloser) io.WriteCloser) error {
		zfsFsName := fmt.Sprintf("%s/%s", poolName, zfsName)
		args := []string{"receive", "-F", "-u", zfsFsName}
		cmd := exec.Command("zfs", args...)

		stdin, err := cmd.StdinPipe()
		if err != nil {
			return err
		}

		stderr, err := cmd.StderrPipe()
		if err != nil {
			return err
		}

		if err := cmd.Start(); err != nil {
			return err
		}

		writePipe := io.WriteCloser(stdin)
		if writeWrapper != nil {
			writePipe = writeWrapper(stdin)
		}

		<-shared.WebsocketRecvStream(writePipe, conn)

		output, err := ioutil.ReadAll(stderr)
		if err != nil {
			logger.Debugf("problem reading zfs recv stderr %s.", err)
		}

		err = cmd.Wait()
		if err != nil {
			logger.Errorf("problem with zfs recv: %s.", string(output))
		}
		return err
	}

	/* In some versions of zfs we can write `zfs recv -F` to mounted
	 * filesystems, and in some versions we can't. So, let's always unmount
	 * this fs (it's empty anyway) before we zfs recv. N.B. that `zfs recv`
	 * of a snapshot also needs tha actual fs that it has snapshotted
	 * unmounted, so we do this before receiving anything.
	 */
	zfsName := fmt.Sprintf("containers/%s", container.Name())
	containerMntPoint := getContainerMountPoint(s.pool.Name, container.Name())
	if shared.IsMountPoint(containerMntPoint) {
		err := zfsUmount(poolName, zfsName, containerMntPoint)
		if err != nil {
			return err
		}
	}

	if len(snapshots) > 0 {
		snapshotMntPointSymlinkTarget := shared.VarPath("storage-pools", s.pool.Name, "snapshots", s.volume.Name)
		snapshotMntPointSymlink := shared.VarPath("snapshots", container.Name())
		if !shared.PathExists(snapshotMntPointSymlink) {
			err := os.Symlink(snapshotMntPointSymlinkTarget, snapshotMntPointSymlink)
			if err != nil {
				return err
			}
		}
	}

	// At this point we have already figured out the parent
	// container's root disk device so we can simply
	// retrieve it from the expanded devices.
	parentStoragePool := ""
	parentExpandedDevices := container.ExpandedDevices()
	parentLocalRootDiskDeviceKey, parentLocalRootDiskDevice, _ := containerGetRootDiskDevice(parentExpandedDevices)
	if parentLocalRootDiskDeviceKey != "" {
		parentStoragePool = parentLocalRootDiskDevice["pool"]
	}

	// A little neuroticism.
	if parentStoragePool == "" {
		return fmt.Errorf("detected that the container's root device is missing the pool property during BTRFS migration")
	}

	for _, snap := range snapshots {
		args := snapshotProtobufToContainerArgs(container.Name(), snap)

		// Ensure that snapshot and parent container have the
		// same storage pool in their local root disk device.
		// If the root disk device for the snapshot comes from a
		// profile on the new instance as well we don't need to
		// do anything.
		if args.Devices != nil {
			snapLocalRootDiskDeviceKey, _, _ := containerGetRootDiskDevice(args.Devices)
			if snapLocalRootDiskDeviceKey != "" {
				args.Devices[snapLocalRootDiskDeviceKey]["pool"] = parentStoragePool
			}
		}
		_, err := containerCreateEmptySnapshot(container.DaemonState(), args)
		if err != nil {
			return err
		}

		wrapper := StorageProgressWriter(op, "fs_progress", snap.GetName())
		name := fmt.Sprintf("containers/%s@snapshot-%s", container.Name(), snap.GetName())
		if err := zfsRecv(name, wrapper); err != nil {
			return err
		}

		snapshotMntPoint := getSnapshotMountPoint(poolName, fmt.Sprintf("%s/%s", container.Name(), *snap.Name))
		if !shared.PathExists(snapshotMntPoint) {
			err := os.MkdirAll(snapshotMntPoint, 0700)
			if err != nil {
				return err
			}
		}
	}

	defer func() {
		/* clean up our migration-send snapshots that we got from recv. */
		zfsSnapshots, err := zfsPoolListSnapshots(poolName, fmt.Sprintf("containers/%s", container.Name()))
		if err != nil {
			logger.Errorf("failed listing snapshots post migration: %s.", err)
			return
		}

		for _, snap := range zfsSnapshots {
			// If we received a bunch of snapshots, remove the migration-send-* ones, if not, wipe any snapshot we got
			if snapshots != nil && len(snapshots) > 0 && !strings.HasPrefix(snap, "migration-send") {
				continue
			}

			zfsPoolVolumeSnapshotDestroy(poolName, fmt.Sprintf("containers/%s", container.Name()), snap)
		}
	}()

	/* finally, do the real container */
	wrapper := StorageProgressWriter(op, "fs_progress", container.Name())
	if err := zfsRecv(zfsName, wrapper); err != nil {
		return err
	}

	if live {
		/* and again for the post-running snapshot if this was a live migration */
		wrapper := StorageProgressWriter(op, "fs_progress", container.Name())
		if err := zfsRecv(zfsName, wrapper); err != nil {
			return err
		}
	}

	/* Sometimes, zfs recv mounts this anyway, even if we pass -u
	 * (https://forums.freebsd.org/threads/zfs-receive-u-shouldnt-mount-received-filesystem-right.36844/)
	 * but sometimes it doesn't. Let's try to mount, but not complain about
	 * failure.
	 */
	zfsMount(poolName, zfsName)
	return nil
}

func (s *storageZfs) StorageEntitySetQuota(volumeType int, size int64, data interface{}) error {
	logger.Debugf(`Setting ZFS quota for "%s"`, s.volume.Name)

	if !shared.IntInSlice(volumeType, supportedVolumeTypes) {
		return fmt.Errorf("Invalid storage type")
	}

	var c container
	var fs string
	switch volumeType {
	case storagePoolVolumeTypeContainer:
		c = data.(container)
		fs = fmt.Sprintf("containers/%s", c.Name())
	case storagePoolVolumeTypeCustom:
		fs = fmt.Sprintf("custom/%s", s.volume.Name)
	}

	property := "quota"

	if s.pool.Config["volume.zfs.use_refquota"] != "" {
		zfsUseRefquota = s.pool.Config["volume.zfs.use_refquota"]
	}
	if s.volume.Config["zfs.use_refquota"] != "" {
		zfsUseRefquota = s.volume.Config["zfs.use_refquota"]
	}

	if shared.IsTrue(zfsUseRefquota) {
		property = "refquota"
	}

	poolName := s.getOnDiskPoolName()
	var err error
	if size > 0 {
		err = zfsPoolVolumeSet(poolName, fs, property, fmt.Sprintf("%d", size))
	} else {
		err = zfsPoolVolumeSet(poolName, fs, property, "none")
	}

	if err != nil {
		return err
	}

	logger.Debugf(`Set ZFS quota for "%s"`, s.volume.Name)
	return nil
}

func (s *storageZfs) StoragePoolResources() (*api.ResourcesStoragePool, error) {
	poolName := s.getOnDiskPoolName()

	totalBuf, err := zfsFilesystemEntityPropertyGet(poolName, "", "available")
	if err != nil {
		return nil, err
	}

	totalStr := string(totalBuf)
	totalStr = strings.TrimSpace(totalStr)
	total, err := strconv.ParseUint(totalStr, 10, 64)
	if err != nil {
		return nil, err
	}

	usedBuf, err := zfsFilesystemEntityPropertyGet(poolName, "", "used")
	if err != nil {
		return nil, err
	}

	usedStr := string(usedBuf)
	usedStr = strings.TrimSpace(usedStr)
	used, err := strconv.ParseUint(usedStr, 10, 64)
	if err != nil {
		return nil, err
	}

	res := api.ResourcesStoragePool{}
	res.Space.Total = total
	res.Space.Used = used

	// Inode allocation is dynamic so no use in reporting them.

	return &res, nil
}<|MERGE_RESOLUTION|>--- conflicted
+++ resolved
@@ -86,15 +86,6 @@
 	}
 
 	poolName := s.getOnDiskPoolName()
-<<<<<<< HEAD
-	exists := zfsFilesystemEntityExists(poolName, "")
-	if exists {
-		return nil
-	}
-
-	logger.Debugf("ZFS storage pool \"%s\" does not exist. Trying to import it.", poolName)
-
-=======
 	purePoolName := strings.Split(poolName, "/")[0]
 	exists := zfsFilesystemEntityExists(purePoolName, "")
 	if exists {
@@ -103,17 +94,12 @@
 
 	logger.Debugf("ZFS storage pool \"%s\" does not exist. Trying to import it.", poolName)
 
->>>>>>> 27176ef6
 	var err error
 	var msg string
 	if filepath.IsAbs(source) {
 		disksPath := shared.VarPath("disks")
 		msg, err = shared.RunCommand("zpool", "import", "-d", disksPath, poolName)
 	} else {
-<<<<<<< HEAD
-		purePoolName := strings.Split(poolName, "/")[0]
-=======
->>>>>>> 27176ef6
 		msg, err = shared.RunCommand("zpool", "import", purePoolName)
 	}
 
