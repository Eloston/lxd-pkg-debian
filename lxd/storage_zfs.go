package main

import (
	"fmt"
	"io"
	"io/ioutil"
	"os"
	"os/exec"
	"path/filepath"
	"strconv"
	"strings"
	"syscall"
	"time"

	"github.com/gorilla/websocket"

	"github.com/lxc/lxd/shared"
	"github.com/lxc/lxd/shared/api"
	"github.com/lxc/lxd/shared/logger"

	"github.com/pborman/uuid"
)

var zfsUseRefquota = "false"
var zfsRemoveSnapshots = "false"

type storageZfs struct {
	dataset string
	storageShared
}

func (s *storageZfs) getOnDiskPoolName() string {
	if s.dataset != "" {
		return s.dataset
	}

	return s.pool.Name
}

func zfsIsEnabled() bool {
	out, err := exec.LookPath("zfs")
	if err != nil || len(out) == 0 {
		return false
	}

	return true
}

func zfsModuleVersionGet() (string, error) {
	zfsVersion, err := ioutil.ReadFile("/sys/module/zfs/version")
	if err != nil {
		return "", fmt.Errorf("could not determine ZFS module version")
	}

	return strings.TrimSpace(string(zfsVersion)), nil
}

// Only initialize the minimal information we need about a given storage type.
func (s *storageZfs) StorageCoreInit() error {
	s.sType = storageTypeZfs
	typeName, err := storageTypeToString(s.sType)
	if err != nil {
		return err
	}
	s.sTypeName = typeName

	loadModule("zfs")

	if !zfsIsEnabled() {
		return fmt.Errorf("the \"zfs\" tool is not enabled")
	}

	s.sTypeVersion, err = zfsModuleVersionGet()
	if err != nil {
		return err
	}

	logger.Debugf("Initializing a ZFS driver.")
	return nil
}

// Functions dealing with storage pools.
func (s *storageZfs) StoragePoolInit() error {
	err := s.StorageCoreInit()
	if err != nil {
		return err
	}

	// Detect whether we have been given a zfs dataset as source.
	if s.pool.Config["zfs.pool_name"] != "" {
		s.dataset = s.pool.Config["zfs.pool_name"]
	}

	return nil
}

func (s *storageZfs) StoragePoolCheck() error {
	logger.Debugf("Checking ZFS storage pool \"%s\".", s.pool.Name)

	source := s.pool.Config["source"]
	if source == "" {
		return fmt.Errorf("no \"source\" property found for the storage pool")
	}

	poolName := s.getOnDiskPoolName()
	if filepath.IsAbs(source) {
		if zfsFilesystemEntityExists(poolName) {
			return nil
		}
		logger.Debugf("ZFS storage pool \"%s\" does not exist. Trying to import it.", poolName)

		disksPath := shared.VarPath("disks")
		output, err := shared.RunCommand(
			"zpool",
			"import",
			"-d", disksPath, poolName)
		if err != nil {
			return fmt.Errorf("ZFS storage pool \"%s\" could not be imported: %s", poolName, output)
		}

		logger.Debugf("ZFS storage pool \"%s\" successfully imported.", poolName)
	}

	return nil
}

func (s *storageZfs) StoragePoolCreate() error {
	logger.Infof("Creating ZFS storage pool \"%s\".", s.pool.Name)

	err := s.zfsPoolCreate()
	if err != nil {
		return err
	}
	revert := true
	defer func() {
		if !revert {
			return
		}
		s.StoragePoolDelete()
	}()

	storagePoolMntPoint := getStoragePoolMountPoint(s.pool.Name)
	err = os.MkdirAll(storagePoolMntPoint, 0755)
	if err != nil {
		return err
	}

	err = s.StoragePoolCheck()
	if err != nil {
		return err
	}

	revert = false

	logger.Infof("Created ZFS storage pool \"%s\".", s.pool.Name)
	return nil
}

func (s *storageZfs) StoragePoolDelete() error {
	logger.Infof("Deleting ZFS storage pool \"%s\".", s.pool.Name)

	err := s.zfsFilesystemEntityDelete()
	if err != nil {
		return err
	}

	storagePoolMntPoint := getStoragePoolMountPoint(s.pool.Name)
	if shared.PathExists(storagePoolMntPoint) {
		err := os.RemoveAll(storagePoolMntPoint)
		if err != nil {
			return err
		}
	}

	logger.Infof("Deleted ZFS storage pool \"%s\".", s.pool.Name)
	return nil
}

func (s *storageZfs) StoragePoolMount() (bool, error) {
	return true, nil
}

func (s *storageZfs) StoragePoolUmount() (bool, error) {
	return true, nil
}

func (s *storageZfs) StoragePoolVolumeCreate() error {
	logger.Infof("Creating ZFS storage volume \"%s\" on storage pool \"%s\".", s.volume.Name, s.pool.Name)

	fs := fmt.Sprintf("custom/%s", s.volume.Name)
	customPoolVolumeMntPoint := getStoragePoolVolumeMountPoint(s.pool.Name, s.volume.Name)

	err := s.zfsPoolVolumeCreate(fs)
	if err != nil {
		return err
	}
	revert := true
	defer func() {
		if !revert {
			return
		}
		s.StoragePoolVolumeDelete()
	}()

	err = s.zfsPoolVolumeSet(fs, "mountpoint", customPoolVolumeMntPoint)
	if err != nil {
		return err
	}

	if !shared.IsMountPoint(customPoolVolumeMntPoint) {
		s.zfsPoolVolumeMount(fs)
	}

	revert = false

	logger.Infof("Created ZFS storage volume \"%s\" on storage pool \"%s\".", s.volume.Name, s.pool.Name)
	return nil
}

func (s *storageZfs) StoragePoolVolumeDelete() error {
	logger.Infof("Deleting ZFS storage volume \"%s\" on storage pool \"%s\".", s.volume.Name, s.pool.Name)

	fs := fmt.Sprintf("custom/%s", s.volume.Name)
	customPoolVolumeMntPoint := getStoragePoolVolumeMountPoint(s.pool.Name, s.volume.Name)

	err := s.zfsPoolVolumeDestroy(fs)
	if err != nil {
		return err
	}

	if shared.PathExists(customPoolVolumeMntPoint) {
		err := os.RemoveAll(customPoolVolumeMntPoint)
		if err != nil {
			return err
		}
	}

	logger.Infof("Deleted ZFS storage volume \"%s\" on storage pool \"%s\".", s.volume.Name, s.pool.Name)
	return nil
}

func (s *storageZfs) StoragePoolVolumeMount() (bool, error) {
	logger.Debugf("Mounting ZFS storage volume \"%s\" on storage pool \"%s\".", s.volume.Name, s.pool.Name)

	fs := fmt.Sprintf("custom/%s", s.volume.Name)
	customPoolVolumeMntPoint := getStoragePoolVolumeMountPoint(s.pool.Name, s.volume.Name)

	customMountLockID := getCustomMountLockID(s.pool.Name, s.volume.Name)
	lxdStorageMapLock.Lock()
	if waitChannel, ok := lxdStorageOngoingOperationMap[customMountLockID]; ok {
		lxdStorageMapLock.Unlock()
		if _, ok := <-waitChannel; ok {
			logger.Warnf("Received value over semaphore. This should not have happened.")
		}
		// Give the benefit of the doubt and assume that the other
		// thread actually succeeded in mounting the storage volume.
		return false, nil
	}

	lxdStorageOngoingOperationMap[customMountLockID] = make(chan bool)
	lxdStorageMapLock.Unlock()

	var customerr error
	ourMount := false
	if !shared.IsMountPoint(customPoolVolumeMntPoint) {
		customerr = s.zfsPoolVolumeMount(fs)
		ourMount = true
	}

	lxdStorageMapLock.Lock()
	if waitChannel, ok := lxdStorageOngoingOperationMap[customMountLockID]; ok {
		close(waitChannel)
		delete(lxdStorageOngoingOperationMap, customMountLockID)
	}
	lxdStorageMapLock.Unlock()

	if customerr != nil {
		return false, customerr
	}

	logger.Debugf("Mounted ZFS storage volume \"%s\" on storage pool \"%s\".", s.volume.Name, s.pool.Name)
	return ourMount, nil
}

func (s *storageZfs) StoragePoolVolumeUmount() (bool, error) {
	logger.Debugf("Unmounting ZFS storage volume \"%s\" on storage pool \"%s\".", s.volume.Name, s.pool.Name)

	fs := fmt.Sprintf("custom/%s", s.volume.Name)
	customPoolVolumeMntPoint := getStoragePoolVolumeMountPoint(s.pool.Name, s.volume.Name)

	customUmountLockID := getCustomUmountLockID(s.pool.Name, s.volume.Name)
	lxdStorageMapLock.Lock()
	if waitChannel, ok := lxdStorageOngoingOperationMap[customUmountLockID]; ok {
		lxdStorageMapLock.Unlock()
		if _, ok := <-waitChannel; ok {
			logger.Warnf("Received value over semaphore. This should not have happened.")
		}
		// Give the benefit of the doubt and assume that the other
		// thread actually succeeded in unmounting the storage volume.
		return false, nil
	}

	lxdStorageOngoingOperationMap[customUmountLockID] = make(chan bool)
	lxdStorageMapLock.Unlock()

	var customerr error
	ourUmount := false
	if shared.IsMountPoint(customPoolVolumeMntPoint) {
		customerr = s.zfsPoolVolumeUmount(fs, customPoolVolumeMntPoint)
		ourUmount = true
	}

	lxdStorageMapLock.Lock()
	if waitChannel, ok := lxdStorageOngoingOperationMap[customUmountLockID]; ok {
		close(waitChannel)
		delete(lxdStorageOngoingOperationMap, customUmountLockID)
	}
	lxdStorageMapLock.Unlock()

	if customerr != nil {
		return false, customerr
	}

	logger.Debugf("Unmounted ZFS storage volume \"%s\" on storage pool \"%s\".", s.volume.Name, s.pool.Name)
	return ourUmount, nil
}

func (s *storageZfs) GetStoragePoolWritable() api.StoragePoolPut {
	return s.pool.Writable()
}

func (s *storageZfs) GetStoragePoolVolumeWritable() api.StorageVolumePut {
	return s.volume.Writable()
}

func (s *storageZfs) SetStoragePoolWritable(writable *api.StoragePoolPut) {
	s.pool.StoragePoolPut = *writable
}

func (s *storageZfs) SetStoragePoolVolumeWritable(writable *api.StorageVolumePut) {
	s.volume.StorageVolumePut = *writable
}

func (s *storageZfs) GetContainerPoolInfo() (int64, string) {
	return s.poolID, s.pool.Name
}

func (s *storageZfs) StoragePoolUpdate(writable *api.StoragePoolPut, changedConfig []string) error {
	logger.Infof("Updating ZFS storage pool \"%s\".", s.pool.Name)

	if shared.StringInSlice("size", changedConfig) {
		return fmt.Errorf("the \"size\" property cannot be changed")
	}

	if shared.StringInSlice("source", changedConfig) {
		return fmt.Errorf("the \"source\" property cannot be changed")
	}

	if shared.StringInSlice("volume.size", changedConfig) {
		return fmt.Errorf("the \"volume.size\" property cannot be changed")
	}

	if shared.StringInSlice("volume.block.mount_options", changedConfig) {
		return fmt.Errorf("the \"volume.block.mount_options\" property cannot be changed")
	}

	if shared.StringInSlice("volume.block.filesystem", changedConfig) {
		return fmt.Errorf("the \"volume.block.filesystem\" property cannot be changed")
	}

	if shared.StringInSlice("lvm.thinpool_name", changedConfig) {
		return fmt.Errorf("the \"lvm.thinpool_name\" property cannot be changed")
	}

	if shared.StringInSlice("lvm.vg_name", changedConfig) {
		return fmt.Errorf("the \"lvm.vg_name\" property cannot be changed")
	}

	if shared.StringInSlice("zfs.pool_name", changedConfig) {
		return fmt.Errorf("the \"zfs.pool_name\" property cannot be changed")
	}

	// "rsync.bwlimit" requires no on-disk modifications.

	logger.Infof("Updated ZFS storage pool \"%s\".", s.pool.Name)
	return nil
}

func (s *storageZfs) StoragePoolVolumeUpdate(changedConfig []string) error {
	logger.Infof("Updating ZFS storage volume \"%s\" on storage pool \"%s\".", s.volume.Name, s.pool.Name)

	if shared.StringInSlice("block.mount_options", changedConfig) {
		return fmt.Errorf("the \"block.mount_options\" property cannot be changed")
	}

	if shared.StringInSlice("block.filesystem", changedConfig) {
		return fmt.Errorf("the \"block.filesystem\" property cannot be changed")
	}

	if shared.StringInSlice("size", changedConfig) {
		return fmt.Errorf("the \"size\" property cannot be changed")
	}

	logger.Infof("Updated ZFS storage volume \"%s\" on storage pool \"%s\".", s.volume.Name, s.pool.Name)
	return nil
}

// Things we don't need to care about
func (s *storageZfs) ContainerMount(name string, path string) (bool, error) {
	logger.Debugf("Mounting ZFS storage volume for container \"%s\" on storage pool \"%s\".", s.volume.Name, s.pool.Name)

	fs := fmt.Sprintf("containers/%s", name)
	containerPoolVolumeMntPoint := getContainerMountPoint(s.pool.Name, name)

	containerMountLockID := getContainerMountLockID(s.pool.Name, name)
	lxdStorageMapLock.Lock()
	if waitChannel, ok := lxdStorageOngoingOperationMap[containerMountLockID]; ok {
		lxdStorageMapLock.Unlock()
		if _, ok := <-waitChannel; ok {
			logger.Warnf("Received value over semaphore. This should not have happened.")
		}
		// Give the benefit of the doubt and assume that the other
		// thread actually succeeded in mounting the storage volume.
		return false, nil
	}

	lxdStorageOngoingOperationMap[containerMountLockID] = make(chan bool)
	lxdStorageMapLock.Unlock()

	var imgerr error
	ourMount := false
	if !shared.IsMountPoint(containerPoolVolumeMntPoint) {
		imgerr = s.zfsPoolVolumeMount(fs)
		ourMount = true
	}

	lxdStorageMapLock.Lock()
	if waitChannel, ok := lxdStorageOngoingOperationMap[containerMountLockID]; ok {
		close(waitChannel)
		delete(lxdStorageOngoingOperationMap, containerMountLockID)
	}
	lxdStorageMapLock.Unlock()

	if imgerr != nil {
		return false, imgerr
	}

	logger.Debugf("Mounted ZFS storage volume for container \"%s\" on storage pool \"%s\".", s.volume.Name, s.pool.Name)
	return ourMount, nil
}

func (s *storageZfs) ContainerUmount(name string, path string) (bool, error) {
	logger.Debugf("Unmounting ZFS storage volume for container \"%s\" on storage pool \"%s\".", s.volume.Name, s.pool.Name)

	fs := fmt.Sprintf("containers/%s", name)
	containerPoolVolumeMntPoint := getContainerMountPoint(s.pool.Name, name)

	containerUmountLockID := getContainerUmountLockID(s.pool.Name, name)
	lxdStorageMapLock.Lock()
	if waitChannel, ok := lxdStorageOngoingOperationMap[containerUmountLockID]; ok {
		lxdStorageMapLock.Unlock()
		if _, ok := <-waitChannel; ok {
			logger.Warnf("Received value over semaphore. This should not have happened.")
		}
		// Give the benefit of the doubt and assume that the other
		// thread actually succeeded in unmounting the storage volume.
		return false, nil
	}

	lxdStorageOngoingOperationMap[containerUmountLockID] = make(chan bool)
	lxdStorageMapLock.Unlock()

	var imgerr error
	ourUmount := false
	if shared.IsMountPoint(containerPoolVolumeMntPoint) {
		imgerr = s.zfsPoolVolumeUmount(fs, containerPoolVolumeMntPoint)
		ourUmount = true
	}

	lxdStorageMapLock.Lock()
	if waitChannel, ok := lxdStorageOngoingOperationMap[containerUmountLockID]; ok {
		close(waitChannel)
		delete(lxdStorageOngoingOperationMap, containerUmountLockID)
	}
	lxdStorageMapLock.Unlock()

	if imgerr != nil {
		return false, imgerr
	}

	logger.Debugf("Unmounted ZFS storage volume for container \"%s\" on storage pool \"%s\".", s.volume.Name, s.pool.Name)
	return ourUmount, nil
}

// Things we do have to care about
func (s *storageZfs) ContainerStorageReady(name string) bool {
	poolName := s.getOnDiskPoolName()
	fs := fmt.Sprintf("%s/containers/%s", poolName, name)
	return s.zfsFilesystemEntityExists(fs, false)
}

func (s *storageZfs) ContainerCreate(container container) error {
	logger.Debugf("Creating empty ZFS storage volume for container \"%s\" on storage pool \"%s\".", s.volume.Name, s.pool.Name)

	containerPath := container.Path()
	containerName := container.Name()
	fs := fmt.Sprintf("containers/%s", containerName)
	containerPoolVolumeMntPoint := getContainerMountPoint(s.pool.Name, containerName)

	// Create volume.
	err := s.zfsPoolVolumeCreate(fs)
	if err != nil {
		return err
	}
	revert := true
	defer func() {
		if !revert {
			return
		}
		s.ContainerDelete(container)
	}()

	// Set mountpoint.
	err = s.zfsPoolVolumeSet(fs, "mountpoint", containerPoolVolumeMntPoint)
	if err != nil {
		return err
	}

	err = createContainerMountpoint(containerPoolVolumeMntPoint, containerPath, container.IsPrivileged())
	if err != nil {
		return err
	}

	err = container.TemplateApply("create")
	if err != nil {
		return err
	}

	revert = false

	logger.Debugf("Created empty ZFS storage volume for container \"%s\" on storage pool \"%s\".", s.volume.Name, s.pool.Name)
	return nil
}

func (s *storageZfs) ContainerCreateFromImage(container container, fingerprint string) error {
	logger.Debugf("Creating ZFS storage volume for container \"%s\" on storage pool \"%s\".", s.volume.Name, s.pool.Name)

	containerPath := container.Path()
	containerName := container.Name()
	fs := fmt.Sprintf("containers/%s", containerName)
	containerPoolVolumeMntPoint := getContainerMountPoint(s.pool.Name, containerName)

	fsImage := fmt.Sprintf("images/%s", fingerprint)

	imageStoragePoolLockID := getImageCreateLockID(s.pool.Name, fingerprint)
	lxdStorageMapLock.Lock()
	if waitChannel, ok := lxdStorageOngoingOperationMap[imageStoragePoolLockID]; ok {
		lxdStorageMapLock.Unlock()
		if _, ok := <-waitChannel; ok {
			logger.Warnf("Received value over semaphore. This should not have happened.")
		}
	} else {
		lxdStorageOngoingOperationMap[imageStoragePoolLockID] = make(chan bool)
		lxdStorageMapLock.Unlock()

		var imgerr error
		if !s.zfsFilesystemEntityExists(fsImage, true) {
			imgerr = s.ImageCreate(fingerprint)
		}

		lxdStorageMapLock.Lock()
		if waitChannel, ok := lxdStorageOngoingOperationMap[imageStoragePoolLockID]; ok {
			close(waitChannel)
			delete(lxdStorageOngoingOperationMap, imageStoragePoolLockID)
		}
		lxdStorageMapLock.Unlock()

		if imgerr != nil {
			return imgerr
		}
	}

	err := s.zfsPoolVolumeClone(fsImage, "readonly", fs, containerPoolVolumeMntPoint)
	if err != nil {
		return err
	}
	revert := true
	defer func() {
		if !revert {
			return
		}
		s.ContainerDelete(container)
	}()

	privileged := container.IsPrivileged()
	err = createContainerMountpoint(containerPoolVolumeMntPoint, containerPath, privileged)
	if err != nil {
		return err
	}

	if !privileged {
		err = s.shiftRootfs(container)
		if err != nil {
			return err
		}
	}

	err = container.TemplateApply("create")
	if err != nil {
		return err
	}

	revert = false

	logger.Debugf("Created ZFS storage volume for container \"%s\" on storage pool \"%s\".", s.volume.Name, s.pool.Name)
	return nil
}

func (s *storageZfs) ContainerCanRestore(container container, sourceContainer container) error {
	snaps, err := container.Snapshots()
	if err != nil {
		return err
	}

	if snaps[len(snaps)-1].Name() != sourceContainer.Name() {
		if s.pool.Config["volume.zfs.remove_snapshots"] != "" {
			zfsRemoveSnapshots = s.pool.Config["volume.zfs.remove_snapshots"]
		}
		if s.volume.Config["zfs.remove_snapshots"] != "" {
			zfsRemoveSnapshots = s.volume.Config["zfs.remove_snapshots"]
		}
		if !shared.IsTrue(zfsRemoveSnapshots) {
			return fmt.Errorf("ZFS can only restore from the latest snapshot. Delete newer snapshots or copy the snapshot into a new container instead")
		}

		return nil
	}

	return nil
}

func (s *storageZfs) ContainerDelete(container container) error {
	logger.Debugf("Deleting ZFS storage volume for container \"%s\" on storage pool \"%s\".", s.volume.Name, s.pool.Name)

	containerName := container.Name()
	fs := fmt.Sprintf("containers/%s", containerName)
	containerPoolVolumeMntPoint := getContainerMountPoint(s.pool.Name, containerName)

	if s.zfsFilesystemEntityExists(fs, true) {
		removable := true
		snaps, err := s.zfsPoolListSnapshots(fs)
		if err != nil {
			return err
		}

		for _, snap := range snaps {
			var err error
			removable, err = s.zfsPoolVolumeSnapshotRemovable(fs, snap)
			if err != nil {
				return err
			}

			if !removable {
				break
			}
		}

		if removable {
			origin, err := s.zfsFilesystemEntityPropertyGet(fs, "origin", true)
			if err != nil {
				return err
			}
			poolName := s.getOnDiskPoolName()
			origin = strings.TrimPrefix(origin, fmt.Sprintf("%s/", poolName))

			err = s.zfsPoolVolumeDestroy(fs)
			if err != nil {
				return err
			}

			err = s.zfsPoolVolumeCleanup(origin)
			if err != nil {
				return err
			}
		} else {
			err := s.zfsPoolVolumeSet(fs, "mountpoint", "none")
			if err != nil {
				return err
			}

			err = s.zfsPoolVolumeRename(fs, fmt.Sprintf("deleted/containers/%s", uuid.NewRandom().String()))
			if err != nil {
				return err
			}
		}
	}

	err := deleteContainerMountpoint(containerPoolVolumeMntPoint, container.Path(), s.GetStorageTypeName())
	if err != nil {
		return err
	}

	snapshotZfsDataset := fmt.Sprintf("snapshots/%s", containerName)
	s.zfsPoolVolumeDestroy(snapshotZfsDataset)

	// Delete potential leftover snapshot mountpoints.
	snapshotMntPoint := getSnapshotMountPoint(s.pool.Name, containerName)
	if shared.PathExists(snapshotMntPoint) {
		err := os.RemoveAll(snapshotMntPoint)
		if err != nil {
			return err
		}
	}

	// Delete potential leftover snapshot symlinks:
	// ${LXD_DIR}/snapshots/<container_name> -> ${POOL}/snapshots/<container_name>
	snapshotSymlink := shared.VarPath("snapshots", containerName)
	if shared.PathExists(snapshotSymlink) {
		err := os.Remove(snapshotSymlink)
		if err != nil {
			return err
		}
	}

	logger.Debugf("Deleted ZFS storage volume for container \"%s\" on storage pool \"%s\".", s.volume.Name, s.pool.Name)
	return nil
}

func (s *storageZfs) copyWithoutSnapshotsSparse(target container, source container) error {
	sourceContainerName := source.Name()
	sourceContainerPath := source.Path()

	targetContainerName := target.Name()
	targetContainerPath := target.Path()
	targetContainerMountPoint := getContainerMountPoint(s.pool.Name, targetContainerName)

	sourceZfsDataset := ""
	sourceZfsDatasetSnapshot := ""
	sourceFields := strings.SplitN(sourceContainerName, shared.SnapshotDelimiter, 2)
	sourceName := sourceFields[0]

	targetZfsDataset := fmt.Sprintf("containers/%s", targetContainerName)

	if len(sourceFields) == 2 {
		sourceZfsDatasetSnapshot = sourceFields[1]
	}

	revert := true
	if sourceZfsDatasetSnapshot == "" {
		if s.zfsFilesystemEntityExists(fmt.Sprintf("containers/%s", sourceName), true) {
			sourceZfsDatasetSnapshot = fmt.Sprintf("copy-%s", uuid.NewRandom().String())
			sourceZfsDataset = fmt.Sprintf("containers/%s", sourceName)
			err := s.zfsPoolVolumeSnapshotCreate(sourceZfsDataset, sourceZfsDatasetSnapshot)
			if err != nil {
				return err
			}
			defer func() {
				if !revert {
					return
				}
				s.zfsPoolVolumeSnapshotDestroy(sourceZfsDataset, sourceZfsDatasetSnapshot)
			}()
		}
	} else {
		if s.zfsFilesystemEntityExists(fmt.Sprintf("containers/%s@snapshot-%s", sourceName, sourceZfsDatasetSnapshot), true) {
			sourceZfsDataset = fmt.Sprintf("containers/%s", sourceName)
			sourceZfsDatasetSnapshot = fmt.Sprintf("snapshot-%s", sourceZfsDatasetSnapshot)
		}
	}

	if sourceZfsDataset != "" {
		err := s.zfsPoolVolumeClone(sourceZfsDataset, sourceZfsDatasetSnapshot, targetZfsDataset, targetContainerMountPoint)
		if err != nil {
			return err
		}
		defer func() {
			if !revert {
				return
			}
			s.zfsPoolVolumeDestroy(targetZfsDataset)
		}()

		ourMount, err := s.ContainerMount(targetContainerName, targetContainerPath)
		if err != nil {
			return err
		}
		if ourMount {
			defer s.ContainerUmount(targetContainerName, targetContainerPath)
		}

		err = createContainerMountpoint(targetContainerMountPoint, targetContainerPath, target.IsPrivileged())
		if err != nil {
			return err
		}
		defer func() {
			if !revert {
				return
			}
			deleteContainerMountpoint(targetContainerMountPoint, targetContainerPath, s.GetStorageTypeName())
		}()
	} else {
		err := s.ContainerCreate(target)
		if err != nil {
			return err
		}
		defer func() {
			if !revert {
				return
			}
			s.ContainerDelete(target)
		}()

		bwlimit := s.pool.Config["rsync.bwlimit"]
		output, err := rsyncLocalCopy(sourceContainerPath, targetContainerPath, bwlimit)
		if err != nil {
			return fmt.Errorf("rsync failed: %s", string(output))
		}
	}

	err := target.TemplateApply("copy")
	if err != nil {
		return err
	}

	revert = false

	return nil
}

func (s *storageZfs) copyWithoutSnapshotFull(target container, source container) error {
	logger.Debugf("Creating full ZFS copy \"%s\" -> \"%s\".", source.Name(), target.Name())

	sourceIsSnapshot := source.IsSnapshot()
	poolName := s.getOnDiskPoolName()

	sourceName := source.Name()
	sourceDataset := ""
	snapshotSuffix := ""

	targetName := target.Name()
	targetDataset := fmt.Sprintf("%s/containers/%s", poolName, targetName)
	targetSnapshotDataset := targetDataset

	if sourceIsSnapshot {
		sourceFields := strings.SplitN(source.Name(), shared.SnapshotDelimiter, 2)
		snapshotSuffix = fmt.Sprintf("snapshot-%s", sourceFields[1])
		sourceDataset = fmt.Sprintf("%s/containers/%s@%s", poolName, sourceFields[0], snapshotSuffix)
		targetSnapshotDataset = fmt.Sprintf("%s/containers/%s@snapshot-%s", poolName, targetName, sourceFields[1])
	} else {
		snapshotSuffix = uuid.NewRandom().String()
		sourceDataset = fmt.Sprintf("%s/containers/%s@%s", poolName, sourceName, snapshotSuffix)
		targetSnapshotDataset = fmt.Sprintf("%s/containers/%s@%s", poolName, targetName, snapshotSuffix)

		fs := fmt.Sprintf("containers/%s", sourceName)
		err := s.zfsPoolVolumeSnapshotCreate(fs, snapshotSuffix)
		if err != nil {
			return err
		}
		defer func() {
			err := s.zfsPoolVolumeSnapshotDestroy(fs, snapshotSuffix)
			if err != nil {
				logger.Warnf("Failed to delete temporary ZFS snapshot \"%s\". Manual cleanup needed.", sourceDataset)
			}
		}()
	}

	zfsSendCmd := exec.Command("zfs", "send", sourceDataset)

	zfsRecvCmd := exec.Command("zfs", "receive", targetDataset)

	zfsRecvCmd.Stdin, _ = zfsSendCmd.StdoutPipe()
	zfsRecvCmd.Stdout = os.Stdout
	zfsRecvCmd.Stderr = os.Stderr

	err := zfsRecvCmd.Start()
	if err != nil {
		return err
	}

	err = zfsSendCmd.Run()
	if err != nil {
		return err
	}

	err = zfsRecvCmd.Wait()
	if err != nil {
		return err
	}

	msg, err := shared.RunCommand("zfs", "rollback", "-r", "-R", targetSnapshotDataset)
	if err != nil {
		logger.Errorf("Failed to rollback ZFS dataset: %s.", msg)
		return err
	}

	targetContainerMountPoint := getContainerMountPoint(s.pool.Name, targetName)
	targetfs := fmt.Sprintf("containers/%s", targetName)
	err = s.zfsPoolVolumeSet(targetfs, "mountpoint", targetContainerMountPoint)
	if err != nil {
		return err
	}

	err = s.zfsPoolVolumeSnapshotDestroy(targetfs, snapshotSuffix)
	if err != nil {
		return err
	}

	err = createContainerMountpoint(targetContainerMountPoint, target.Path(), target.IsPrivileged())
	if err != nil {
		return err
	}

	logger.Debugf("Created full ZFS copy \"%s\" -> \"%s\".", source.Name(), target.Name())
	return nil
}

func (s *storageZfs) copyWithSnapshots(target container, source container, parentSnapshot string) error {
	sourceName := source.Name()
	fields := strings.SplitN(target.Name(), shared.SnapshotDelimiter, 2)
	containersPath := getSnapshotMountPoint(s.pool.Name, fields[0])
	snapshotMntPointSymlinkTarget := shared.VarPath("storage-pools", s.pool.Name, "snapshots", fields[0])
	snapshotMntPointSymlink := shared.VarPath("snapshots", fields[0])
	err := createSnapshotMountpoint(containersPath, snapshotMntPointSymlinkTarget, snapshotMntPointSymlink)
	if err != nil {
		return err
	}

	poolName := s.getOnDiskPoolName()
	sourceFields := strings.SplitN(sourceName, shared.SnapshotDelimiter, 2)
	currentSnapshotDataset := fmt.Sprintf("%s/containers/%s@snapshot-%s", poolName, sourceFields[0], sourceFields[1])
	args := []string{"send", currentSnapshotDataset}
	if parentSnapshot != "" {
		parentFields := strings.SplitN(parentSnapshot, shared.SnapshotDelimiter, 2)
		parentSnapshotDataset := fmt.Sprintf("%s/containers/%s@snapshot-%s", poolName, parentFields[0], parentFields[1])
		args = append(args, "-i", parentSnapshotDataset)
	}

	zfsSendCmd := exec.Command("zfs", args...)
	targetSnapshotDataset := fmt.Sprintf("%s/containers/%s@snapshot-%s", poolName, fields[0], fields[1])
	zfsRecvCmd := exec.Command("zfs", "receive", targetSnapshotDataset)

	zfsRecvCmd.Stdin, _ = zfsSendCmd.StdoutPipe()
	zfsRecvCmd.Stdout = os.Stdout
	zfsRecvCmd.Stderr = os.Stderr

	err = zfsRecvCmd.Start()
	if err != nil {
		return err
	}

	err = zfsSendCmd.Run()
	if err != nil {
		return err
	}

	err = zfsRecvCmd.Wait()
	if err != nil {
		return err
	}

	return nil
}

func (s *storageZfs) ContainerCopy(target container, source container, containerOnly bool) error {
	logger.Debugf("Copying ZFS container storage %s -> %s.", source.Name(), target.Name())

	ourStart, err := source.StorageStart()
	if err != nil {
		return err
	}
	if ourStart {
		defer source.StorageStop()
	}

	_, sourcePool := source.Storage().GetContainerPoolInfo()
	_, targetPool := target.Storage().GetContainerPoolInfo()
	if sourcePool != targetPool {
		return fmt.Errorf("copying containers between different storage pools is not implemented")
	}

	snapshots, err := source.Snapshots()
	if err != nil {
		return err
	}

	if containerOnly || len(snapshots) == 0 {
		if s.pool.Config["zfs.clone_copy"] != "" && !shared.IsTrue(s.pool.Config["zfs.clone_copy"]) {
			err = s.copyWithoutSnapshotFull(target, source)
		} else {
			err = s.copyWithoutSnapshotsSparse(target, source)
		}
	} else {
		targetContainerName := target.Name()
		targetContainerPath := target.Path()
		targetContainerMountPoint := getContainerMountPoint(s.pool.Name, targetContainerName)
		err = createContainerMountpoint(targetContainerMountPoint, targetContainerPath, target.IsPrivileged())
		if err != nil {
			return err
		}

		for i, snap := range snapshots {
			prev := ""
			if i > 0 {
				prev = snapshots[i-1].Name()
			}

			sourceSnapshot, err := containerLoadByName(s.d, snap.Name())
			if err != nil {
				return err
			}

			fields := strings.SplitN(snap.Name(), shared.SnapshotDelimiter, 2)
			newSnapName := fmt.Sprintf("%s/%s", target.Name(), fields[1])
			targetSnapshot, err := containerLoadByName(s.d, newSnapName)
			if err != nil {
				return err
			}

			err = s.copyWithSnapshots(targetSnapshot, sourceSnapshot, prev)
			if err != nil {
				return err
			}
		}

		fs := fmt.Sprintf("containers/%s", target.Name())
		err = s.zfsPoolVolumeSet(fs, "mountpoint", targetContainerMountPoint)
		if err != nil {
			return err
		}

	}

	logger.Debugf("Copied ZFS container storage %s -> %s.", source.Name(), target.Name())
	return nil
}

func (s *storageZfs) ContainerRename(container container, newName string) error {
	logger.Debugf("Renaming ZFS storage volume for container \"%s\" from %s -> %s.", s.volume.Name, s.volume.Name, newName)

	oldName := container.Name()

	// Unmount the dataset.
	_, err := s.ContainerUmount(oldName, "")
	if err != nil {
		return err
	}

	// Rename the dataset.
	oldZfsDataset := fmt.Sprintf("containers/%s", oldName)
	newZfsDataset := fmt.Sprintf("containers/%s", newName)
	err = s.zfsPoolVolumeRename(oldZfsDataset, newZfsDataset)
	if err != nil {
		return err
	}
	revert := true
	defer func() {
		if !revert {
			return
		}
		s.ContainerRename(container, oldName)
	}()

	// Set the new mountpoint for the dataset.
	newContainerMntPoint := getContainerMountPoint(s.pool.Name, newName)
	err = s.zfsPoolVolumeSet(newZfsDataset, "mountpoint", newContainerMntPoint)
	if err != nil {
		return err
	}

	// Unmount the dataset.
	_, err = s.ContainerUmount(newName, "")
	if err != nil {
		return err
	}

	// Create new mountpoint on the storage pool.
	oldContainerMntPoint := getContainerMountPoint(s.pool.Name, oldName)
	oldContainerMntPointSymlink := container.Path()
	newContainerMntPointSymlink := shared.VarPath("containers", newName)
	err = renameContainerMountpoint(oldContainerMntPoint, oldContainerMntPointSymlink, newContainerMntPoint, newContainerMntPointSymlink)
	if err != nil {
		return err
	}

	// Rename the snapshot mountpoint on the storage pool.
	oldSnapshotMntPoint := getSnapshotMountPoint(s.pool.Name, oldName)
	newSnapshotMntPoint := getSnapshotMountPoint(s.pool.Name, newName)
	if shared.PathExists(oldSnapshotMntPoint) {
		err := os.Rename(oldSnapshotMntPoint, newSnapshotMntPoint)
		if err != nil {
			return err
		}
	}

	// Remove old symlink.
	oldSnapshotPath := shared.VarPath("snapshots", oldName)
	if shared.PathExists(oldSnapshotPath) {
		err := os.Remove(oldSnapshotPath)
		if err != nil {
			return err
		}
	}

	// Create new symlink.
	newSnapshotPath := shared.VarPath("snapshots", newName)
	if shared.PathExists(newSnapshotPath) {
		err := os.Symlink(newSnapshotMntPoint, newSnapshotPath)
		if err != nil {
			return err
		}
	}

	revert = false

	logger.Debugf("Renamed ZFS storage volume for container \"%s\" from %s -> %s.", s.volume.Name, s.volume.Name, newName)
	return nil
}

func (s *storageZfs) ContainerRestore(target container, source container) error {
<<<<<<< HEAD
	shared.LogDebugf("Restoring ZFS storage volume for container \"%s\" from %s -> %s.", s.volume.Name, source.Name(), target.Name())
=======
	logger.Debugf("Restoring ZFS storage volume for container \"%s\" from %s -> %s.", s.volume.Name, source.Name(), target.Name())
>>>>>>> e3dd9196

	// Start storage for source container
	ourSourceStart, err := source.StorageStart()
	if err != nil {
		return err
	}
	if ourSourceStart {
		defer source.StorageStop()
	}

	// Start storage for target container
	ourTargetStart, err := target.StorageStart()
	if err != nil {
		return err
	}
	if ourTargetStart {
		defer target.StorageStop()
	}

	// Remove any needed snapshot
	snaps, err := target.Snapshots()
	if err != nil {
		return err
	}

	for i := len(snaps) - 1; i != 0; i-- {
		if snaps[i].Name() == source.Name() {
			break
		}

		err := snaps[i].Delete()
		if err != nil {
			return err
		}
	}

	// Restore the snapshot
	fields := strings.SplitN(source.Name(), shared.SnapshotDelimiter, 2)
	cName := fields[0]
	snapName := fmt.Sprintf("snapshot-%s", fields[1])

	err = s.zfsPoolVolumeSnapshotRestore(fmt.Sprintf("containers/%s", cName), snapName)
	if err != nil {
		return err
	}

<<<<<<< HEAD
	shared.LogDebugf("Restored ZFS storage volume for container \"%s\" from %s -> %s.", s.volume.Name, source.Name(), target.Name())
=======
	logger.Debugf("Restored ZFS storage volume for container \"%s\" from %s -> %s.", s.volume.Name, source.Name(), target.Name())
>>>>>>> e3dd9196
	return nil
}

func (s *storageZfs) ContainerSetQuota(container container, size int64) error {
	logger.Debugf("Setting ZFS quota for container \"%s\".", container.Name())

	var err error

	fs := fmt.Sprintf("containers/%s", container.Name())

	property := "quota"

	if s.pool.Config["volume.zfs.use_refquota"] != "" {
		zfsUseRefquota = s.pool.Config["volume.zfs.use_refquota"]
	}
	if s.volume.Config["zfs.use_refquota"] != "" {
		zfsUseRefquota = s.volume.Config["zfs.use_refquota"]
	}

	if shared.IsTrue(zfsUseRefquota) {
		property = "refquota"
	}

	if size > 0 {
		err = s.zfsPoolVolumeSet(fs, property, fmt.Sprintf("%d", size))
	} else {
		err = s.zfsPoolVolumeSet(fs, property, "none")
	}

	if err != nil {
		return err
	}

	logger.Debugf("Set ZFS quota for container \"%s\".", container.Name())
	return nil
}

func (s *storageZfs) ContainerGetUsage(container container) (int64, error) {
	var err error

	fs := fmt.Sprintf("containers/%s", container.Name())

	property := "used"

	if s.pool.Config["volume.zfs.use_refquota"] != "" {
		zfsUseRefquota = s.pool.Config["volume.zfs.use_refquota"]
	}
	if s.volume.Config["zfs.use_refquota"] != "" {
		zfsUseRefquota = s.volume.Config["zfs.use_refquota"]
	}

	if shared.IsTrue(zfsUseRefquota) {
		property = "usedbydataset"
	}

	value, err := s.zfsFilesystemEntityPropertyGet(fs, property, true)
	if err != nil {
		return -1, err
	}

	valueInt, err := strconv.ParseInt(value, 10, 64)
	if err != nil {
		return -1, err
	}

	return valueInt, nil
}

func (s *storageZfs) ContainerSnapshotCreate(snapshotContainer container, sourceContainer container) error {
	snapshotContainerName := snapshotContainer.Name()
	logger.Debugf("Creating ZFS storage volume for snapshot \"%s\" on storage pool \"%s\".", snapshotContainerName, s.pool.Name)

	sourceContainerName := sourceContainer.Name()

	fields := strings.SplitN(snapshotContainerName, shared.SnapshotDelimiter, 2)
	cName := fields[0]
	snapName := fmt.Sprintf("snapshot-%s", fields[1])

	sourceZfsDataset := fmt.Sprintf("containers/%s", cName)
	err := s.zfsPoolVolumeSnapshotCreate(sourceZfsDataset, snapName)
	if err != nil {
		return err
	}
	revert := true
	defer func() {
		if !revert {
			return
		}
		s.ContainerSnapshotDelete(snapshotContainer)
	}()

	snapshotMntPoint := getSnapshotMountPoint(s.pool.Name, snapshotContainerName)
	if !shared.PathExists(snapshotMntPoint) {
		err := os.MkdirAll(snapshotMntPoint, 0700)
		if err != nil {
			return err
		}
	}

	snapshotMntPointSymlinkTarget := shared.VarPath("storage-pools", s.pool.Name, "snapshots", sourceContainer.Name())
	snapshotMntPointSymlink := shared.VarPath("snapshots", sourceContainerName)
	if !shared.PathExists(snapshotMntPointSymlink) {
		err := os.Symlink(snapshotMntPointSymlinkTarget, snapshotMntPointSymlink)
		if err != nil {
			return err
		}
	}

	revert = false

	logger.Debugf("Created ZFS storage volume for snapshot \"%s\" on storage pool \"%s\".", snapshotContainerName, s.pool.Name)
	return nil
}

func (s *storageZfs) ContainerSnapshotDelete(snapshotContainer container) error {
	logger.Debugf("Deleting ZFS storage volume for snapshot \"%s\" on storage pool \"%s\".", s.volume.Name, s.pool.Name)

	fields := strings.SplitN(snapshotContainer.Name(), shared.SnapshotDelimiter, 2)
	sourceContainerName := fields[0]
	snapName := fmt.Sprintf("snapshot-%s", fields[1])

	if s.zfsFilesystemEntityExists(fmt.Sprintf("containers/%s@%s", sourceContainerName, snapName), true) {
		removable, err := s.zfsPoolVolumeSnapshotRemovable(fmt.Sprintf("containers/%s", sourceContainerName), snapName)
		if removable {
			err = s.zfsPoolVolumeSnapshotDestroy(fmt.Sprintf("containers/%s", sourceContainerName), snapName)
			if err != nil {
				return err
			}
		} else {
			err = s.zfsPoolVolumeSnapshotRename(fmt.Sprintf("containers/%s", sourceContainerName), snapName, fmt.Sprintf("copy-%s", uuid.NewRandom().String()))
			if err != nil {
				return err
			}
		}
	}

	// Delete the snapshot on its storage pool:
	// ${POOL}/snapshots/<snapshot_name>
	snapshotContainerName := snapshotContainer.Name()
	snapshotContainerMntPoint := getSnapshotMountPoint(s.pool.Name, snapshotContainerName)
	if shared.PathExists(snapshotContainerMntPoint) {
		err := os.RemoveAll(snapshotContainerMntPoint)
		if err != nil {
			return err
		}
	}

	// Check if we can remove the snapshot symlink:
	// ${LXD_DIR}/snapshots/<container_name> -> ${POOL}/snapshots/<container_name>
	// by checking if the directory is empty.
	snapshotContainerPath := getSnapshotMountPoint(s.pool.Name, sourceContainerName)
	empty, _ := shared.PathIsEmpty(snapshotContainerPath)
	if empty == true {
		// Remove the snapshot directory for the container:
		// ${POOL}/snapshots/<source_container_name>
		err := os.Remove(snapshotContainerPath)
		if err != nil {
			return err
		}

		snapshotSymlink := shared.VarPath("snapshots", sourceContainerName)
		if shared.PathExists(snapshotSymlink) {
			err := os.Remove(snapshotSymlink)
			if err != nil {
				return err
			}
		}
	}

	// Legacy
	snapPath := shared.VarPath(fmt.Sprintf("snapshots/%s/%s.zfs", sourceContainerName, fields[1]))
	if shared.PathExists(snapPath) {
		err := os.Remove(snapPath)
		if err != nil {
			return err
		}
	}

	// Legacy
	parent := shared.VarPath(fmt.Sprintf("snapshots/%s", sourceContainerName))
	if ok, _ := shared.PathIsEmpty(parent); ok {
		err := os.Remove(parent)
		if err != nil {
			return err
		}
	}

	logger.Debugf("Deleted ZFS storage volume for snapshot \"%s\" on storage pool \"%s\".", s.volume.Name, s.pool.Name)
	return nil
}

func (s *storageZfs) ContainerSnapshotRename(snapshotContainer container, newName string) error {
	logger.Debugf("Renaming ZFS storage volume for snapshot \"%s\" from %s -> %s.", s.volume.Name, s.volume.Name, newName)

	oldName := snapshotContainer.Name()

	oldFields := strings.SplitN(snapshotContainer.Name(), shared.SnapshotDelimiter, 2)
	oldcName := oldFields[0]
	oldZfsDatasetName := fmt.Sprintf("snapshot-%s", oldFields[1])

	newFields := strings.SplitN(newName, shared.SnapshotDelimiter, 2)
	newZfsDatasetName := fmt.Sprintf("snapshot-%s", newFields[1])

	if oldZfsDatasetName != newZfsDatasetName {
		err := s.zfsPoolVolumeSnapshotRename(fmt.Sprintf("containers/%s", oldcName), oldZfsDatasetName, newZfsDatasetName)
		if err != nil {
			return err
		}
	}
	revert := true
	defer func() {
		if !revert {
			return
		}
		s.ContainerSnapshotRename(snapshotContainer, oldName)
	}()

	oldStyleSnapshotMntPoint := shared.VarPath(fmt.Sprintf("snapshots/%s/%s.zfs", oldcName, oldFields[1]))
	if shared.PathExists(oldStyleSnapshotMntPoint) {
		err := os.Remove(oldStyleSnapshotMntPoint)
		if err != nil {
			return err
		}
	}

	oldSnapshotMntPoint := getSnapshotMountPoint(s.pool.Name, oldName)
	if shared.PathExists(oldSnapshotMntPoint) {
		err := os.Remove(oldSnapshotMntPoint)
		if err != nil {
			return err
		}
	}

	newSnapshotMntPoint := getSnapshotMountPoint(s.pool.Name, newName)
	if !shared.PathExists(newSnapshotMntPoint) {
		err := os.MkdirAll(newSnapshotMntPoint, 0700)
		if err != nil {
			return err
		}
	}

	snapshotMntPointSymlinkTarget := shared.VarPath("storage-pools", s.pool.Name, "snapshots", oldcName)
	snapshotMntPointSymlink := shared.VarPath("snapshots", oldcName)
	if !shared.PathExists(snapshotMntPointSymlink) {
		err := os.Symlink(snapshotMntPointSymlinkTarget, snapshotMntPointSymlink)
		if err != nil {
			return err
		}
	}

	revert = false

	logger.Debugf("Renamed ZFS storage volume for snapshot \"%s\" from %s -> %s.", s.volume.Name, s.volume.Name, newName)
	return nil
}

func (s *storageZfs) ContainerSnapshotStart(container container) (bool, error) {
	logger.Debugf("Initializing ZFS storage volume for snapshot \"%s\" on storage pool \"%s\".", s.volume.Name, s.pool.Name)

	fields := strings.SplitN(container.Name(), shared.SnapshotDelimiter, 2)
	if len(fields) < 2 {
		return false, fmt.Errorf("Invalid snapshot name: %s", container.Name())
	}

	cName := fields[0]
	sName := fields[1]
	sourceFs := fmt.Sprintf("containers/%s", cName)
	sourceSnap := fmt.Sprintf("snapshot-%s", sName)
	destFs := fmt.Sprintf("snapshots/%s/%s", cName, sName)

	snapshotMntPoint := getSnapshotMountPoint(s.pool.Name, container.Name())
	err := s.zfsPoolVolumeClone(sourceFs, sourceSnap, destFs, snapshotMntPoint)
	if err != nil {
		return false, err
	}

	logger.Debugf("Initialized ZFS storage volume for snapshot \"%s\" on storage pool \"%s\".", s.volume.Name, s.pool.Name)
	return true, nil
}

func (s *storageZfs) ContainerSnapshotStop(container container) (bool, error) {
	logger.Debugf("Stopping ZFS storage volume for snapshot \"%s\" on storage pool \"%s\".", s.volume.Name, s.pool.Name)

	fields := strings.SplitN(container.Name(), shared.SnapshotDelimiter, 2)
	if len(fields) < 2 {
		return false, fmt.Errorf("Invalid snapshot name: %s", container.Name())
	}
	cName := fields[0]
	sName := fields[1]
	destFs := fmt.Sprintf("snapshots/%s/%s", cName, sName)

	err := s.zfsPoolVolumeDestroy(destFs)
	if err != nil {
		return false, err
	}

	logger.Debugf("Stopped ZFS storage volume for snapshot \"%s\" on storage pool \"%s\".", s.volume.Name, s.pool.Name)
	return true, nil
}

func (s *storageZfs) ContainerSnapshotCreateEmpty(snapshotContainer container) error {
	/* don't touch the fs yet, as migration will do that for us */
	return nil
}

// - create temporary directory ${LXD_DIR}/images/lxd_images_
// - create new zfs volume images/<fingerprint>
// - mount the zfs volume on ${LXD_DIR}/images/lxd_images_
// - unpack the downloaded image in ${LXD_DIR}/images/lxd_images_
// - mark new zfs volume images/<fingerprint> readonly
// - remove mountpoint property from zfs volume images/<fingerprint>
// - create read-write snapshot from zfs volume images/<fingerprint>
func (s *storageZfs) ImageCreate(fingerprint string) error {
	logger.Debugf("Creating ZFS storage volume for image \"%s\" on storage pool \"%s\".", fingerprint, s.pool.Name)

	imageMntPoint := getImageMountPoint(s.pool.Name, fingerprint)
	fs := fmt.Sprintf("images/%s", fingerprint)
	revert := true
	subrevert := true

	err := s.createImageDbPoolVolume(fingerprint)
	if err != nil {
		return err
	}
	defer func() {
		if !subrevert {
			return
		}
		s.deleteImageDbPoolVolume(fingerprint)
	}()

	if s.zfsFilesystemEntityExists(fmt.Sprintf("deleted/%s", fs), true) {
		err := s.zfsPoolVolumeRename(fmt.Sprintf("deleted/%s", fs), fs)
		if err != nil {
			return err
		}

		defer func() {
			if !revert {
				return
			}
			s.ImageDelete(fingerprint)
		}()

		// In case this is an image from an older lxd instance, wipe the
		// mountpoint.
		err = s.zfsPoolVolumeSet(fs, "mountpoint", "none")
		if err != nil {
			return err
		}

		revert = false
		subrevert = false

		return nil
	}

	if !shared.PathExists(imageMntPoint) {
		err := os.MkdirAll(imageMntPoint, 0700)
		if err != nil {
			return err
		}
		defer func() {
			if !subrevert {
				return
			}
			os.RemoveAll(imageMntPoint)
		}()
	}

	// Create temporary mountpoint directory.
	tmp := getImageMountPoint(s.pool.Name, "")
	tmpImageDir, err := ioutil.TempDir(tmp, "")
	if err != nil {
		return err
	}
	defer os.RemoveAll(tmpImageDir)

	imagePath := shared.VarPath("images", fingerprint)

	// Create a new storage volume on the storage pool for the image.
	err = s.zfsPoolVolumeCreate(fs)
	if err != nil {
		return err
	}
	subrevert = false
	defer func() {
		if !revert {
			return
		}
		s.ImageDelete(fingerprint)
	}()

	// Set a temporary mountpoint for the image.
	err = s.zfsPoolVolumeSet(fs, "mountpoint", tmpImageDir)
	if err != nil {
		return err
	}

	// Make sure that the image actually got mounted.
	if !shared.IsMountPoint(tmpImageDir) {
		s.zfsPoolVolumeMount(fs)
	}

	// Unpack the image into the temporary mountpoint.
	err = unpackImage(s.d, imagePath, tmpImageDir, storageTypeZfs)
	if err != nil {
		return err
	}

	// Mark the new storage volume for the image as readonly.
	err = s.zfsPoolVolumeSet(fs, "readonly", "on")
	if err != nil {
		return err
	}

	// Remove the temporary mountpoint from the image storage volume.
	err = s.zfsPoolVolumeSet(fs, "mountpoint", "none")
	if err != nil {
		return err
	}

	// Make sure that the image actually got unmounted.
	if shared.IsMountPoint(tmpImageDir) {
		s.zfsPoolVolumeUmount(fs, tmpImageDir)
	}

	// Create a snapshot of that image on the storage pool which we clone for
	// container creation.
	err = s.zfsPoolVolumeSnapshotCreate(fs, "readonly")
	if err != nil {
		return err
	}

	revert = false

	logger.Debugf("Created ZFS storage volume for image \"%s\" on storage pool \"%s\".", fingerprint, s.pool.Name)
	return nil
}

func (s *storageZfs) ImageDelete(fingerprint string) error {
	logger.Debugf("Deleting ZFS storage volume for image \"%s\" on storage pool \"%s\".", fingerprint, s.pool.Name)

	fs := fmt.Sprintf("images/%s", fingerprint)

	if s.zfsFilesystemEntityExists(fs, true) {
		removable, err := s.zfsPoolVolumeSnapshotRemovable(fs, "readonly")
		if err != nil {
			return err
		}

		if removable {
			err := s.zfsPoolVolumeDestroy(fs)
			if err != nil {
				return err
			}
		} else {
			err := s.zfsPoolVolumeSet(fs, "mountpoint", "none")
			if err != nil {
				return err
			}

			err = s.zfsPoolVolumeRename(fs, fmt.Sprintf("deleted/%s", fs))
			if err != nil {
				return err
			}
		}
	}

	err := s.deleteImageDbPoolVolume(fingerprint)
	if err != nil {
		return err
	}

	imageMntPoint := getImageMountPoint(s.pool.Name, fingerprint)
	if shared.PathExists(imageMntPoint) {
		err := os.RemoveAll(imageMntPoint)
		if err != nil {
			return err
		}
	}

	if shared.PathExists(shared.VarPath(fs + ".zfs")) {
		err := os.RemoveAll(shared.VarPath(fs + ".zfs"))
		if err != nil {
			return err
		}
	}

	logger.Debugf("Deleted ZFS storage volume for image \"%s\" on storage pool \"%s\".", fingerprint, s.pool.Name)
	return nil
}

func (s *storageZfs) ImageMount(fingerprint string) (bool, error) {
	return true, nil
}

func (s *storageZfs) ImageUmount(fingerprint string) (bool, error) {
	return true, nil
}

// Helper functions
func (s *storageZfs) zfsPoolCheck(pool string) error {
	output, err := shared.RunCommand(
		"zfs", "get", "type", "-H", "-o", "value", pool)
	if err != nil {
		return fmt.Errorf(strings.Split(output, "\n")[0])
	}

	poolType := strings.Split(output, "\n")[0]
	if poolType != "filesystem" {
		return fmt.Errorf("Unsupported pool type: %s", poolType)
	}

	return nil
}

func (s *storageZfs) zfsPoolCreate() error {
	zpoolName := s.getOnDiskPoolName()
	vdev := s.pool.Config["source"]
	if vdev == "" {
		vdev = filepath.Join(shared.VarPath("disks"), fmt.Sprintf("%s.img", s.pool.Name))
		s.pool.Config["source"] = vdev

		if s.pool.Config["zfs.pool_name"] == "" {
			s.pool.Config["zfs.pool_name"] = zpoolName
		}

		f, err := os.Create(vdev)
		if err != nil {
			return fmt.Errorf("Failed to open %s: %s", vdev, err)
		}
		defer f.Close()

		err = f.Chmod(0600)
		if err != nil {
			return fmt.Errorf("Failed to chmod %s: %s", vdev, err)
		}

		size, err := shared.ParseByteSizeString(s.pool.Config["size"])
		if err != nil {
			return err
		}
		err = f.Truncate(size)
		if err != nil {
			return fmt.Errorf("Failed to create sparse file %s: %s", vdev, err)
		}

		output, err := shared.RunCommand(
			"zpool",
			"create", zpoolName, vdev,
			"-f", "-m", "none", "-O", "compression=on")
		if err != nil {
			return fmt.Errorf("Failed to create the ZFS pool: %s", output)
		}
	} else {
		// Unset size property since it doesn't make sense.
		s.pool.Config["size"] = ""

		if filepath.IsAbs(vdev) {
			if !shared.IsBlockdevPath(vdev) {
				return fmt.Errorf("custom loop file locations are not supported")
			}

			if s.pool.Config["zfs.pool_name"] == "" {
				s.pool.Config["zfs.pool_name"] = zpoolName
			}

			// This is a block device. Note, that we do not store the
			// block device path or UUID or PARTUUID or similar in
			// the database. All of those might change or might be
			// used in a special way (For example, zfs uses a single
			// UUID in a multi-device pool for all devices.). The
			// safest way is to just store the name of the zfs pool
			// we create.
			s.pool.Config["source"] = zpoolName
			output, err := shared.RunCommand(
				"zpool",
				"create", zpoolName, vdev,
				"-f", "-m", "none", "-O", "compression=on")
			if err != nil {
				return fmt.Errorf("Failed to create the ZFS pool: %s", output)
			}
		} else {
			if s.pool.Config["zfs.pool_name"] != "" {
				return fmt.Errorf("invalid combination of \"source\" and \"zfs.pool_name\" property")
			}
			s.pool.Config["zfs.pool_name"] = vdev
			s.dataset = vdev

			if strings.Contains(vdev, "/") {
				ok := s.zfsFilesystemEntityExists(vdev, false)
				if !ok {
					output, err := shared.RunCommand(
						"zfs",
						"create",
						"-p",
						"-o",
						"mountpoint=none",
						vdev)
					if err != nil {
						logger.Errorf("zfs create failed: %s.", output)
						return fmt.Errorf("Failed to create ZFS filesystem: %s", output)
					}
				}
			} else {
				err := s.zfsPoolCheck(vdev)
				if err != nil {
					return err
				}

				subvols, err := s.zfsPoolListSubvolumes(vdev)
				if err != nil {
					return err
				}

				if len(subvols) > 0 {
					return fmt.Errorf("Provided ZFS pool (or dataset) isn't empty")
				}
			}
		}
	}

	// Create default dummy datasets to avoid zfs races during container
	// creation.
	err := s.zfsPoolVolumeCreate("containers")
	if err != nil {
		return err
	}

	err = s.zfsPoolVolumeSet("containers", "mountpoint", "none")
	if err != nil {
		return err
	}

	err = s.zfsPoolVolumeCreate("images")
	if err != nil {
		return err
	}

	err = s.zfsPoolVolumeSet("images", "mountpoint", "none")
	if err != nil {
		return err
	}

	err = s.zfsPoolVolumeCreate("custom")
	if err != nil {
		return err
	}

	err = s.zfsPoolVolumeSet("custom", "mountpoint", "none")
	if err != nil {
		return err
	}

	err = s.zfsPoolVolumeCreate("deleted")
	if err != nil {
		return err
	}

	err = s.zfsPoolVolumeSet("deleted", "mountpoint", "none")
	if err != nil {
		return err
	}

	return nil
}

func (s *storageZfs) zfsPoolVolumeClone(source string, name string, dest string, mountpoint string) error {
	poolName := s.getOnDiskPoolName()
	output, err := shared.RunCommand(
		"zfs",
		"clone",
		"-p",
		"-o", fmt.Sprintf("mountpoint=%s", mountpoint),
		fmt.Sprintf("%s/%s@%s", poolName, source, name),
		fmt.Sprintf("%s/%s", poolName, dest))
	if err != nil {
		logger.Errorf("zfs clone failed: %s.", output)
		return fmt.Errorf("Failed to clone the filesystem: %s", output)
	}

	subvols, err := s.zfsPoolListSubvolumes(fmt.Sprintf("%s/%s", poolName, source))
	if err != nil {
		return err
	}

	for _, sub := range subvols {
		snaps, err := s.zfsPoolListSnapshots(sub)
		if err != nil {
			return err
		}

		if !shared.StringInSlice(name, snaps) {
			continue
		}

		destSubvol := dest + strings.TrimPrefix(sub, source)
		snapshotMntPoint := getSnapshotMountPoint(s.pool.Name, destSubvol)

		output, err := shared.RunCommand(
			"zfs",
			"clone",
			"-p",
			"-o", fmt.Sprintf("mountpoint=%s", snapshotMntPoint),
			fmt.Sprintf("%s/%s@%s", poolName, sub, name),
			fmt.Sprintf("%s/%s", poolName, destSubvol))
		if err != nil {
			logger.Errorf("zfs clone failed: %s.", output)
			return fmt.Errorf("Failed to clone the sub-volume: %s", output)
		}
	}

	return nil
}

func (s *storageZfs) zfsPoolVolumeCreate(path string) error {
	poolName := s.getOnDiskPoolName()
	output, err := shared.RunCommand(
		"zfs",
		"create",
		"-p",
		fmt.Sprintf("%s/%s", poolName, path))
	if err != nil {
		logger.Errorf("zfs create failed: %s.", output)
		return fmt.Errorf("Failed to create ZFS filesystem: %s", output)
	}

	return nil
}

func (s *storageZfs) zfsFilesystemEntityDelete() error {
	var output string
	var err error
	poolName := s.getOnDiskPoolName()
	if strings.Contains(poolName, "/") {
		// Command to destroy a zfs dataset.
		output, err = shared.RunCommand("zfs", "destroy", "-r", poolName)
	} else {
		// Command to destroy a zfs pool.
		output, err = shared.RunCommand("zpool", "destroy", "-f", poolName)
	}
	if err != nil {
		return fmt.Errorf("Failed to delete the ZFS pool: %s", output)
	}

	// Cleanup storage
	vdev := s.pool.Config["source"]
	if filepath.IsAbs(vdev) && !shared.IsBlockdevPath(vdev) {
		os.RemoveAll(vdev)
	}

	return nil
}

func (s *storageZfs) zfsPoolVolumeDestroy(path string) error {
	mountpoint, err := s.zfsFilesystemEntityPropertyGet(path, "mountpoint", true)
	if err != nil {
		return err
	}

	if mountpoint != "none" && shared.IsMountPoint(mountpoint) {
		err := syscall.Unmount(mountpoint, syscall.MNT_DETACH)
		if err != nil {
			logger.Errorf("umount failed: %s.", err)
			return err
		}
	}

	poolName := s.getOnDiskPoolName()
	// Due to open fds or kernel refs, this may fail for a bit, give it 10s
	output, err := shared.TryRunCommand(
		"zfs",
		"destroy",
		"-r",
		fmt.Sprintf("%s/%s", poolName, path))

	if err != nil {
		logger.Errorf("zfs destroy failed: %s.", output)
		return fmt.Errorf("Failed to destroy ZFS filesystem: %s", output)
	}

	return nil
}

func (s *storageZfs) zfsPoolVolumeCleanup(path string) error {
	if strings.HasPrefix(path, "deleted/") {
		// Cleanup of filesystems kept for refcount reason
		removablePath, err := s.zfsPoolVolumeSnapshotRemovable(path, "")
		if err != nil {
			return err
		}

		// Confirm that there are no more clones
		if removablePath {
			if strings.Contains(path, "@") {
				// Cleanup snapshots
				err = s.zfsPoolVolumeDestroy(path)
				if err != nil {
					return err
				}

				// Check if the parent can now be deleted
				subPath := strings.SplitN(path, "@", 2)[0]
				snaps, err := s.zfsPoolListSnapshots(subPath)
				if err != nil {
					return err
				}

				if len(snaps) == 0 {
					err := s.zfsPoolVolumeCleanup(subPath)
					if err != nil {
						return err
					}
				}
			} else {
				// Cleanup filesystems
				origin, err := s.zfsFilesystemEntityPropertyGet(path, "origin", true)
				if err != nil {
					return err
				}
				poolName := s.getOnDiskPoolName()
				origin = strings.TrimPrefix(origin, fmt.Sprintf("%s/", poolName))

				err = s.zfsPoolVolumeDestroy(path)
				if err != nil {
					return err
				}

				// Attempt to remove its parent
				if origin != "-" {
					err := s.zfsPoolVolumeCleanup(origin)
					if err != nil {
						return err
					}
				}
			}

			return nil
		}
	} else if strings.HasPrefix(path, "containers") && strings.Contains(path, "@copy-") {
		// Just remove the copy- snapshot for copies of active containers
		err := s.zfsPoolVolumeDestroy(path)
		if err != nil {
			return err
		}
	}

	return nil
}

func (s *storageZfs) zfsFilesystemEntityExists(path string, prefixPathWithPool bool) bool {
	output, _ := s.zfsFilesystemEntityPropertyGet(path, "name", prefixPathWithPool)

	// If prefixPathWithPool is false we assume that the path passed in
	// already is a valid zfs entity we want to check for.
	fsToCheck := path
	if prefixPathWithPool {
		fsToCheck = fmt.Sprintf("%s/%s", s.getOnDiskPoolName(), path)
	}
	if output == fsToCheck {
		return true
	}

	return false
}

func (s *storageZfs) zfsFilesystemEntityPropertyGet(path string, key string, prefixPathWithPool bool) (string, error) {
	// If prefixPathWithPool is false we assume that the path passed in
	// already is a valid zfs entity we want to check for.
	fsToCheck := path
	if prefixPathWithPool {
		fsToCheck = fmt.Sprintf("%s/%s", s.getOnDiskPoolName(), path)
	}

	output, err := shared.RunCommand(
		"zfs",
		"get",
		"-H",
		"-p",
		"-o", "value",
		key,
		fsToCheck)
	if err != nil {
		return "", fmt.Errorf("Failed to get ZFS config: %s", output)
	}

	return strings.TrimRight(output, "\n"), nil
}

func (s *storageZfs) zfsPoolVolumeRename(source string, dest string) error {
	var err error
	var output string

	poolName := s.getOnDiskPoolName()
	for i := 0; i < 20; i++ {
		output, err = shared.RunCommand(
			"zfs",
			"rename",
			"-p",
			fmt.Sprintf("%s/%s", poolName, source),
			fmt.Sprintf("%s/%s", poolName, dest))

		// Success
		if err == nil {
			return nil
		}

		// zfs rename can fail because of descendants, yet still manage the rename
		if !s.zfsFilesystemEntityExists(source, true) && s.zfsFilesystemEntityExists(dest, true) {
			return nil
		}

		time.Sleep(500 * time.Millisecond)
	}

	// Timeout
	logger.Errorf("zfs rename failed: %s.", output)
	return fmt.Errorf("Failed to rename ZFS filesystem: %s", output)
}

func (s *storageZfs) zfsPoolVolumeSet(path string, key string, value string) error {
	poolName := s.getOnDiskPoolName()
	output, err := shared.RunCommand(
		"zfs",
		"set",
		fmt.Sprintf("%s=%s", key, value),
		fmt.Sprintf("%s/%s", poolName, path))
	if err != nil {
		logger.Errorf("zfs set failed: %s.", output)
		return fmt.Errorf("Failed to set ZFS config: %s", output)
	}

	return nil
}

func (s *storageZfs) zfsPoolVolumeSnapshotCreate(path string, name string) error {
	poolName := s.getOnDiskPoolName()
	output, err := shared.RunCommand(
		"zfs",
		"snapshot",
		"-r",
		fmt.Sprintf("%s/%s@%s", poolName, path, name))
	if err != nil {
		logger.Errorf("zfs snapshot failed: %s.", output)
		return fmt.Errorf("Failed to create ZFS snapshot: %s", output)
	}

	return nil
}

func (s *storageZfs) zfsPoolVolumeSnapshotDestroy(path string, name string) error {
	poolName := s.getOnDiskPoolName()
	output, err := shared.RunCommand(
		"zfs",
		"destroy",
		"-r",
		fmt.Sprintf("%s/%s@%s", poolName, path, name))
	if err != nil {
		logger.Errorf("zfs destroy failed: %s.", output)
		return fmt.Errorf("Failed to destroy ZFS snapshot: %s", output)
	}

	return nil
}

func (s *storageZfs) zfsPoolVolumeSnapshotRestore(path string, name string) error {
	poolName := s.getOnDiskPoolName()
	output, err := shared.TryRunCommand(
		"zfs",
		"rollback",
		fmt.Sprintf("%s/%s@%s", poolName, path, name))
	if err != nil {
		logger.Errorf("zfs rollback failed: %s.", output)
		return fmt.Errorf("Failed to restore ZFS snapshot: %s", output)
	}

	subvols, err := s.zfsPoolListSubvolumes(fmt.Sprintf("%s/%s", poolName, path))
	if err != nil {
		return err
	}

	for _, sub := range subvols {
		snaps, err := s.zfsPoolListSnapshots(sub)
		if err != nil {
			return err
		}

		if !shared.StringInSlice(name, snaps) {
			continue
		}

		output, err := shared.TryRunCommand(
			"zfs",
			"rollback",
			fmt.Sprintf("%s/%s@%s", poolName, sub, name))
		if err != nil {
			logger.Errorf("zfs rollback failed: %s.", output)
			return fmt.Errorf("Failed to restore ZFS sub-volume snapshot: %s", output)
		}
	}

	return nil
}

func (s *storageZfs) zfsPoolVolumeSnapshotRename(path string, oldName string, newName string) error {
	poolName := s.getOnDiskPoolName()
	output, err := shared.RunCommand(
		"zfs",
		"rename",
		"-r",
		fmt.Sprintf("%s/%s@%s", poolName, path, oldName),
		fmt.Sprintf("%s/%s@%s", poolName, path, newName))
	if err != nil {
		logger.Errorf("zfs snapshot rename failed: %s.", output)
		return fmt.Errorf("Failed to rename ZFS snapshot: %s", output)
	}

	return nil
}

func zfsMount(poolName string, path string) error {
	output, err := shared.TryRunCommand(
		"zfs",
		"mount",
		fmt.Sprintf("%s/%s", poolName, path))
	if err != nil {
		return fmt.Errorf("Failed to mount ZFS filesystem: %s", output)
	}

	return nil
}

func (s *storageZfs) zfsPoolVolumeMount(path string) error {
	return zfsMount(s.getOnDiskPoolName(), path)
}

func zfsUmount(poolName string, path string, mountpoint string) error {
	output, err := shared.TryRunCommand(
		"zfs",
		"unmount",
		fmt.Sprintf("%s/%s", poolName, path))
	if err != nil {
		logger.Warnf("Failed to unmount ZFS filesystem via zfs unmount: %s. Trying lazy umount (MNT_DETACH)...", output)
		err := tryUnmount(mountpoint, syscall.MNT_DETACH)
		if err != nil {
			logger.Warnf("Failed to unmount ZFS filesystem via lazy umount (MNT_DETACH)...")
			return err
		}
	}

	return nil
}

func (s *storageZfs) zfsPoolVolumeUmount(path string, mountpoint string) error {
	return zfsUmount(s.getOnDiskPoolName(), path, mountpoint)
}

func (s *storageZfs) zfsPoolListSubvolumes(path string) ([]string, error) {
	output, err := shared.RunCommand(
		"zfs",
		"list",
		"-t", "filesystem",
		"-o", "name",
		"-H",
		"-r", path)
	if err != nil {
		logger.Errorf("zfs list failed: %s.", output)
		return []string{}, fmt.Errorf("Failed to list ZFS filesystems: %s", output)
	}

	children := []string{}
	for _, entry := range strings.Split(output, "\n") {
		if entry == "" {
			continue
		}

		if entry == path {
			continue
		}

		poolName := s.getOnDiskPoolName()
		children = append(children, strings.TrimPrefix(entry, fmt.Sprintf("%s/", poolName)))
	}

	return children, nil
}

func (s *storageZfs) zfsPoolListSnapshots(path string) ([]string, error) {
	poolName := s.getOnDiskPoolName()
	path = strings.TrimRight(path, "/")
	fullPath := poolName
	if path != "" {
		fullPath = fmt.Sprintf("%s/%s", poolName, path)
	}

	output, err := shared.RunCommand(
		"zfs",
		"list",
		"-t", "snapshot",
		"-o", "name",
		"-H",
		"-d", "1",
		"-s", "creation",
		"-r", fullPath)
	if err != nil {
		logger.Errorf("zfs list failed: %s.", output)
		return []string{}, fmt.Errorf("Failed to list ZFS snapshots: %s", output)
	}

	children := []string{}
	for _, entry := range strings.Split(output, "\n") {
		if entry == "" {
			continue
		}

		if entry == fullPath {
			continue
		}

		children = append(children, strings.SplitN(entry, "@", 2)[1])
	}

	return children, nil
}

func (s *storageZfs) zfsPoolVolumeSnapshotRemovable(path string, name string) (bool, error) {
	var snap string
	if name == "" {
		snap = path
	} else {
		snap = fmt.Sprintf("%s@%s", path, name)
	}

	clones, err := s.zfsFilesystemEntityPropertyGet(snap, "clones", true)
	if err != nil {
		return false, err
	}

	if clones == "-" || clones == "" {
		return true, nil
	}

	return false, nil
}

func (s *storageZfs) zfsPoolGetUsers() ([]string, error) {
	poolName := s.getOnDiskPoolName()
	subvols, err := s.zfsPoolListSubvolumes(poolName)
	if err != nil {
		return []string{}, err
	}

	exceptions := []string{
		"containers",
		"images",
		"snapshots",
		"deleted",
		"deleted/containers",
		"deleted/images"}

	users := []string{}
	for _, subvol := range subvols {
		path := strings.Split(subvol, "/")

		// Only care about plausible LXD paths
		if !shared.StringInSlice(path[0], exceptions) {
			continue
		}

		// Ignore empty paths
		if shared.StringInSlice(subvol, exceptions) {
			continue
		}

		users = append(users, subvol)
	}

	return users, nil
}

func zfsFilesystemEntityExists(zfsEntity string) bool {
	output, err := shared.RunCommand(
		"zfs",
		"get",
		"type",
		"-H",
		"-o",
		"name",
		zfsEntity)
	if err != nil {
		return false
	}

	detectedName := strings.TrimSpace(output)
	if detectedName != zfsEntity {
		return false
	}

	return true
}

type zfsMigrationSourceDriver struct {
	container        container
	snapshots        []container
	zfsSnapshotNames []string
	zfs              *storageZfs
	runningSnapName  string
	stoppedSnapName  string
}

func (s *zfsMigrationSourceDriver) Snapshots() []container {
	return s.snapshots
}

func (s *zfsMigrationSourceDriver) send(conn *websocket.Conn, zfsName string, zfsParent string, readWrapper func(io.ReadCloser) io.ReadCloser) error {
	fields := strings.SplitN(s.container.Name(), shared.SnapshotDelimiter, 2)
	poolName := s.zfs.getOnDiskPoolName()
	args := []string{"send", fmt.Sprintf("%s/containers/%s@%s", poolName, fields[0], zfsName)}
	if zfsParent != "" {
		args = append(args, "-i", fmt.Sprintf("%s/containers/%s@%s", poolName, s.container.Name(), zfsParent))
	}

	cmd := exec.Command("zfs", args...)

	stdout, err := cmd.StdoutPipe()
	if err != nil {
		return err
	}

	readPipe := io.ReadCloser(stdout)
	if readWrapper != nil {
		readPipe = readWrapper(stdout)
	}

	stderr, err := cmd.StderrPipe()
	if err != nil {
		return err
	}

	if err := cmd.Start(); err != nil {
		return err
	}

	<-shared.WebsocketSendStream(conn, readPipe, 4*1024*1024)

	output, err := ioutil.ReadAll(stderr)
	if err != nil {
		logger.Errorf("Problem reading zfs send stderr: %s.", err)
	}

	err = cmd.Wait()
	if err != nil {
		logger.Errorf("Problem with zfs send: %s.", string(output))
	}

	return err
}

func (s *zfsMigrationSourceDriver) SendWhileRunning(conn *websocket.Conn, op *operation, bwlimit string) error {
	if s.container.IsSnapshot() {
		fields := strings.SplitN(s.container.Name(), shared.SnapshotDelimiter, 2)
		snapshotName := fmt.Sprintf("snapshot-%s", fields[1])
		wrapper := StorageProgressReader(op, "fs_progress", s.container.Name())
		return s.send(conn, snapshotName, "", wrapper)
	}

	lastSnap := ""

	for i, snap := range s.zfsSnapshotNames {
		prev := ""
		if i > 0 {
			prev = s.zfsSnapshotNames[i-1]
		}

		lastSnap = snap

		wrapper := StorageProgressReader(op, "fs_progress", snap)
		if err := s.send(conn, snap, prev, wrapper); err != nil {
			return err
		}
	}

	s.runningSnapName = fmt.Sprintf("migration-send-%s", uuid.NewRandom().String())
	if err := s.zfs.zfsPoolVolumeSnapshotCreate(fmt.Sprintf("containers/%s", s.container.Name()), s.runningSnapName); err != nil {
		return err
	}

	wrapper := StorageProgressReader(op, "fs_progress", s.container.Name())
	if err := s.send(conn, s.runningSnapName, lastSnap, wrapper); err != nil {
		return err
	}

	return nil
}

func (s *zfsMigrationSourceDriver) SendAfterCheckpoint(conn *websocket.Conn, bwlimit string) error {
	s.stoppedSnapName = fmt.Sprintf("migration-send-%s", uuid.NewRandom().String())
	if err := s.zfs.zfsPoolVolumeSnapshotCreate(fmt.Sprintf("containers/%s", s.container.Name()), s.stoppedSnapName); err != nil {
		return err
	}

	if err := s.send(conn, s.stoppedSnapName, s.runningSnapName, nil); err != nil {
		return err
	}

	return nil
}

func (s *zfsMigrationSourceDriver) Cleanup() {
	if s.stoppedSnapName != "" {
		s.zfs.zfsPoolVolumeSnapshotDestroy(fmt.Sprintf("containers/%s", s.container.Name()), s.stoppedSnapName)
	}

	if s.runningSnapName != "" {
		s.zfs.zfsPoolVolumeSnapshotDestroy(fmt.Sprintf("containers/%s", s.container.Name()), s.runningSnapName)
	}
}

func (s *storageZfs) MigrationType() MigrationFSType {
	return MigrationFSType_ZFS
}

func (s *storageZfs) PreservesInodes() bool {
	return true
}

func (s *storageZfs) MigrationSource(ct container, containerOnly bool) (MigrationStorageSourceDriver, error) {
	/* If the container is a snapshot, let's just send that; we don't need
	* to send anything else, because that's all the user asked for.
	 */
	if ct.IsSnapshot() {
		return &zfsMigrationSourceDriver{container: ct, zfs: s}, nil
	}

	driver := zfsMigrationSourceDriver{
		container:        ct,
		snapshots:        []container{},
		zfsSnapshotNames: []string{},
		zfs:              s,
	}

	/* List all the snapshots in order of reverse creation. The idea here
	* is that we send the oldest to newest snapshot, hopefully saving on
	* xfer costs. Then, after all that, we send the container itself.
	 */
	snapshots, err := s.zfsPoolListSnapshots(fmt.Sprintf("containers/%s", ct.Name()))
	if err != nil {
		return nil, err
	}

	for _, snap := range snapshots {
		/* In the case of e.g. multiple copies running at the same
		* time, we will have potentially multiple migration-send
		* snapshots. (Or in the case of the test suite, sometimes one
		* will take too long to delete.)
		 */
		if !strings.HasPrefix(snap, "snapshot-") {
			continue
		}

		lxdName := fmt.Sprintf("%s%s%s", ct.Name(), shared.SnapshotDelimiter, snap[len("snapshot-"):])
		snapshot, err := containerLoadByName(s.d, lxdName)
		if err != nil {
			return nil, err
		}

		driver.snapshots = append(driver.snapshots, snapshot)
		driver.zfsSnapshotNames = append(driver.zfsSnapshotNames, snap)
	}

	return &driver, nil
}

func (s *storageZfs) MigrationSink(live bool, container container, snapshots []*Snapshot, conn *websocket.Conn, srcIdmap *shared.IdmapSet, op *operation, containerOnly bool) error {
	poolName := s.getOnDiskPoolName()
	zfsRecv := func(zfsName string, writeWrapper func(io.WriteCloser) io.WriteCloser) error {
		zfsFsName := fmt.Sprintf("%s/%s", poolName, zfsName)
		args := []string{"receive", "-F", "-u", zfsFsName}
		cmd := exec.Command("zfs", args...)

		stdin, err := cmd.StdinPipe()
		if err != nil {
			return err
		}

		stderr, err := cmd.StderrPipe()
		if err != nil {
			return err
		}

		if err := cmd.Start(); err != nil {
			return err
		}

		writePipe := io.WriteCloser(stdin)
		if writeWrapper != nil {
			writePipe = writeWrapper(stdin)
		}

		<-shared.WebsocketRecvStream(writePipe, conn)

		output, err := ioutil.ReadAll(stderr)
		if err != nil {
			logger.Debugf("problem reading zfs recv stderr %s.", err)
		}

		err = cmd.Wait()
		if err != nil {
			logger.Errorf("problem with zfs recv: %s.", string(output))
		}
		return err
	}

	/* In some versions of zfs we can write `zfs recv -F` to mounted
	 * filesystems, and in some versions we can't. So, let's always unmount
	 * this fs (it's empty anyway) before we zfs recv. N.B. that `zfs recv`
	 * of a snapshot also needs tha actual fs that it has snapshotted
	 * unmounted, so we do this before receiving anything.
	 */
	zfsName := fmt.Sprintf("containers/%s", container.Name())
	containerMntPoint := getContainerMountPoint(s.pool.Name, container.Name())
	err := s.zfsPoolVolumeUmount(zfsName, containerMntPoint)
	if err != nil {
		return err
	}

	if len(snapshots) > 0 {
		snapshotMntPointSymlinkTarget := shared.VarPath("storage-pools", s.pool.Name, "snapshots", s.volume.Name)
		snapshotMntPointSymlink := shared.VarPath("snapshots", container.Name())
		if !shared.PathExists(snapshotMntPointSymlink) {
			err := os.Symlink(snapshotMntPointSymlinkTarget, snapshotMntPointSymlink)
			if err != nil {
				return err
			}
		}
	}

	// At this point we have already figured out the parent
	// container's root disk device so we can simply
	// retrieve it from the expanded devices.
	parentStoragePool := ""
	parentExpandedDevices := container.ExpandedDevices()
	parentLocalRootDiskDeviceKey, parentLocalRootDiskDevice, _ := containerGetRootDiskDevice(parentExpandedDevices)
	if parentLocalRootDiskDeviceKey != "" {
		parentStoragePool = parentLocalRootDiskDevice["pool"]
	}

	// A little neuroticism.
	if parentStoragePool == "" {
		return fmt.Errorf("detected that the container's root device is missing the pool property during BTRFS migration")
	}

	for _, snap := range snapshots {
		args := snapshotProtobufToContainerArgs(container.Name(), snap)

		// Ensure that snapshot and parent container have the
		// same storage pool in their local root disk device.
		// If the root disk device for the snapshot comes from a
		// profile on the new instance as well we don't need to
		// do anything.
		if args.Devices != nil {
			snapLocalRootDiskDeviceKey, _, _ := containerGetRootDiskDevice(args.Devices)
			if snapLocalRootDiskDeviceKey != "" {
				args.Devices[snapLocalRootDiskDeviceKey]["pool"] = parentStoragePool
			}
		}
		_, err := containerCreateEmptySnapshot(container.Daemon(), args)
		if err != nil {
			return err
		}

		wrapper := StorageProgressWriter(op, "fs_progress", snap.GetName())
		name := fmt.Sprintf("containers/%s@snapshot-%s", container.Name(), snap.GetName())
		if err := zfsRecv(name, wrapper); err != nil {
			return err
		}

		snapshotMntPoint := getSnapshotMountPoint(poolName, fmt.Sprintf("%s/%s", container.Name(), *snap.Name))
		if !shared.PathExists(snapshotMntPoint) {
			err := os.MkdirAll(snapshotMntPoint, 0700)
			if err != nil {
				return err
			}
		}
	}

	defer func() {
		/* clean up our migration-send snapshots that we got from recv. */
		zfsSnapshots, err := s.zfsPoolListSnapshots(fmt.Sprintf("containers/%s", container.Name()))
		if err != nil {
			logger.Errorf("failed listing snapshots post migration: %s.", err)
			return
		}

		for _, snap := range zfsSnapshots {
			// If we received a bunch of snapshots, remove the migration-send-* ones, if not, wipe any snapshot we got
			if snapshots != nil && len(snapshots) > 0 && !strings.HasPrefix(snap, "migration-send") {
				continue
			}

			s.zfsPoolVolumeSnapshotDestroy(fmt.Sprintf("containers/%s", container.Name()), snap)
		}
	}()

	/* finally, do the real container */
	wrapper := StorageProgressWriter(op, "fs_progress", container.Name())
	if err := zfsRecv(zfsName, wrapper); err != nil {
		return err
	}

	if live {
		/* and again for the post-running snapshot if this was a live migration */
		wrapper := StorageProgressWriter(op, "fs_progress", container.Name())
		if err := zfsRecv(zfsName, wrapper); err != nil {
			return err
		}
	}

	/* Sometimes, zfs recv mounts this anyway, even if we pass -u
	 * (https://forums.freebsd.org/threads/zfs-receive-u-shouldnt-mount-received-filesystem-right.36844/)
	 * but sometimes it doesn't. Let's try to mount, but not complain about
	 * failure.
	 */
	s.zfsPoolVolumeMount(zfsName)
	return nil
}<|MERGE_RESOLUTION|>--- conflicted
+++ resolved
@@ -1117,11 +1117,7 @@
 }
 
 func (s *storageZfs) ContainerRestore(target container, source container) error {
-<<<<<<< HEAD
-	shared.LogDebugf("Restoring ZFS storage volume for container \"%s\" from %s -> %s.", s.volume.Name, source.Name(), target.Name())
-=======
 	logger.Debugf("Restoring ZFS storage volume for container \"%s\" from %s -> %s.", s.volume.Name, source.Name(), target.Name())
->>>>>>> e3dd9196
 
 	// Start storage for source container
 	ourSourceStart, err := source.StorageStart()
@@ -1168,11 +1164,7 @@
 		return err
 	}
 
-<<<<<<< HEAD
-	shared.LogDebugf("Restored ZFS storage volume for container \"%s\" from %s -> %s.", s.volume.Name, source.Name(), target.Name())
-=======
 	logger.Debugf("Restored ZFS storage volume for container \"%s\" from %s -> %s.", s.volume.Name, source.Name(), target.Name())
->>>>>>> e3dd9196
 	return nil
 }
 
