--- conflicted
+++ resolved
@@ -599,13 +599,9 @@
 	var networkPort int64     // Port
 	var trustPassword string  // Trust password
 	var imagesAutoUpdate bool // controls whether we set images.auto_update_interval to 0
-<<<<<<< HEAD
-	var runReconfigure bool   // Whether to call dpkg-reconfigure
-=======
 	var bridgeName string     // Bridge name
 	var bridgeIPv4 string     // IPv4 address
 	var bridgeIPv6 string     // IPv6 address
->>>>>>> e559b233
 
 	// Detect userns
 	defaultPrivileged = -1
@@ -743,11 +739,6 @@
 	}
 
 	if len(containers) > 0 || len(images) > 0 {
-		fmt.Printf(`LXD init cannot be used at this time.
-However if all you want to do is reconfigure the network,
-you can still do so by running "sudo dpkg-reconfigure -p medium lxd"
-
-`)
 		return fmt.Errorf("You have existing containers or images. lxd init requires an empty LXD.")
 	}
 
@@ -907,10 +898,6 @@
 			imagesAutoUpdate = false
 		}
 
-<<<<<<< HEAD
-		if askBool("Do you want to configure the LXD bridge (yes/no) [default=yes]? ", "yes") {
-			runReconfigure = true
-=======
 		if askBool("Would you like to create a new network bridge (yes/no) [default=yes]? ", "yes") {
 			bridgeName = askString("What should the new bridge be called [default=lxdbr0]? ", "lxdbr0", networkValidName)
 			bridgeIPv4 = askString("What IPv4 subnet should be used (CIDR notation, “auto” or “none”) [default=auto]? ", "auto", func(value string) error {
@@ -926,7 +913,6 @@
 				}
 				return networkValidAddressCIDRV6(value)
 			})
->>>>>>> e559b233
 		}
 	}
 
@@ -1033,16 +1019,6 @@
 		}
 	}
 
-<<<<<<< HEAD
-	if runReconfigure {
-		cmd := exec.Command("dpkg-reconfigure", "-p", "medium", "lxd")
-		cmd.Stdin = os.Stdin
-		cmd.Stdout = os.Stdout
-		cmd.Stderr = os.Stderr
-		err := cmd.Run()
-		if err != nil {
-			return fmt.Errorf("Failed to configure the bridge")
-=======
 	if bridgeName != "" {
 		bridgeConfig := map[string]string{}
 		bridgeConfig["ipv4.address"] = bridgeIPv4
@@ -1051,7 +1027,6 @@
 		err = c.NetworkCreate(bridgeName, bridgeConfig)
 		if err != nil {
 			return err
->>>>>>> e559b233
 		}
 	}
 
