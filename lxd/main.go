package main

import (
	"fmt"
	"math/rand"
	"os"
	"os/exec"
	"os/signal"
	"runtime/pprof"
	"sync"
	"syscall"
	"time"

	"github.com/lxc/lxd/internal/gnuflag"
	"github.com/lxc/lxd/lxd/migration"
	"github.com/lxc/lxd/shared"
)

func main() {
	if err := run(); err != nil {
		fmt.Fprintf(os.Stderr, "error: %v\n", err)
		os.Exit(1)
	}
}

var verbose = gnuflag.Bool("v", false, "Enables verbose mode.")
var syslogFlag = gnuflag.Bool("syslog", false, "Enables syslog logging.")
var logfile = gnuflag.String("logfile", "", "Logfile to log to (e.g., /var/log/lxd/lxd.log).")
var debug = gnuflag.Bool("debug", false, "Enables debug mode.")
var group = gnuflag.String("group", "", "Group which owns the shared socket.")
var help = gnuflag.Bool("help", false, "Print this help message.")
var version = gnuflag.Bool("version", false, "Print LXD's version number and exit.")
var printGoroutines = gnuflag.Int("print-goroutines-every", -1, "For debugging, print a complete stack trace every n seconds")
var cpuProfile = gnuflag.String("cpuprofile", "", "Enable cpu profiling into the specified file.")
var memProfile = gnuflag.String("memprofile", "", "Enable memory profiling into the specified file.")

func init() {
	myGroup, err := shared.GroupName(os.Getgid())
	if err != nil {
		shared.Debugf("Problem finding default group %s", err)
	}
	*group = myGroup

	rand.Seed(time.Now().UTC().UnixNano())
}

func run() error {
	if len(os.Args) > 1 {
		switch os.Args[1] {
		case "forkstart":
			return startContainer(os.Args[1:])
		case "forkmigrate":
			return migration.MigrateContainer(os.Args[1:])
			/*
				case "forkputfile" and "forkgetfile" handled specially in copyfile.go
			*/
		}
	}

	gnuflag.Usage = func() {
		fmt.Printf("Usage: lxd [options]\n\nOptions:\n")
		gnuflag.PrintDefaults()
	}

	gnuflag.Parse(true)
	if *help {
		// The user asked for help via --help, so we shouldn't print to
		// stderr.
		gnuflag.SetOut(os.Stdout)
		gnuflag.Usage()
		return nil
	}

	if *version {
		fmt.Println(shared.Version)
		return nil
	}

	// Configure logging
	syslog := ""
	if *syslogFlag {
		syslog = "lxd"
	}

	err := shared.SetLogger(syslog, *logfile, *verbose, *debug)
	if err != nil {
		fmt.Printf("%s", err)
		return nil
	}

	if gnuflag.NArg() != 0 {
		gnuflag.Usage()
		return fmt.Errorf("Unknown arguments")
	}

	if *cpuProfile != "" {
		f, err := os.Create(*cpuProfile)
		if err != nil {
			fmt.Printf("Error opening cpu profile file: %s\n", err)
			return nil
		}
		pprof.StartCPUProfile(f)
		defer pprof.StopCPUProfile()
	}

	if *memProfile != "" {
		go memProfiler()
	}

	neededPrograms := []string{"setfacl", "rsync", "tar", "xz"}
	for _, p := range neededPrograms {
		_, err := exec.LookPath(p)
		if err != nil {
			return err
		}
	}

	if *printGoroutines > 0 {
		go func() {
			for {
				time.Sleep(time.Duration(*printGoroutines) * time.Second)
				shared.PrintStack()
			}
		}()
	}

<<<<<<< HEAD
	d, err := StartDaemon()
=======
	d, err := startDaemon()
>>>>>>> dd87f756

	if err != nil {
		if d != nil && d.db != nil {
			d.db.Close()
		}
		return err
	}

	var ret error
	var wg sync.WaitGroup
	wg.Add(1)

	go func() {
		ch := make(chan os.Signal)
		signal.Notify(ch, syscall.SIGPWR)
		sig := <-ch

		shared.Log.Info(
			fmt.Sprintf("Received '%s signal', shutting down containers.", sig))
<<<<<<< HEAD

		ret = d.Stop()
=======
>>>>>>> dd87f756

		containersShutdown(d)

		ret = d.Stop()
		wg.Done()
	}()

	go func() {
		ch := make(chan os.Signal)
		signal.Notify(ch, syscall.SIGINT)
		signal.Notify(ch, syscall.SIGQUIT)
		signal.Notify(ch, syscall.SIGTERM)
		sig := <-ch

		shared.Log.Info(fmt.Sprintf("Received '%s signal', exiting.\n", sig))
		ret = d.Stop()
		wg.Done()
	}()

	wg.Wait()
	return ret
}<|MERGE_RESOLUTION|>--- conflicted
+++ resolved
@@ -124,11 +124,7 @@
 		}()
 	}
 
-<<<<<<< HEAD
-	d, err := StartDaemon()
-=======
 	d, err := startDaemon()
->>>>>>> dd87f756
 
 	if err != nil {
 		if d != nil && d.db != nil {
@@ -148,11 +144,6 @@
 
 		shared.Log.Info(
 			fmt.Sprintf("Received '%s signal', shutting down containers.", sig))
-<<<<<<< HEAD
-
-		ret = d.Stop()
-=======
->>>>>>> dd87f756
 
 		containersShutdown(d)
 
