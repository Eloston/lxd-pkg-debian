package main

import (
	"bufio"
	"encoding/json"
	"fmt"
	"io/ioutil"
	"math/rand"
	"net"
	"net/http"
	"os"
	"os/exec"
	"os/signal"
	"runtime/pprof"
	"strconv"
	"strings"
	"sync"
	"syscall"
	"time"

	"golang.org/x/crypto/ssh/terminal"

	"github.com/lxc/lxd"
	"github.com/lxc/lxd/shared"
	"github.com/lxc/lxd/shared/gnuflag"
	"github.com/lxc/lxd/shared/logging"
)

// Global arguments
var argAuto = gnuflag.Bool("auto", false, "")
var argCPUProfile = gnuflag.String("cpuprofile", "", "")
var argDebug = gnuflag.Bool("debug", false, "")
var argGroup = gnuflag.String("group", "", "")
var argHelp = gnuflag.Bool("help", false, "")
var argLogfile = gnuflag.String("logfile", "", "")
var argMemProfile = gnuflag.String("memprofile", "", "")
var argNetworkAddress = gnuflag.String("network-address", "", "")
var argNetworkPort = gnuflag.Int64("network-port", -1, "")
var argPrintGoroutinesEvery = gnuflag.Int("print-goroutines-every", -1, "")
var argStorageBackend = gnuflag.String("storage-backend", "", "")
var argStorageCreateDevice = gnuflag.String("storage-create-device", "", "")
var argStorageCreateLoop = gnuflag.Int64("storage-create-loop", -1, "")
var argStoragePool = gnuflag.String("storage-pool", "", "")
var argSyslog = gnuflag.Bool("syslog", false, "")
var argTimeout = gnuflag.Int("timeout", -1, "")
var argTrustPassword = gnuflag.String("trust-password", "", "")
var argVerbose = gnuflag.Bool("verbose", false, "")
var argVersion = gnuflag.Bool("version", false, "")

// Global variables
var debug bool
var verbose bool
var execPath string

func init() {
	rand.Seed(time.Now().UTC().UnixNano())
	absPath, err := os.Readlink("/proc/self/exe")
	if err != nil {
		absPath = "bad-exec-path"
	}
	execPath = absPath
}

func main() {
	if err := run(); err != nil {
		fmt.Fprintf(os.Stderr, "error: %v\n", err)
		os.Exit(1)
	}
}

func run() error {
	// Our massive custom usage
	gnuflag.Usage = func() {
		fmt.Printf("Usage: lxd [command] [options]\n")

		fmt.Printf("\nCommands:\n")
		fmt.Printf("    activateifneeded\n")
		fmt.Printf("        Check if LXD should be started (at boot) and if so, spawns it through socket activation\n")
		fmt.Printf("    daemon [--group=lxd] (default command)\n")
		fmt.Printf("        Start the main LXD daemon\n")
		fmt.Printf("    init [--auto] [--network-address=IP] [--network-port=8443] [--storage-backend=dir]\n")
		fmt.Printf("         [--storage-create-device=DEVICE] [--storage-create-loop=SIZE] [--storage-pool=POOL]\n")
		fmt.Printf("         [--trust-password=]\n")
		fmt.Printf("        Setup storage and networking\n")
		fmt.Printf("    ready\n")
		fmt.Printf("        Tells LXD that any setup-mode configuration has been done and that it can start containers.\n")
		fmt.Printf("    shutdown [--timeout=60]\n")
		fmt.Printf("        Perform a clean shutdown of LXD and all running containers\n")
		fmt.Printf("    waitready [--timeout=15]\n")
		fmt.Printf("        Wait until LXD is ready to handle requests\n")

		fmt.Printf("\n\nCommon options:\n")
		fmt.Printf("    --debug\n")
		fmt.Printf("        Enable debug mode\n")
		fmt.Printf("    --help\n")
		fmt.Printf("        Print this help message\n")
		fmt.Printf("    --logfile FILE\n")
		fmt.Printf("        Logfile to log to (e.g., /var/log/lxd/lxd.log)\n")
		fmt.Printf("    --syslog\n")
		fmt.Printf("        Enable syslog logging\n")
		fmt.Printf("    --verbose\n")
		fmt.Printf("        Enable verbose mode\n")
		fmt.Printf("    --version\n")
		fmt.Printf("        Print LXD's version number and exit\n")

		fmt.Printf("\nDaemon options:\n")
		fmt.Printf("    --group GROUP\n")
		fmt.Printf("        Group which owns the shared socket\n")

		fmt.Printf("\nDaemon debug options:\n")
		fmt.Printf("    --cpuprofile FILE\n")
		fmt.Printf("        Enable cpu profiling into the specified file\n")
		fmt.Printf("    --memprofile FILE\n")
		fmt.Printf("        Enable memory profiling into the specified file\n")
		fmt.Printf("    --print-goroutines-every SECONDS\n")
		fmt.Printf("        For debugging, print a complete stack trace every n seconds\n")

		fmt.Printf("\nInit options:\n")
		fmt.Printf("    --auto\n")
		fmt.Printf("        Automatic (non-interactive) mode\n")

		fmt.Printf("\nInit options for non-interactive mode (--auto):\n")
		fmt.Printf("    --network-address ADDRESS\n")
		fmt.Printf("        Address to bind LXD to (default: none)\n")
		fmt.Printf("    --network-port PORT\n")
		fmt.Printf("        Port to bind LXD to (default: 8443)\n")
		fmt.Printf("    --storage-backend NAME\n")
		fmt.Printf("        Storage backend to use (zfs or dir, default: dir)\n")
		fmt.Printf("    --storage-create-device DEVICE\n")
		fmt.Printf("        Setup device based storage using DEVICE\n")
		fmt.Printf("    --storage-create-loop SIZE\n")
		fmt.Printf("        Setup loop based storage with SIZE in GB\n")
		fmt.Printf("    --storage-pool NAME\n")
		fmt.Printf("        Storage pool to use or create\n")
		fmt.Printf("    --trust-password PASSWORD\n")
		fmt.Printf("        Password required to add new clients\n")

		fmt.Printf("\nShutdown options:\n")
		fmt.Printf("    --timeout SECONDS\n")
		fmt.Printf("        How long to wait before failing\n")

		fmt.Printf("\nWaitready options:\n")
		fmt.Printf("    --timeout SECONDS\n")
		fmt.Printf("        How long to wait before failing\n")

		fmt.Printf("\n\nInternal commands (don't call these directly):\n")
		fmt.Printf("    forkexec\n")
		fmt.Printf("        Execute a command in a container\n")
		fmt.Printf("    forkgetnet\n")
		fmt.Printf("        Get container network information\n")
		fmt.Printf("    forkgetfile\n")
		fmt.Printf("        Grab a file from a running container\n")
		fmt.Printf("    forkmigrate\n")
		fmt.Printf("        Restore a container after migration\n")
		fmt.Printf("    forkputfile\n")
		fmt.Printf("        Push a file to a running container\n")
		fmt.Printf("    forkstart\n")
		fmt.Printf("        Start a container\n")
		fmt.Printf("    callhook\n")
		fmt.Printf("        Call a container hook\n")
		fmt.Printf("    migratedumpsuccess\n")
		fmt.Printf("        Indicate that a migration dump was successful\n")
		fmt.Printf("    netcat\n")
		fmt.Printf("        Mirror a unix socket to stdin/stdout\n")
	}

	// Parse the arguments
	gnuflag.Parse(true)

	// Set the global variables
	debug = *argDebug
	verbose = *argVerbose

	if *argHelp {
		// The user asked for help via --help, so we shouldn't print to
		// stderr.
		gnuflag.SetOut(os.Stdout)
		gnuflag.Usage()
		return nil
	}

	// Deal with --version right here
	if *argVersion {
		fmt.Println(shared.Version)
		return nil
	}

	if len(shared.VarPath("unix.sock")) > 107 {
		return fmt.Errorf("LXD_DIR is too long, must be < %d", 107-len("unix.sock"))
	}

	// Configure logging
	syslog := ""
	if *argSyslog {
		syslog = "lxd"
	}

	handler := eventsHandler{}
	var err error
	shared.Log, err = logging.GetLogger(syslog, *argLogfile, *argVerbose, *argDebug, handler)
	if err != nil {
		fmt.Printf("%s", err)
		return nil
	}

	// Process sub-commands
	if len(os.Args) > 1 {
		// "forkputfile", "forkgetfile", "forkmount" and "forkumount" are handled specially in nsexec.go
		// "forkgetnet" is partially handled in nsexec.go (setns)
		switch os.Args[1] {
		// Main commands
		case "activateifneeded":
			return cmdActivateIfNeeded()
		case "daemon":
			return cmdDaemon()
		case "callhook":
			return cmdCallHook(os.Args[1:])
		case "init":
			return cmdInit()
		case "ready":
			return cmdReady()
		case "shutdown":
			return cmdShutdown()
		case "waitready":
			return cmdWaitReady()

		// Internal commands
		case "forkgetnet":
			return printnet()
		case "forkmigrate":
			return MigrateContainer(os.Args[1:])
		case "forkstart":
			return startContainer(os.Args[1:])
		case "forkexec":
			ret, err := execContainer(os.Args[1:])
			if err != nil {
				fmt.Fprintf(os.Stderr, "error: %v\n", err)
			}
			os.Exit(ret)
		case "netcat":
			return Netcat(os.Args[1:])
		case "migratedumpsuccess":
			return cmdMigrateDumpSuccess(os.Args[1:])
		}
	}

	// Fail if some other command is passed
	if gnuflag.NArg() > 0 {
		gnuflag.Usage()
		return fmt.Errorf("Unknown arguments")
	}

	return cmdDaemon()
}

func cmdCallHook(args []string) error {
	if len(args) < 4 {
		return fmt.Errorf("Invalid arguments")
	}

	path := args[1]
	id := args[2]
	state := args[3]
	target := ""

	err := os.Setenv("LXD_DIR", path)
	if err != nil {
		return err
	}

	c, err := lxd.NewClient(&lxd.DefaultConfig, "local")
	if err != nil {
		return err
	}

	url := fmt.Sprintf("%s/internal/containers/%s/on%s", c.BaseURL, id, state)

	if state == "stop" {
		target = os.Getenv("LXC_TARGET")
		if target == "" {
			target = "unknown"
		}
		url = fmt.Sprintf("%s?target=%s", url, target)
	}

	req, err := http.NewRequest("GET", url, nil)
	if err != nil {
		return err
	}

	hook := make(chan error, 1)
	go func() {
		raw, err := c.Http.Do(req)
		if err != nil {
			hook <- err
			return
		}

		_, err = lxd.HoistResponse(raw, lxd.Sync)
		if err != nil {
			hook <- err
			return
		}

		hook <- nil
	}()

	select {
	case err := <-hook:
		if err != nil {
			return err
		}
		break
	case <-time.After(30 * time.Second):
		return fmt.Errorf("Hook didn't finish within 30s")
	}

	if target == "reboot" {
		return fmt.Errorf("Reboot must be handled by LXD.")
	}

	return nil
}

func cmdDaemon() error {
	if *argCPUProfile != "" {
		f, err := os.Create(*argCPUProfile)
		if err != nil {
			fmt.Printf("Error opening cpu profile file: %s\n", err)
			return nil
		}
		pprof.StartCPUProfile(f)
		defer pprof.StopCPUProfile()
	}

	if *argMemProfile != "" {
		go memProfiler(*argMemProfile)
	}

	neededPrograms := []string{"setfacl", "rsync", "tar", "unsquashfs", "xz"}
	for _, p := range neededPrograms {
		_, err := exec.LookPath(p)
		if err != nil {
			return err
		}
	}

	if *argPrintGoroutinesEvery > 0 {
		go func() {
			for {
				time.Sleep(time.Duration(*argPrintGoroutinesEvery) * time.Second)
				shared.PrintStack()
			}
		}()
	}

	d := &Daemon{
		group:     *argGroup,
		SetupMode: shared.PathExists(shared.VarPath(".setup_mode"))}
	err := d.Init()
	if err != nil {
		if d != nil && d.db != nil {
			d.db.Close()
		}
		return err
	}

	var ret error
	var wg sync.WaitGroup
	wg.Add(1)

	go func() {
		ch := make(chan os.Signal)
		signal.Notify(ch, syscall.SIGPWR)
		sig := <-ch

		shared.Log.Info(
			fmt.Sprintf("Received '%s signal', shutting down containers.", sig))

		containersShutdown(d)

		ret = d.Stop()
		wg.Done()
	}()

	go func() {
		<-d.shutdownChan

		shared.Log.Info(
			fmt.Sprintf("Asked to shutdown by API, shutting down containers."))

		containersShutdown(d)

		ret = d.Stop()
		wg.Done()
	}()

	go func() {
		ch := make(chan os.Signal)
		signal.Notify(ch, syscall.SIGINT)
		signal.Notify(ch, syscall.SIGQUIT)
		signal.Notify(ch, syscall.SIGTERM)
		sig := <-ch

		shared.Log.Info(fmt.Sprintf("Received '%s signal', exiting.", sig))
		ret = d.Stop()
		wg.Done()
	}()

	wg.Wait()
	return ret
}

func cmdReady() error {
	c, err := lxd.NewClient(&lxd.DefaultConfig, "local")
	if err != nil {
		return err
	}

	req, err := http.NewRequest("PUT", c.BaseURL+"/internal/ready", nil)
	if err != nil {
		return err
	}

	raw, err := c.Http.Do(req)
	if err != nil {
		return err
	}

	_, err = lxd.HoistResponse(raw, lxd.Sync)
	if err != nil {
		return err
	}

	return nil
}

func cmdShutdown() error {
	var timeout int

	if *argTimeout == -1 {
		timeout = 60
	} else {
		timeout = *argTimeout
	}

	c, err := lxd.NewClient(&lxd.DefaultConfig, "local")
	if err != nil {
		return err
	}

	req, err := http.NewRequest("PUT", c.BaseURL+"/internal/shutdown", nil)
	if err != nil {
		return err
	}

	_, err = c.Http.Do(req)
	if err != nil {
		return err
	}

	monitor := make(chan error, 1)
	go func() {
		monitor <- c.Monitor(nil, func(m interface{}) {})
	}()

	select {
	case <-monitor:
		break
	case <-time.After(time.Second * time.Duration(timeout)):
		return fmt.Errorf("LXD still running after %ds timeout.", timeout)
	}

	return nil
}

func cmdActivateIfNeeded() error {
	// Don't start a full daemon, we just need DB access
	d := &Daemon{
		imagesDownloading:     map[string]chan bool{},
		imagesDownloadingLock: sync.RWMutex{},
		lxcpath:               shared.VarPath("containers"),
	}

	err := initializeDbObject(d, shared.VarPath("lxd.db"))
	if err != nil {
		return err
	}

	/* Load all config values from the database */
	err = daemonConfigInit(d.db)
	if err != nil {
		return err
	}

	// Look for network socket
	value := daemonConfig["core.https_address"].Get()
	if value != "" {
		shared.Debugf("Daemon has core.https_address set, activating...")
		_, err := lxd.NewClient(&lxd.DefaultConfig, "local")
		return err
	}

	// Look for auto-started or previously started containers
	d.IdmapSet, err = shared.DefaultIdmapSet()
	if err != nil {
		return err
	}

	result, err := dbContainersList(d.db, cTypeRegular)
	if err != nil {
		return err
	}

	for _, name := range result {
		c, err := containerLoadByName(d, name)
		if err != nil {
			return err
		}

		config := c.ExpandedConfig()
		lastState := config["volatile.last_state.power"]
		autoStart := config["boot.autostart"]

		if c.IsRunning() {
			shared.Debugf("Daemon has running containers, activating...")
			_, err := lxd.NewClient(&lxd.DefaultConfig, "local")
			return err
		}

		if lastState == "RUNNING" || lastState == "Running" || shared.IsTrue(autoStart) {
			shared.Debugf("Daemon has auto-started containers, activating...")
			_, err := lxd.NewClient(&lxd.DefaultConfig, "local")
			return err
		}
	}

	shared.Debugf("No need to start the daemon now.")
	return nil
}

func cmdWaitReady() error {
	var timeout int

	if *argTimeout == -1 {
		timeout = 15
	} else {
		timeout = *argTimeout
	}

	finger := make(chan error, 1)
	go func() {
		for {
			c, err := lxd.NewClient(&lxd.DefaultConfig, "local")
			if err != nil {
				time.Sleep(500 * time.Millisecond)
				continue
			}

			req, err := http.NewRequest("GET", c.BaseURL+"/internal/ready", nil)
			if err != nil {
				time.Sleep(500 * time.Millisecond)
				continue
			}

			raw, err := c.Http.Do(req)
			if err != nil {
				time.Sleep(500 * time.Millisecond)
				continue
			}

			_, err = lxd.HoistResponse(raw, lxd.Sync)
			if err != nil {
				time.Sleep(500 * time.Millisecond)
				continue
			}

			finger <- nil
			return
		}
	}()

	select {
	case <-finger:
		break
	case <-time.After(time.Second * time.Duration(timeout)):
		return fmt.Errorf("LXD still not running after %ds timeout.", timeout)
	}

	return nil
}

func cmdInit() error {
	var defaultPrivileged int // controls whether we set security.privileged=true
	var storageBackend string // dir or zfs
	var storageMode string    // existing, loop or device
	var storageLoopSize int64 // Size in GB
	var storageDevice string  // Path
	var storagePool string    // pool name
	var networkAddress string // Address
	var networkPort int64     // Port
	var trustPassword string  // Trust password
<<<<<<< HEAD
=======
	var imagesAutoUpdate bool // controls whether we set images.auto_update_interval to 0
>>>>>>> dc96c751
	var runReconfigure bool   // Whether to call dpkg-reconfigure

	// Detect userns
	defaultPrivileged = -1
	runningInUserns = shared.RunningInUserNS()
	imagesAutoUpdate = true

	// Only root should run this
	if os.Geteuid() != 0 {
		return fmt.Errorf("This must be run as root")
	}

	backendsAvailable := []string{"dir"}
	backendsSupported := []string{"dir", "zfs"}

	// Detect zfs
	out, err := exec.LookPath("zfs")
	if err == nil && len(out) != 0 {
		backendsAvailable = append(backendsAvailable, "zfs")
	}

	reader := bufio.NewReader(os.Stdin)

	askBool := func(question string, default_ string) bool {
		for {
			fmt.Printf(question)
			input, _ := reader.ReadString('\n')
			input = strings.TrimSuffix(input, "\n")
			if input == "" {
				input = default_
			}
			if shared.StringInSlice(strings.ToLower(input), []string{"yes", "y"}) {
				return true
			} else if shared.StringInSlice(strings.ToLower(input), []string{"no", "n"}) {
				return false
			}

			fmt.Printf("Invalid input, try again.\n\n")
		}
	}

	askChoice := func(question string, choices []string, default_ string) string {
		for {
			fmt.Printf(question)
			input, _ := reader.ReadString('\n')
			input = strings.TrimSuffix(input, "\n")
			if input == "" {
				input = default_
			}
			if shared.StringInSlice(input, choices) {
				return input
			}

			fmt.Printf("Invalid input, try again.\n\n")
		}
	}

	askInt := func(question string, min int64, max int64, default_ string) int64 {
		for {
			fmt.Printf(question)
			input, _ := reader.ReadString('\n')
			input = strings.TrimSuffix(input, "\n")
			if input == "" {
				input = default_
			}
			intInput, err := strconv.ParseInt(input, 10, 64)

			if err == nil && (min == -1 || intInput >= min) && (max == -1 || intInput <= max) {
				return intInput
			}

			fmt.Printf("Invalid input, try again.\n\n")
		}
	}

	askString := func(question string, default_ string, validate func(string) string) string {
		for {
			fmt.Printf(question)
			input, _ := reader.ReadString('\n')
			input = strings.TrimSuffix(input, "\n")
			if input == "" {
				input = default_
			}
			if validate != nil {
				result := validate(input)
				if result != "" {
					fmt.Printf("Invalid input: %s\n\n", result)
					continue
				}
			}
			if len(input) != 0 {
				return input
			}

			fmt.Printf("Invalid input, try again.\n\n")
		}
	}

	askPassword := func(question string) string {
		for {
			fmt.Printf(question)
			pwd, _ := terminal.ReadPassword(0)
			fmt.Printf("\n")
			inFirst := string(pwd)
			inFirst = strings.TrimSuffix(inFirst, "\n")

			fmt.Printf("Again: ")
			pwd, _ = terminal.ReadPassword(0)
			fmt.Printf("\n")
			inSecond := string(pwd)
			inSecond = strings.TrimSuffix(inSecond, "\n")

			if inFirst == inSecond {
				return inFirst
			}

			fmt.Printf("Invalid input, try again.\n\n")
		}
	}

	// Confirm that LXD is online
	c, err := lxd.NewClient(&lxd.DefaultConfig, "local")
	if err != nil {
		return fmt.Errorf("Unable to talk to LXD: %s", err)
	}

	// Check that we have no containers or images in the store
	containers, err := c.ListContainers()
	if err != nil {
		return fmt.Errorf("Unable to list the LXD containers: %s", err)
	}

	images, err := c.ListImages()
	if err != nil {
		return fmt.Errorf("Unable to list the LXD images: %s", err)
	}

	if len(containers) > 0 || len(images) > 0 {
		fmt.Printf(`LXD init cannot be used at this time.
However if all you want to do is reconfigure the network,
you can still do so by running "sudo dpkg-reconfigure -p medium lxd"

`)
		return fmt.Errorf("You have existing containers or images. lxd init requires an empty LXD.")
	}

	if *argAuto {
		if *argStorageBackend == "" {
			*argStorageBackend = "dir"
		}

		// Do a bunch of sanity checks
		if !shared.StringInSlice(*argStorageBackend, backendsSupported) {
			return fmt.Errorf("The requested backend '%s' isn't supported by lxd init.", *argStorageBackend)
		}

		if !shared.StringInSlice(*argStorageBackend, backendsAvailable) {
			return fmt.Errorf("The requested backend '%s' isn't available on your system (missing tools).", *argStorageBackend)
		}

		if *argStorageBackend == "dir" {
			if *argStorageCreateLoop != -1 || *argStorageCreateDevice != "" || *argStoragePool != "" {
				return fmt.Errorf("None of --storage-pool, --storage-create-device or --storage-create-loop may be used with the 'dir' backend.")
			}
		}

		if *argStorageBackend == "zfs" {
			if *argStorageCreateLoop != -1 && *argStorageCreateDevice != "" {
				return fmt.Errorf("Only one of --storage-create-device or --storage-create-loop can be specified with the 'zfs' backend.")
			}

			if *argStoragePool == "" {
				return fmt.Errorf("--storage-pool must be specified with the 'zfs' backend.")
			}
		}

		if *argNetworkAddress == "" {
			if *argNetworkPort != -1 {
				return fmt.Errorf("--network-port cannot be used without --network-address.")
			}
			if *argTrustPassword != "" {
				return fmt.Errorf("--trust-password cannot be used without --network-address.")
			}
		}

		// Set the local variables
		if *argStorageCreateDevice != "" {
			storageMode = "device"
		} else if *argStorageCreateLoop != -1 {
			storageMode = "loop"
		} else {
			storageMode = "existing"
		}

		storageBackend = *argStorageBackend
		storageLoopSize = *argStorageCreateLoop
		storageDevice = *argStorageCreateDevice
		storagePool = *argStoragePool
		networkAddress = *argNetworkAddress
		networkPort = *argNetworkPort
		trustPassword = *argTrustPassword
	} else {
		if *argStorageBackend != "" || *argStorageCreateDevice != "" || *argStorageCreateLoop != -1 || *argStoragePool != "" || *argNetworkAddress != "" || *argNetworkPort != -1 || *argTrustPassword != "" {
			return fmt.Errorf("Init configuration is only valid with --auto")
		}

		defaultStorage := "dir"
		if shared.StringInSlice("zfs", backendsAvailable) {
			defaultStorage = "zfs"
		}

		storageBackend = askChoice(fmt.Sprintf("Name of the storage backend to use (dir or zfs) [default=%s]: ", defaultStorage), backendsSupported, defaultStorage)

		if !shared.StringInSlice(storageBackend, backendsSupported) {
			return fmt.Errorf("The requested backend '%s' isn't supported by lxd init.", storageBackend)
		}

		if !shared.StringInSlice(storageBackend, backendsAvailable) {
			return fmt.Errorf("The requested backend '%s' isn't available on your system (missing tools).", storageBackend)
		}

		if storageBackend == "zfs" {
			if askBool("Create a new ZFS pool (yes/no) [default=yes]? ", "yes") {
				storagePool = askString("Name of the new ZFS pool [default=lxd]: ", "lxd", nil)
				if askBool("Would you like to use an existing block device (yes/no) [default=no]? ", "no") {
					deviceExists := func(path string) string {
						if !shared.IsBlockdevPath(path) {
							return fmt.Sprintf("'%s' is not a block device", path)
						}
						return ""
					}
					storageDevice = askString("Path to the existing block device: ", "", deviceExists)
					storageMode = "device"
				} else {
					st := syscall.Statfs_t{}
					err := syscall.Statfs(shared.VarPath(), &st)
					if err != nil {
						return fmt.Errorf("couldn't statfs %s: %s", shared.VarPath(), err)
					}

					/* choose 15 GB < x < 100GB, where x is 20% of the disk size */
					def := uint64(st.Frsize) * st.Blocks / (1024 * 1024 * 1024) / 5
					if def > 100 {
						def = 100
					}
					if def < 15 {
						def = 15
					}

					q := fmt.Sprintf("Size in GB of the new loop device (1GB minimum) [default=%d]: ", def)
					storageLoopSize = askInt(q, 1, -1, fmt.Sprintf("%d", def))
					storageMode = "loop"
				}
			} else {
				storagePool = askString("Name of the existing ZFS pool or dataset: ", "", nil)
				storageMode = "existing"
			}
		}

		if runningInUserns {
			fmt.Printf(`
We detected that you are running inside an unprivileged container.
This means that unless you manually configured your host otherwise,
you will not have enough uid and gid to allocate to your containers.

LXD can re-use your container's own allocation to avoid the problem.
Doing so makes your nested containers slightly less safe as they could
in theory attack their parent container and gain more privileges than
they otherwise would.

`)
			if askBool("Would you like to have your containers share their parent's allocation (yes/no) [default=yes]? ", "yes") {
				defaultPrivileged = 1
			} else {
				defaultPrivileged = 0
			}
		}

		if askBool("Would you like LXD to be available over the network (yes/no) [default=no]? ", "no") {
			isIPAddress := func(s string) string {
				if s != "all" && net.ParseIP(s) == nil {
					return fmt.Sprintf("'%s' is not an IP address", s)
				}
				return ""
			}

			networkAddress = askString("Address to bind LXD to (not including port) [default=all]: ", "all", isIPAddress)
			if networkAddress == "all" {
				networkAddress = "::"
			}

			if net.ParseIP(networkAddress).To4() == nil {
				networkAddress = fmt.Sprintf("[%s]", networkAddress)
			}
			networkPort = askInt("Port to bind LXD to [default=8443]: ", 1, 65535, "8443")
			trustPassword = askPassword("Trust password for new clients: ")
		}

<<<<<<< HEAD
=======
		if !askBool("Would you like stale cached images to be updated automatically? (yes/no) [default=yes]? ", "yes") {
			imagesAutoUpdate = false
		}

>>>>>>> dc96c751
		if askBool("Do you want to configure the LXD bridge (yes/no) [default=yes]? ", "yes") {
			runReconfigure = true
		}
	}

	if !shared.StringInSlice(storageBackend, []string{"dir", "zfs"}) {
		return fmt.Errorf("Invalid storage backend: %s", storageBackend)
	}

	// Unset all storage keys, core.https_address and core.trust_password
	for _, key := range []string{"storage.zfs_pool_name", "core.https_address", "core.trust_password"} {
		_, err = c.SetServerConfig(key, "")
		if err != nil {
			return err
		}
	}

	// Destroy any existing loop device
	for _, file := range []string{"zfs.img"} {
		os.Remove(shared.VarPath(file))
	}

	if storageBackend == "zfs" {
		_ = exec.Command("modprobe", "zfs").Run()

		if storageMode == "loop" {
			storageDevice = shared.VarPath("zfs.img")
			f, err := os.Create(storageDevice)
			if err != nil {
				return fmt.Errorf("Failed to open %s: %s", storageDevice, err)
			}

			err = f.Chmod(0600)
			if err != nil {
				return fmt.Errorf("Failed to chmod %s: %s", storageDevice, err)
			}

			err = f.Truncate(int64(storageLoopSize * 1024 * 1024 * 1024))
			if err != nil {
				return fmt.Errorf("Failed to create sparse file %s: %s", storageDevice, err)
			}

			err = f.Close()
			if err != nil {
				return fmt.Errorf("Failed to close %s: %s", storageDevice, err)
			}
		}

		if shared.StringInSlice(storageMode, []string{"loop", "device"}) {
			output, err := exec.Command(
				"zpool",
				"create", storagePool, storageDevice,
				"-f", "-m", "none").CombinedOutput()
			if err != nil {
				return fmt.Errorf("Failed to create the ZFS pool: %s", output)
			}
		}

		// Configure LXD to use the pool
		_, err = c.SetServerConfig("storage.zfs_pool_name", storagePool)
		if err != nil {
			return err
		}
	}

	if defaultPrivileged == 0 {
		err = c.SetProfileConfigItem("default", "security.privileged", "")
		if err != nil {
			return err
		}
	} else if defaultPrivileged == 1 {
		err = c.SetProfileConfigItem("default", "security.privileged", "true")
		if err != nil {
		}
	}

	if imagesAutoUpdate {
		ss, err := c.ServerStatus()
		if err != nil {
			return err
		}
		if val, ok := ss.Config["images.auto_update_interval"]; ok && val == "0" {
			_, err = c.SetServerConfig("images.auto_update_interval", "")
			if err != nil {
				return err
			}
		}
	} else {
		_, err = c.SetServerConfig("images.auto_update_interval", "0")
		if err != nil {
			return err
		}
	}

	if networkAddress != "" {
		_, err = c.SetServerConfig("core.https_address", fmt.Sprintf("%s:%d", networkAddress, networkPort))
		if err != nil {
			return err
		}

		if trustPassword != "" {
			_, err = c.SetServerConfig("core.trust_password", trustPassword)
			if err != nil {
				return err
			}
		}
	}

	if runReconfigure {
		cmd := exec.Command("dpkg-reconfigure", "-p", "medium", "lxd")
		cmd.Stdin = os.Stdin
		cmd.Stdout = os.Stdout
		cmd.Stderr = os.Stderr
		err := cmd.Run()
		if err != nil {
			return fmt.Errorf("Failed to configure the bridge")
		}
	}

	fmt.Printf("LXD has been successfully configured.\n")
	return nil
}

func printnet() error {
	networks := map[string]shared.ContainerStateNetwork{}

	interfaces, err := net.Interfaces()
	if err != nil {
		return err
	}

	stats := map[string][]int64{}

	content, err := ioutil.ReadFile("/proc/net/dev")
	if err == nil {
		for _, line := range strings.Split(string(content), "\n") {
			fields := strings.Fields(line)

			if len(fields) != 17 {
				continue
			}

			rxBytes, err := strconv.ParseInt(fields[1], 10, 64)
			if err != nil {
				continue
			}

			rxPackets, err := strconv.ParseInt(fields[2], 10, 64)
			if err != nil {
				continue
			}

			txBytes, err := strconv.ParseInt(fields[9], 10, 64)
			if err != nil {
				continue
			}

			txPackets, err := strconv.ParseInt(fields[10], 10, 64)
			if err != nil {
				continue
			}

			intName := strings.TrimSuffix(fields[0], ":")
			stats[intName] = []int64{rxBytes, rxPackets, txBytes, txPackets}
		}
	}

	for _, netIf := range interfaces {
		netState := "down"
		netType := "unknown"

		if netIf.Flags&net.FlagBroadcast > 0 {
			netType = "broadcast"
		}

		if netIf.Flags&net.FlagPointToPoint > 0 {
			netType = "point-to-point"
		}

		if netIf.Flags&net.FlagLoopback > 0 {
			netType = "loopback"
		}

		if netIf.Flags&net.FlagUp > 0 {
			netState = "up"
		}

		network := shared.ContainerStateNetwork{
			Addresses: []shared.ContainerStateNetworkAddress{},
			Counters:  shared.ContainerStateNetworkCounters{},
			Hwaddr:    netIf.HardwareAddr.String(),
			Mtu:       netIf.MTU,
			State:     netState,
			Type:      netType,
		}

		addrs, err := netIf.Addrs()
		if err == nil {
			for _, addr := range addrs {
				fields := strings.SplitN(addr.String(), "/", 2)
				if len(fields) != 2 {
					continue
				}

				family := "inet"
				if strings.Contains(fields[0], ":") {
					family = "inet6"
				}

				scope := "global"
				if strings.HasPrefix(fields[0], "127") {
					scope = "local"
				}

				if fields[0] == "::1" {
					scope = "local"
				}

				if strings.HasPrefix(fields[0], "169.254") {
					scope = "link"
				}

				if strings.HasPrefix(fields[0], "fe80:") {
					scope = "link"
				}

				address := shared.ContainerStateNetworkAddress{}
				address.Family = family
				address.Address = fields[0]
				address.Netmask = fields[1]
				address.Scope = scope

				network.Addresses = append(network.Addresses, address)
			}
		}

		counters, ok := stats[netIf.Name]
		if ok {
			network.Counters.BytesReceived = counters[0]
			network.Counters.PacketsReceived = counters[1]
			network.Counters.BytesSent = counters[2]
			network.Counters.PacketsSent = counters[3]
		}

		networks[netIf.Name] = network
	}

	buf, err := json.Marshal(networks)
	if err != nil {
		return err
	}

	fmt.Printf("%s\n", buf)

	return nil
}

func cmdMigrateDumpSuccess(args []string) error {
	if len(args) != 3 {
		return fmt.Errorf("bad migrate dump success args %s", args)
	}

	c, err := lxd.NewClient(&lxd.DefaultConfig, "local")
	if err != nil {
		return err
	}

	conn, err := c.Websocket(args[1], args[2])
	if err != nil {
		return err
	}
	conn.Close()

	return c.WaitForSuccess(args[1])
}<|MERGE_RESOLUTION|>--- conflicted
+++ resolved
@@ -600,10 +600,7 @@
 	var networkAddress string // Address
 	var networkPort int64     // Port
 	var trustPassword string  // Trust password
-<<<<<<< HEAD
-=======
 	var imagesAutoUpdate bool // controls whether we set images.auto_update_interval to 0
->>>>>>> dc96c751
 	var runReconfigure bool   // Whether to call dpkg-reconfigure
 
 	// Detect userns
@@ -902,13 +899,10 @@
 			trustPassword = askPassword("Trust password for new clients: ")
 		}
 
-<<<<<<< HEAD
-=======
 		if !askBool("Would you like stale cached images to be updated automatically? (yes/no) [default=yes]? ", "yes") {
 			imagesAutoUpdate = false
 		}
 
->>>>>>> dc96c751
 		if askBool("Do you want to configure the LXD bridge (yes/no) [default=yes]? ", "yes") {
 			runReconfigure = true
 		}
