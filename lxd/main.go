--- conflicted
+++ resolved
@@ -868,11 +868,7 @@
 			trustPassword = askPassword("Trust password for new clients: ")
 		}
 
-<<<<<<< HEAD
-		if askBool("Do you want to configure the LXD bridge (yes/no)? ") {
-=======
 		if askBool("Do you want to configure the LXD bridge (yes/no) [default=yes]? ", "yes") {
->>>>>>> ca94aa1b
 			runReconfigure = true
 		}
 	}
