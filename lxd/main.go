--- conflicted
+++ resolved
@@ -237,915 +237,4 @@
 	}
 
 	return cmdDaemon()
-<<<<<<< HEAD
-}
-
-func cmdCallHook(args []string) error {
-	if len(args) < 4 {
-		return fmt.Errorf("Invalid arguments")
-	}
-
-	path := args[1]
-	id := args[2]
-	state := args[3]
-	target := ""
-
-	err := os.Setenv("LXD_DIR", path)
-	if err != nil {
-		return err
-	}
-
-	c, err := lxd.NewClient(&lxd.DefaultConfig, "local")
-	if err != nil {
-		return err
-	}
-
-	url := fmt.Sprintf("%s/internal/containers/%s/on%s", c.BaseURL, id, state)
-
-	if state == "stop" {
-		target = os.Getenv("LXC_TARGET")
-		if target == "" {
-			target = "unknown"
-		}
-		url = fmt.Sprintf("%s?target=%s", url, target)
-	}
-
-	req, err := http.NewRequest("GET", url, nil)
-	if err != nil {
-		return err
-	}
-
-	hook := make(chan error, 1)
-	go func() {
-		raw, err := c.Http.Do(req)
-		if err != nil {
-			hook <- err
-			return
-		}
-
-		_, err = lxd.HoistResponse(raw, lxd.Sync)
-		if err != nil {
-			hook <- err
-			return
-		}
-
-		hook <- nil
-	}()
-
-	select {
-	case err := <-hook:
-		if err != nil {
-			return err
-		}
-		break
-	case <-time.After(30 * time.Second):
-		return fmt.Errorf("Hook didn't finish within 30s")
-	}
-
-	if target == "reboot" {
-		return fmt.Errorf("Reboot must be handled by LXD.")
-	}
-
-	return nil
-}
-
-func cmdDaemon() error {
-	if *argCPUProfile != "" {
-		f, err := os.Create(*argCPUProfile)
-		if err != nil {
-			fmt.Printf("Error opening cpu profile file: %s\n", err)
-			return nil
-		}
-		pprof.StartCPUProfile(f)
-		defer pprof.StopCPUProfile()
-	}
-
-	if *argMemProfile != "" {
-		go memProfiler(*argMemProfile)
-	}
-
-	neededPrograms := []string{"setfacl", "rsync", "tar", "unsquashfs", "xz"}
-	for _, p := range neededPrograms {
-		_, err := exec.LookPath(p)
-		if err != nil {
-			return err
-		}
-	}
-
-	if *argPrintGoroutinesEvery > 0 {
-		go func() {
-			for {
-				time.Sleep(time.Duration(*argPrintGoroutinesEvery) * time.Second)
-				shared.PrintStack()
-			}
-		}()
-	}
-
-	d := &Daemon{
-		group:     *argGroup,
-		SetupMode: shared.PathExists(shared.VarPath(".setup_mode"))}
-	err := d.Init()
-	if err != nil {
-		if d != nil && d.db != nil {
-			d.db.Close()
-		}
-		return err
-	}
-
-	var ret error
-	var wg sync.WaitGroup
-	wg.Add(1)
-
-	go func() {
-		ch := make(chan os.Signal)
-		signal.Notify(ch, syscall.SIGPWR)
-		sig := <-ch
-
-		shared.LogInfof("Received '%s signal', shutting down containers.", sig)
-
-		containersShutdown(d)
-
-		ret = d.Stop()
-		wg.Done()
-	}()
-
-	go func() {
-		<-d.shutdownChan
-
-		shared.LogInfof("Asked to shutdown by API, shutting down containers.")
-
-		containersShutdown(d)
-
-		ret = d.Stop()
-		wg.Done()
-	}()
-
-	go func() {
-		ch := make(chan os.Signal)
-		signal.Notify(ch, syscall.SIGINT)
-		signal.Notify(ch, syscall.SIGQUIT)
-		signal.Notify(ch, syscall.SIGTERM)
-		sig := <-ch
-
-		shared.LogInfof("Received '%s signal', exiting.", sig)
-		ret = d.Stop()
-		wg.Done()
-	}()
-
-	wg.Wait()
-	return ret
-}
-
-func cmdReady() error {
-	c, err := lxd.NewClient(&lxd.DefaultConfig, "local")
-	if err != nil {
-		return err
-	}
-
-	req, err := http.NewRequest("PUT", c.BaseURL+"/internal/ready", nil)
-	if err != nil {
-		return err
-	}
-
-	raw, err := c.Http.Do(req)
-	if err != nil {
-		return err
-	}
-
-	_, err = lxd.HoistResponse(raw, lxd.Sync)
-	if err != nil {
-		return err
-	}
-
-	return nil
-}
-
-func cmdShutdown() error {
-	var timeout int
-
-	if *argTimeout == -1 {
-		timeout = 60
-	} else {
-		timeout = *argTimeout
-	}
-
-	c, err := lxd.NewClient(&lxd.DefaultConfig, "local")
-	if err != nil {
-		return err
-	}
-
-	req, err := http.NewRequest("PUT", c.BaseURL+"/internal/shutdown", nil)
-	if err != nil {
-		return err
-	}
-
-	_, err = c.Http.Do(req)
-	if err != nil {
-		return err
-	}
-
-	monitor := make(chan error, 1)
-	go func() {
-		monitor <- c.Monitor(nil, func(m interface{}) {})
-	}()
-
-	select {
-	case <-monitor:
-		break
-	case <-time.After(time.Second * time.Duration(timeout)):
-		return fmt.Errorf("LXD still running after %ds timeout.", timeout)
-	}
-
-	return nil
-}
-
-func cmdActivateIfNeeded() error {
-	// Don't start a full daemon, we just need DB access
-	d := &Daemon{
-		imagesDownloading:     map[string]chan bool{},
-		imagesDownloadingLock: sync.RWMutex{},
-		lxcpath:               shared.VarPath("containers"),
-	}
-
-	if !shared.PathExists(shared.VarPath("lxd.db")) {
-		shared.LogDebugf("No DB, so no need to start the daemon now.")
-		return nil
-	}
-
-	err := initializeDbObject(d, shared.VarPath("lxd.db"))
-	if err != nil {
-		return err
-	}
-
-	/* Load all config values from the database */
-	err = daemonConfigInit(d.db)
-	if err != nil {
-		return err
-	}
-
-	// Look for network socket
-	value := daemonConfig["core.https_address"].Get()
-	if value != "" {
-		shared.LogDebugf("Daemon has core.https_address set, activating...")
-		_, err := lxd.NewClient(&lxd.DefaultConfig, "local")
-		return err
-	}
-
-	// Look for auto-started or previously started containers
-	d.IdmapSet, err = shared.DefaultIdmapSet()
-	if err != nil {
-		return err
-	}
-
-	result, err := dbContainersList(d.db, cTypeRegular)
-	if err != nil {
-		return err
-	}
-
-	for _, name := range result {
-		c, err := containerLoadByName(d, name)
-		if err != nil {
-			return err
-		}
-
-		config := c.ExpandedConfig()
-		lastState := config["volatile.last_state.power"]
-		autoStart := config["boot.autostart"]
-
-		if c.IsRunning() {
-			shared.LogDebugf("Daemon has running containers, activating...")
-			_, err := lxd.NewClient(&lxd.DefaultConfig, "local")
-			return err
-		}
-
-		if lastState == "RUNNING" || lastState == "Running" || shared.IsTrue(autoStart) {
-			shared.LogDebugf("Daemon has auto-started containers, activating...")
-			_, err := lxd.NewClient(&lxd.DefaultConfig, "local")
-			return err
-		}
-	}
-
-	shared.LogDebugf("No need to start the daemon now.")
-	return nil
-}
-
-func cmdWaitReady() error {
-	var timeout int
-
-	if *argTimeout == -1 {
-		timeout = 15
-	} else {
-		timeout = *argTimeout
-	}
-
-	finger := make(chan error, 1)
-	go func() {
-		for {
-			c, err := lxd.NewClient(&lxd.DefaultConfig, "local")
-			if err != nil {
-				time.Sleep(500 * time.Millisecond)
-				continue
-			}
-
-			req, err := http.NewRequest("GET", c.BaseURL+"/internal/ready", nil)
-			if err != nil {
-				time.Sleep(500 * time.Millisecond)
-				continue
-			}
-
-			raw, err := c.Http.Do(req)
-			if err != nil {
-				time.Sleep(500 * time.Millisecond)
-				continue
-			}
-
-			_, err = lxd.HoistResponse(raw, lxd.Sync)
-			if err != nil {
-				time.Sleep(500 * time.Millisecond)
-				continue
-			}
-
-			finger <- nil
-			return
-		}
-	}()
-
-	select {
-	case <-finger:
-		break
-	case <-time.After(time.Second * time.Duration(timeout)):
-		return fmt.Errorf("LXD still not running after %ds timeout.", timeout)
-	}
-
-	return nil
-}
-
-func cmdInit() error {
-	var defaultPrivileged int // controls whether we set security.privileged=true
-	var storageBackend string // dir or zfs
-	var storageMode string    // existing, loop or device
-	var storageLoopSize int64 // Size in GB
-	var storageDevice string  // Path
-	var storagePool string    // pool name
-	var networkAddress string // Address
-	var networkPort int64     // Port
-	var trustPassword string  // Trust password
-	var runReconfigure bool   // Whether to call dpkg-reconfigure
-
-	// Detect userns
-	defaultPrivileged = -1
-	runningInUserns = shared.RunningInUserNS()
-
-	// Only root should run this
-	if os.Geteuid() != 0 {
-		return fmt.Errorf("This must be run as root")
-	}
-
-	backendsAvailable := []string{"dir"}
-	backendsSupported := []string{"dir", "zfs"}
-
-	// Detect zfs
-	out, err := exec.LookPath("zfs")
-	if err == nil && len(out) != 0 && !runningInUserns {
-		_ = loadModule("zfs")
-
-		err := shared.RunCommand("zpool", "list")
-		if err == nil {
-			backendsAvailable = append(backendsAvailable, "zfs")
-		}
-	}
-
-	reader := bufio.NewReader(os.Stdin)
-
-	askBool := func(question string, default_ string) bool {
-		for {
-			fmt.Printf(question)
-			input, _ := reader.ReadString('\n')
-			input = strings.TrimSuffix(input, "\n")
-			if input == "" {
-				input = default_
-			}
-			if shared.StringInSlice(strings.ToLower(input), []string{"yes", "y"}) {
-				return true
-			} else if shared.StringInSlice(strings.ToLower(input), []string{"no", "n"}) {
-				return false
-			}
-
-			fmt.Printf("Invalid input, try again.\n\n")
-		}
-	}
-
-	askChoice := func(question string, choices []string, default_ string) string {
-		for {
-			fmt.Printf(question)
-			input, _ := reader.ReadString('\n')
-			input = strings.TrimSuffix(input, "\n")
-			if input == "" {
-				input = default_
-			}
-			if shared.StringInSlice(input, choices) {
-				return input
-			}
-
-			fmt.Printf("Invalid input, try again.\n\n")
-		}
-	}
-
-	askInt := func(question string, min int64, max int64, default_ string) int64 {
-		for {
-			fmt.Printf(question)
-			input, _ := reader.ReadString('\n')
-			input = strings.TrimSuffix(input, "\n")
-			if input == "" {
-				input = default_
-			}
-			intInput, err := strconv.ParseInt(input, 10, 64)
-
-			if err == nil && (min == -1 || intInput >= min) && (max == -1 || intInput <= max) {
-				return intInput
-			}
-
-			fmt.Printf("Invalid input, try again.\n\n")
-		}
-	}
-
-	askString := func(question string, default_ string, validate func(string) error) string {
-		for {
-			fmt.Printf(question)
-			input, _ := reader.ReadString('\n')
-			input = strings.TrimSuffix(input, "\n")
-			if input == "" {
-				input = default_
-			}
-			if validate != nil {
-				result := validate(input)
-				if result != nil {
-					fmt.Printf("Invalid input: %s\n\n", result)
-					continue
-				}
-			}
-			if len(input) != 0 {
-				return input
-			}
-
-			fmt.Printf("Invalid input, try again.\n\n")
-		}
-	}
-
-	askPassword := func(question string) string {
-		for {
-			fmt.Printf(question)
-			pwd, _ := terminal.ReadPassword(0)
-			fmt.Printf("\n")
-			inFirst := string(pwd)
-			inFirst = strings.TrimSuffix(inFirst, "\n")
-
-			fmt.Printf("Again: ")
-			pwd, _ = terminal.ReadPassword(0)
-			fmt.Printf("\n")
-			inSecond := string(pwd)
-			inSecond = strings.TrimSuffix(inSecond, "\n")
-
-			if inFirst == inSecond {
-				return inFirst
-			}
-
-			fmt.Printf("Invalid input, try again.\n\n")
-		}
-	}
-
-	// Confirm that LXD is online
-	c, err := lxd.NewClient(&lxd.DefaultConfig, "local")
-	if err != nil {
-		return fmt.Errorf("Unable to talk to LXD: %s", err)
-	}
-
-	// Check that we have no containers or images in the store
-	containers, err := c.ListContainers()
-	if err != nil {
-		return fmt.Errorf("Unable to list the LXD containers: %s", err)
-	}
-
-	images, err := c.ListImages()
-	if err != nil {
-		return fmt.Errorf("Unable to list the LXD images: %s", err)
-	}
-
-	if len(containers) > 0 || len(images) > 0 {
-		fmt.Printf(`LXD init cannot be used at this time.
-However if all you want to do is reconfigure the network,
-you can still do so by running "sudo dpkg-reconfigure -p medium lxd"
-
-`)
-		return fmt.Errorf("You have existing containers or images. lxd init requires an empty LXD.")
-	}
-
-	if *argAuto {
-		if *argStorageBackend == "" {
-			*argStorageBackend = "dir"
-		}
-
-		// Do a bunch of sanity checks
-		if !shared.StringInSlice(*argStorageBackend, backendsSupported) {
-			return fmt.Errorf("The requested backend '%s' isn't supported by lxd init.", *argStorageBackend)
-		}
-
-		if !shared.StringInSlice(*argStorageBackend, backendsAvailable) {
-			return fmt.Errorf("The requested backend '%s' isn't available on your system (missing tools).", *argStorageBackend)
-		}
-
-		if *argStorageBackend == "dir" {
-			if *argStorageCreateLoop != -1 || *argStorageCreateDevice != "" || *argStoragePool != "" {
-				return fmt.Errorf("None of --storage-pool, --storage-create-device or --storage-create-loop may be used with the 'dir' backend.")
-			}
-		}
-
-		if *argStorageBackend == "zfs" {
-			if *argStorageCreateLoop != -1 && *argStorageCreateDevice != "" {
-				return fmt.Errorf("Only one of --storage-create-device or --storage-create-loop can be specified with the 'zfs' backend.")
-			}
-
-			if *argStoragePool == "" {
-				return fmt.Errorf("--storage-pool must be specified with the 'zfs' backend.")
-			}
-		}
-
-		if *argNetworkAddress == "" {
-			if *argNetworkPort != -1 {
-				return fmt.Errorf("--network-port cannot be used without --network-address.")
-			}
-			if *argTrustPassword != "" {
-				return fmt.Errorf("--trust-password cannot be used without --network-address.")
-			}
-		}
-
-		// Set the local variables
-		if *argStorageCreateDevice != "" {
-			storageMode = "device"
-		} else if *argStorageCreateLoop != -1 {
-			storageMode = "loop"
-		} else {
-			storageMode = "existing"
-		}
-
-		storageBackend = *argStorageBackend
-		storageLoopSize = *argStorageCreateLoop
-		storageDevice = *argStorageCreateDevice
-		storagePool = *argStoragePool
-		networkAddress = *argNetworkAddress
-		networkPort = *argNetworkPort
-		trustPassword = *argTrustPassword
-	} else {
-		if *argStorageBackend != "" || *argStorageCreateDevice != "" || *argStorageCreateLoop != -1 || *argStoragePool != "" || *argNetworkAddress != "" || *argNetworkPort != -1 || *argTrustPassword != "" {
-			return fmt.Errorf("Init configuration is only valid with --auto")
-		}
-
-		defaultStorage := "dir"
-		if shared.StringInSlice("zfs", backendsAvailable) {
-			defaultStorage = "zfs"
-		}
-
-		storageBackend = askChoice(fmt.Sprintf("Name of the storage backend to use (dir or zfs) [default=%s]: ", defaultStorage), backendsSupported, defaultStorage)
-
-		if !shared.StringInSlice(storageBackend, backendsSupported) {
-			return fmt.Errorf("The requested backend '%s' isn't supported by lxd init.", storageBackend)
-		}
-
-		if !shared.StringInSlice(storageBackend, backendsAvailable) {
-			return fmt.Errorf("The requested backend '%s' isn't available on your system (missing tools).", storageBackend)
-		}
-
-		if storageBackend == "zfs" {
-			if askBool("Create a new ZFS pool (yes/no) [default=yes]? ", "yes") {
-				storagePool = askString("Name of the new ZFS pool [default=lxd]: ", "lxd", nil)
-				if askBool("Would you like to use an existing block device (yes/no) [default=no]? ", "no") {
-					deviceExists := func(path string) error {
-						if !shared.IsBlockdevPath(path) {
-							return fmt.Errorf("'%s' is not a block device", path)
-						}
-						return nil
-					}
-					storageDevice = askString("Path to the existing block device: ", "", deviceExists)
-					storageMode = "device"
-				} else {
-					st := syscall.Statfs_t{}
-					err := syscall.Statfs(shared.VarPath(), &st)
-					if err != nil {
-						return fmt.Errorf("couldn't statfs %s: %s", shared.VarPath(), err)
-					}
-
-					/* choose 15 GB < x < 100GB, where x is 20% of the disk size */
-					def := uint64(st.Frsize) * st.Blocks / (1024 * 1024 * 1024) / 5
-					if def > 100 {
-						def = 100
-					}
-					if def < 15 {
-						def = 15
-					}
-
-					q := fmt.Sprintf("Size in GB of the new loop device (1GB minimum) [default=%d]: ", def)
-					storageLoopSize = askInt(q, 1, -1, fmt.Sprintf("%d", def))
-					storageMode = "loop"
-				}
-			} else {
-				storagePool = askString("Name of the existing ZFS pool or dataset: ", "", nil)
-				storageMode = "existing"
-			}
-		}
-
-		if runningInUserns {
-			fmt.Printf(`
-We detected that you are running inside an unprivileged container.
-This means that unless you manually configured your host otherwise,
-you will not have enough uid and gid to allocate to your containers.
-
-LXD can re-use your container's own allocation to avoid the problem.
-Doing so makes your nested containers slightly less safe as they could
-in theory attack their parent container and gain more privileges than
-they otherwise would.
-
-`)
-			if askBool("Would you like to have your containers share their parent's allocation (yes/no) [default=yes]? ", "yes") {
-				defaultPrivileged = 1
-			} else {
-				defaultPrivileged = 0
-			}
-		}
-
-		if askBool("Would you like LXD to be available over the network (yes/no) [default=no]? ", "no") {
-			isIPAddress := func(s string) error {
-				if s != "all" && net.ParseIP(s) == nil {
-					return fmt.Errorf("'%s' is not an IP address", s)
-				}
-				return nil
-			}
-
-			networkAddress = askString("Address to bind LXD to (not including port) [default=all]: ", "all", isIPAddress)
-			if networkAddress == "all" {
-				networkAddress = "::"
-			}
-
-			if net.ParseIP(networkAddress).To4() == nil {
-				networkAddress = fmt.Sprintf("[%s]", networkAddress)
-			}
-			networkPort = askInt("Port to bind LXD to [default=8443]: ", 1, 65535, "8443")
-			trustPassword = askPassword("Trust password for new clients: ")
-		}
-
-		if askBool("Do you want to configure the LXD bridge (yes/no) [default=yes]? ", "yes") {
-			runReconfigure = true
-		}
-	}
-
-	if !shared.StringInSlice(storageBackend, []string{"dir", "zfs"}) {
-		return fmt.Errorf("Invalid storage backend: %s", storageBackend)
-	}
-
-	// Unset all storage keys, core.https_address and core.trust_password
-	for _, key := range []string{"storage.zfs_pool_name", "core.https_address", "core.trust_password"} {
-		_, err = c.SetServerConfig(key, "")
-		if err != nil {
-			return err
-		}
-	}
-
-	// Destroy any existing loop device
-	for _, file := range []string{"zfs.img"} {
-		os.Remove(shared.VarPath(file))
-	}
-
-	if storageBackend == "zfs" {
-		if storageMode == "loop" {
-			storageDevice = shared.VarPath("zfs.img")
-			f, err := os.Create(storageDevice)
-			if err != nil {
-				return fmt.Errorf("Failed to open %s: %s", storageDevice, err)
-			}
-
-			err = f.Chmod(0600)
-			if err != nil {
-				return fmt.Errorf("Failed to chmod %s: %s", storageDevice, err)
-			}
-
-			err = f.Truncate(int64(storageLoopSize * 1024 * 1024 * 1024))
-			if err != nil {
-				return fmt.Errorf("Failed to create sparse file %s: %s", storageDevice, err)
-			}
-
-			err = f.Close()
-			if err != nil {
-				return fmt.Errorf("Failed to close %s: %s", storageDevice, err)
-			}
-		}
-
-		if shared.StringInSlice(storageMode, []string{"loop", "device"}) {
-			output, err := exec.Command(
-				"zpool",
-				"create", storagePool, storageDevice,
-				"-f", "-m", "none", "-O", "compression=on").CombinedOutput()
-			if err != nil {
-				return fmt.Errorf("Failed to create the ZFS pool: %s", output)
-			}
-		}
-
-		// Configure LXD to use the pool
-		_, err = c.SetServerConfig("storage.zfs_pool_name", storagePool)
-		if err != nil {
-			return err
-		}
-	}
-
-	if defaultPrivileged == 0 {
-		err = c.SetProfileConfigItem("default", "security.privileged", "")
-		if err != nil {
-			return err
-		}
-	} else if defaultPrivileged == 1 {
-		err = c.SetProfileConfigItem("default", "security.privileged", "true")
-		if err != nil {
-		}
-	}
-
-	if networkAddress != "" {
-		_, err = c.SetServerConfig("core.https_address", fmt.Sprintf("%s:%d", networkAddress, networkPort))
-		if err != nil {
-			return err
-		}
-
-		if trustPassword != "" {
-			_, err = c.SetServerConfig("core.trust_password", trustPassword)
-			if err != nil {
-				return err
-			}
-		}
-	}
-
-	if runReconfigure {
-		cmd := exec.Command("dpkg-reconfigure", "-p", "medium", "lxd")
-		cmd.Stdin = os.Stdin
-		cmd.Stdout = os.Stdout
-		cmd.Stderr = os.Stderr
-		err := cmd.Run()
-		if err != nil {
-			return fmt.Errorf("Failed to configure the bridge")
-		}
-	}
-
-	fmt.Printf("LXD has been successfully configured.\n")
-	return nil
-}
-
-func printnet() error {
-	networks := map[string]shared.ContainerStateNetwork{}
-
-	interfaces, err := net.Interfaces()
-	if err != nil {
-		return err
-	}
-
-	stats := map[string][]int64{}
-
-	content, err := ioutil.ReadFile("/proc/net/dev")
-	if err == nil {
-		for _, line := range strings.Split(string(content), "\n") {
-			fields := strings.Fields(line)
-
-			if len(fields) != 17 {
-				continue
-			}
-
-			rxBytes, err := strconv.ParseInt(fields[1], 10, 64)
-			if err != nil {
-				continue
-			}
-
-			rxPackets, err := strconv.ParseInt(fields[2], 10, 64)
-			if err != nil {
-				continue
-			}
-
-			txBytes, err := strconv.ParseInt(fields[9], 10, 64)
-			if err != nil {
-				continue
-			}
-
-			txPackets, err := strconv.ParseInt(fields[10], 10, 64)
-			if err != nil {
-				continue
-			}
-
-			intName := strings.TrimSuffix(fields[0], ":")
-			stats[intName] = []int64{rxBytes, rxPackets, txBytes, txPackets}
-		}
-	}
-
-	for _, netIf := range interfaces {
-		netState := "down"
-		netType := "unknown"
-
-		if netIf.Flags&net.FlagBroadcast > 0 {
-			netType = "broadcast"
-		}
-
-		if netIf.Flags&net.FlagPointToPoint > 0 {
-			netType = "point-to-point"
-		}
-
-		if netIf.Flags&net.FlagLoopback > 0 {
-			netType = "loopback"
-		}
-
-		if netIf.Flags&net.FlagUp > 0 {
-			netState = "up"
-		}
-
-		network := shared.ContainerStateNetwork{
-			Addresses: []shared.ContainerStateNetworkAddress{},
-			Counters:  shared.ContainerStateNetworkCounters{},
-			Hwaddr:    netIf.HardwareAddr.String(),
-			Mtu:       netIf.MTU,
-			State:     netState,
-			Type:      netType,
-		}
-
-		addrs, err := netIf.Addrs()
-		if err == nil {
-			for _, addr := range addrs {
-				fields := strings.SplitN(addr.String(), "/", 2)
-				if len(fields) != 2 {
-					continue
-				}
-
-				family := "inet"
-				if strings.Contains(fields[0], ":") {
-					family = "inet6"
-				}
-
-				scope := "global"
-				if strings.HasPrefix(fields[0], "127") {
-					scope = "local"
-				}
-
-				if fields[0] == "::1" {
-					scope = "local"
-				}
-
-				if strings.HasPrefix(fields[0], "169.254") {
-					scope = "link"
-				}
-
-				if strings.HasPrefix(fields[0], "fe80:") {
-					scope = "link"
-				}
-
-				address := shared.ContainerStateNetworkAddress{}
-				address.Family = family
-				address.Address = fields[0]
-				address.Netmask = fields[1]
-				address.Scope = scope
-
-				network.Addresses = append(network.Addresses, address)
-			}
-		}
-
-		counters, ok := stats[netIf.Name]
-		if ok {
-			network.Counters.BytesReceived = counters[0]
-			network.Counters.PacketsReceived = counters[1]
-			network.Counters.BytesSent = counters[2]
-			network.Counters.PacketsSent = counters[3]
-		}
-
-		networks[netIf.Name] = network
-	}
-
-	buf, err := json.Marshal(networks)
-	if err != nil {
-		return err
-	}
-
-	fmt.Printf("%s\n", buf)
-
-	return nil
-}
-
-func cmdMigrateDumpSuccess(args []string) error {
-	if len(args) != 3 {
-		return fmt.Errorf("bad migrate dump success args %s", args)
-	}
-
-	c, err := lxd.NewClient(&lxd.DefaultConfig, "local")
-	if err != nil {
-		return err
-	}
-
-	conn, err := c.Websocket(args[1], args[2])
-	if err != nil {
-		return err
-	}
-	conn.Close()
-
-	return c.WaitForSuccess(args[1])
-=======
->>>>>>> ac1cb9d2
 }