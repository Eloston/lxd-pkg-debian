--- conflicted
+++ resolved
@@ -48,10 +48,7 @@
 	{name: "storage_zfs_noauto", run: patchStorageZFSnoauto},
 	{name: "storage_zfs_volume_size", run: patchStorageZFSVolumeSize},
 	{name: "network_dnsmasq_hosts", run: patchNetworkDnsmasqHosts},
-<<<<<<< HEAD
-=======
 	{name: "storage_api_dir_bind_mount", run: patchStorageApiDirBindMount},
->>>>>>> 670b519e
 }
 
 type patch struct {
@@ -2686,24 +2683,4 @@
 	}
 
 	return nil
-}
-
-func patchNetworkDnsmasqHosts(name string, d *Daemon) error {
-	// Get the list of networks
-	networks, err := db.Networks(d.db)
-	if err != nil {
-		return err
-	}
-
-	for _, network := range networks {
-		// Remove the old dhcp-hosts file (will be re-generated on startup)
-		if shared.PathExists(shared.VarPath("networks", network, "dnsmasq.hosts")) {
-			err = os.Remove(shared.VarPath("networks", network, "dnsmasq.hosts"))
-			if err != nil {
-				return err
-			}
-		}
-	}
-
-	return nil
 }