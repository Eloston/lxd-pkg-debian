package main

import (
	"fmt"
	"io/ioutil"
	"os"
	"path/filepath"
	"strings"
	"syscall"

	"github.com/lxc/lxd/lxd/db"
	"github.com/lxc/lxd/shared"
	"github.com/lxc/lxd/shared/logger"

	log "gopkg.in/inconshreveable/log15.v2"
)

/* Patches are one-time actions that are sometimes needed to update
   existing container configuration or move things around on the
   filesystem.

   Those patches are applied at startup time after the database schema
   has been fully updated. Patches can therefore assume a working database.

   At the time the patches are applied, the containers aren't started
   yet and the daemon isn't listening to requests.

   DO NOT use this mechanism for database update. Schema updates must be
   done through the separate schema update mechanism.


   Only append to the patches list, never remove entries and never re-order them.
*/

var patches = []patch{
	{name: "invalid_profile_names", run: patchInvalidProfileNames},
	{name: "leftover_profile_config", run: patchLeftoverProfileConfig},
<<<<<<< HEAD
	{name: "cached_images_update", run: patchCachedImagesUpdate},
=======
	{name: "fix_uploaded_at", run: patchFixUploadedAt},
>>>>>>> 1e164d18
}

type patch struct {
	name string
	run  func(name string, d *Daemon) error
}

func (p *patch) apply(d *Daemon) error {
	logger.Debugf("Applying patch: %s", p.name)

	err := p.run(p.name, d)
	if err != nil {
		return err
	}

	err = db.PatchesMarkApplied(d.db, p.name)
	if err != nil {
		return err
	}

	return nil
}

// Return the names of all available patches.
func patchesGetNames() []string {
	names := make([]string, len(patches))
	for i, patch := range patches {
		names[i] = patch.name
	}
	return names
}

func patchesApplyAll(d *Daemon) error {
	appliedPatches, err := db.Patches(d.db)
	if err != nil {
		return err
	}

	for _, patch := range patches {
		if shared.StringInSlice(patch.name, appliedPatches) {
			continue
		}

		err := patch.apply(d)
		if err != nil {
			return err
		}
	}

	return nil
}

// Patches begin here
func patchLeftoverProfileConfig(name string, d *Daemon) error {
	stmt := `
DELETE FROM profiles_config WHERE profile_id NOT IN (SELECT id FROM profiles);
DELETE FROM profiles_devices WHERE profile_id NOT IN (SELECT id FROM profiles);
DELETE FROM profiles_devices_config WHERE profile_device_id NOT IN (SELECT id FROM profiles_devices);
`

	_, err := d.db.Exec(stmt)
	if err != nil {
		return err
	}

	return nil
}

func patchInvalidProfileNames(name string, d *Daemon) error {
	profiles, err := db.Profiles(d.db)
	if err != nil {
		return err
	}

	for _, profile := range profiles {
		if strings.Contains(profile, "/") || shared.StringInSlice(profile, []string{".", ".."}) {
			logger.Info("Removing unreachable profile (invalid name)", log.Ctx{"name": profile})
			err := db.ProfileDelete(d.db, profile)
			if err != nil {
				return err
			}
		}
	}

	return nil
}

func patchFixUploadedAt(name string, d *Daemon) error {
	images, err := db.ImagesGet(d.db, false)
	if err != nil {
		return err
	}

	for _, fingerprint := range images {
		id, image, err := db.ImageGet(d.db, fingerprint, false, true)
		if err != nil {
			return err
		}

		_, err = db.Exec(d.db, "UPDATE images SET upload_date=? WHERE id=?", image.UploadedAt, id)
		if err != nil {
			return err
		}
	}

	return nil
}

// Patches end here

// Here are a couple of legacy patches that were originally in
// db_updates.go and were written before the new patch mechanism
// above. To preserve exactly their semantics we treat them
// differently and still apply them during the database upgrade. In
// principle they could be converted to regular patches like the ones
// above, however that seems an unnecessary risk at this moment. See
// also PR #3322.
//
// NOTE: don't add any legacy patch here, instead use the patches
// mechanism above.
var legacyPatches = map[int](func(d *Daemon) error){
	11: patchUpdateFromV10,
	12: patchUpdateFromV11,
	16: patchUpdateFromV15,
	30: patchUpdateFromV29,
	31: patchUpdateFromV30,
}
var legacyPatchesNeedingDB = []int{11, 12, 16} // Legacy patches doing DB work

func patchUpdateFromV10(d *Daemon) error {
	if shared.PathExists(shared.VarPath("lxc")) {
		err := os.Rename(shared.VarPath("lxc"), shared.VarPath("containers"))
		if err != nil {
			return err
		}

		logger.Debugf("Restarting all the containers following directory rename")
		s := d.State()
		containersShutdown(s, d.Storage)
		containersRestart(s, d.Storage)
	}

	return nil
}

func patchUpdateFromV11(d *Daemon) error {
	cNames, err := db.ContainersList(d.db, db.CTypeSnapshot)
	if err != nil {
		return err
	}

	errors := 0

	for _, cName := range cNames {
		snapParentName, snapOnlyName, _ := containerGetParentAndSnapshotName(cName)
		oldPath := shared.VarPath("containers", snapParentName, "snapshots", snapOnlyName)
		newPath := shared.VarPath("snapshots", snapParentName, snapOnlyName)
		if shared.PathExists(oldPath) && !shared.PathExists(newPath) {
			logger.Info(
				"Moving snapshot",
				log.Ctx{
					"snapshot": cName,
					"oldPath":  oldPath,
					"newPath":  newPath})

			// Rsync
			// containers/<container>/snapshots/<snap0>
			//   to
			// snapshots/<container>/<snap0>
			output, err := storageRsyncCopy(oldPath, newPath)
			if err != nil {
				logger.Error(
					"Failed rsync snapshot",
					log.Ctx{
						"snapshot": cName,
						"output":   string(output),
						"err":      err})
				errors++
				continue
			}

			// Remove containers/<container>/snapshots/<snap0>
			if err := os.RemoveAll(oldPath); err != nil {
				logger.Error(
					"Failed to remove the old snapshot path",
					log.Ctx{
						"snapshot": cName,
						"oldPath":  oldPath,
						"err":      err})

				// Ignore this error.
				// errors++
				// continue
			}

			// Remove /var/lib/lxd/containers/<container>/snapshots
			// if its empty.
			cPathParent := filepath.Dir(oldPath)
			if ok, _ := shared.PathIsEmpty(cPathParent); ok {
				os.Remove(cPathParent)
			}

		} // if shared.PathExists(oldPath) && !shared.PathExists(newPath) {
	} // for _, cName := range cNames {

	// Refuse to start lxd if a rsync failed.
	if errors > 0 {
		return fmt.Errorf("Got errors while moving snapshots, see the log output.")
	}

	return nil
}

func patchUpdateFromV15(d *Daemon) error {
	// munge all LVM-backed containers' LV names to match what is
	// required for snapshot support

	cNames, err := db.ContainersList(d.db, db.CTypeRegular)
	if err != nil {
		return err
	}

	err = daemonConfigInit(d.db)
	if err != nil {
		return err
	}

	vgName := daemonConfig["storage.lvm_vg_name"].Get()

	for _, cName := range cNames {
		var lvLinkPath string
		if strings.Contains(cName, shared.SnapshotDelimiter) {
			lvLinkPath = shared.VarPath("snapshots", fmt.Sprintf("%s.lv", cName))
		} else {
			lvLinkPath = shared.VarPath("containers", fmt.Sprintf("%s.lv", cName))
		}

		if !shared.PathExists(lvLinkPath) {
			continue
		}

		newLVName := strings.Replace(cName, "-", "--", -1)
		newLVName = strings.Replace(newLVName, shared.SnapshotDelimiter, "-", -1)

		if cName == newLVName {
			logger.Debug("No need to rename, skipping", log.Ctx{"cName": cName, "newLVName": newLVName})
			continue
		}

		logger.Debug("About to rename cName in lv upgrade", log.Ctx{"lvLinkPath": lvLinkPath, "cName": cName, "newLVName": newLVName})

		output, err := shared.RunCommand("lvrename", vgName, cName, newLVName)
		if err != nil {
			return fmt.Errorf("Could not rename LV '%s' to '%s': %v\noutput:%s", cName, newLVName, err, output)
		}

		if err := os.Remove(lvLinkPath); err != nil {
			return fmt.Errorf("Couldn't remove lvLinkPath '%s'", lvLinkPath)
		}
		newLinkDest := fmt.Sprintf("/dev/%s/%s", vgName, newLVName)
		if err := os.Symlink(newLinkDest, lvLinkPath); err != nil {
			return fmt.Errorf("Couldn't recreate symlink '%s'->'%s'", lvLinkPath, newLinkDest)
		}
	}

	return nil
}

func patchUpdateFromV29(d *Daemon) error {
	if shared.PathExists(shared.VarPath("zfs.img")) {
		err := os.Chmod(shared.VarPath("zfs.img"), 0600)
		if err != nil {
			return err
		}
	}

	return nil
}

func patchUpdateFromV30(d *Daemon) error {
	entries, err := ioutil.ReadDir(shared.VarPath("containers"))
	if err != nil {
		/* If the directory didn't exist before, the user had never
		 * started containers, so we don't need to fix up permissions
		 * on anything.
		 */
		if os.IsNotExist(err) {
			return nil
		}
		return err
	}

	for _, entry := range entries {
		if !shared.IsDir(shared.VarPath("containers", entry.Name(), "rootfs")) {
			continue
		}

		info, err := os.Stat(shared.VarPath("containers", entry.Name(), "rootfs"))
		if err != nil {
			return err
		}

		if int(info.Sys().(*syscall.Stat_t).Uid) == 0 {
			err := os.Chmod(shared.VarPath("containers", entry.Name()), 0700)
			if err != nil {
				return err
			}

			err = os.Chown(shared.VarPath("containers", entry.Name()), 0, 0)
			if err != nil {
				return err
			}
		}
	}

	return nil
}

func patchCachedImagesUpdate(name string, d *Daemon) error {
	images, err := dbImagesGet(d.db, false)
	if err != nil {
		return err
	}

	for _, fp := range images {
		id, image, err := dbImageGet(d.db, fp, false, true)
		if err != nil {
			return err
		}

		if image.Cached && !image.AutoUpdate && image.UpdateSource != nil {
			stmt := `UPDATE images SET auto_update=1 WHERE id=?`
			_, err := dbExec(d.db, stmt, id)
			if err != nil {
				return err
			}
		}
	}

	return nil
}<|MERGE_RESOLUTION|>--- conflicted
+++ resolved
@@ -35,11 +35,7 @@
 var patches = []patch{
 	{name: "invalid_profile_names", run: patchInvalidProfileNames},
 	{name: "leftover_profile_config", run: patchLeftoverProfileConfig},
-<<<<<<< HEAD
-	{name: "cached_images_update", run: patchCachedImagesUpdate},
-=======
 	{name: "fix_uploaded_at", run: patchFixUploadedAt},
->>>>>>> 1e164d18
 }
 
 type patch struct {
@@ -356,28 +352,4 @@
 	}
 
 	return nil
-}
-
-func patchCachedImagesUpdate(name string, d *Daemon) error {
-	images, err := dbImagesGet(d.db, false)
-	if err != nil {
-		return err
-	}
-
-	for _, fp := range images {
-		id, image, err := dbImageGet(d.db, fp, false, true)
-		if err != nil {
-			return err
-		}
-
-		if image.Cached && !image.AutoUpdate && image.UpdateSource != nil {
-			stmt := `UPDATE images SET auto_update=1 WHERE id=?`
-			_, err := dbExec(d.db, stmt, id)
-			if err != nil {
-				return err
-			}
-		}
-	}
-
-	return nil
 }