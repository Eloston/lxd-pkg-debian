--- conflicted
+++ resolved
@@ -3,14 +3,6 @@
 import (
 	"encoding/json"
 	"fmt"
-<<<<<<< HEAD
-	"io"
-	"mime"
-	"mime/multipart"
-	"os"
-	"path/filepath"
-=======
->>>>>>> dd87f756
 
 	"github.com/lxc/lxd/shared"
 )
@@ -32,145 +24,4 @@
 		return "", fmt.Errorf("Error reading alias\n")
 	}
 	return result.Name, nil
-<<<<<<< HEAD
-}
-
-func (d *Daemon) dbGetimage(fp string) int {
-	q := `SELECT id FROM images WHERE fingerprint=?`
-	id := -1
-	arg1 := []interface{}{fp}
-	arg2 := []interface{}{&id}
-	err := dbQueryRowScan(d.db, q, arg1, arg2)
-	if err != nil {
-		return -1
-	}
-	return id
-}
-
-func ensureLocalImage(d *Daemon, server, fp string, secret string) error {
-	var url string
-	var exporturl string
-
-	if d.dbGetimage(fp) != -1 {
-		// already have it
-		return nil
-	}
-
-	/* grab the metadata from /1.0/images/%s */
-	if secret != "" {
-		url = fmt.Sprintf("%s/%s/images/%s?secret=%s", server, shared.APIVersion, fp, secret)
-	} else {
-		url = fmt.Sprintf("%s/%s/images/%s", server, shared.APIVersion, fp)
-	}
-
-	resp, err := d.httpGetSync(url)
-	if err != nil {
-		return nil
-	}
-
-	info := shared.ImageInfo{}
-	if err := json.Unmarshal(resp.Metadata, &info); err != nil {
-		return err
-	}
-
-	/* now grab the actual file from /1.0/images/%s/export */
-	if secret != "" {
-		exporturl = fmt.Sprintf("%s/%s/images/%s/export?secret=%s", server, shared.APIVersion, fp, secret)
-	} else {
-		exporturl = fmt.Sprintf("%s/%s/images/%s/export", server, shared.APIVersion, fp)
-	}
-
-	raw, err := d.httpGetFile(exporturl)
-	if err != nil {
-		return err
-	}
-
-	destDir := shared.VarPath("images")
-	err = os.MkdirAll(destDir, 0700)
-	if err != nil {
-		return err
-	}
-	destName := filepath.Join(destDir, fp)
-	if shared.PathExists(destName) {
-		os.Remove(destName)
-	}
-
-	ctype, ctypeParams, err := mime.ParseMediaType(raw.Header.Get("Content-Type"))
-	if err != nil {
-		ctype = "application/octet-stream"
-	}
-
-	if ctype == "multipart/form-data" {
-		// Parse the POST data
-		mr := multipart.NewReader(raw.Body, ctypeParams["boundary"])
-
-		// Get the metadata tarball
-		part, err := mr.NextPart()
-		if err != nil {
-			return err
-		}
-
-		if part.FormName() != "metadata" {
-			return fmt.Errorf("Invalid multipart image")
-		}
-
-		destName := filepath.Join(destDir, info.Fingerprint)
-		f, err := os.Create(destName)
-		if err != nil {
-			return err
-		}
-
-		_, err = io.Copy(f, part)
-		f.Close()
-
-		if err != nil {
-			return err
-		}
-
-		// Get the rootfs tarball
-		part, err = mr.NextPart()
-		if err != nil {
-			return err
-		}
-
-		if part.FormName() != "rootfs" {
-			return fmt.Errorf("Invalid multipart image")
-		}
-
-		destName = filepath.Join(destDir, info.Fingerprint+".rootfs")
-		f, err = os.Create(destName)
-		if err != nil {
-			return err
-		}
-
-		_, err = io.Copy(f, part)
-		f.Close()
-
-		if err != nil {
-			return err
-		}
-	} else {
-		destName := filepath.Join(destDir, info.Fingerprint)
-
-		f, err := os.Create(destName)
-		if err != nil {
-			return err
-		}
-
-		_, err = io.Copy(f, raw.Body)
-		f.Close()
-
-		if err != nil {
-			return err
-		}
-	}
-
-	_, err = imageBuildFromInfo(d, info)
-	if err != nil {
-		return err
-	}
-
-	return nil
-=======
->>>>>>> dd87f756
 }