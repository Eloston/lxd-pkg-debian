--- conflicted
+++ resolved
@@ -582,11 +582,7 @@
 
 	// Wipe all existing raft data, for good measure (perhaps they were
 	// somehow leftover).
-<<<<<<< HEAD
-	err = os.RemoveAll(filepath.Join(state.OS.VarDir, "raft"))
-=======
 	err = os.RemoveAll(state.OS.GlobalDatabaseDir())
->>>>>>> acbb38af
 	if err != nil {
 		return errors.Wrap(err, "failed to remove existing raft data")
 	}
