// Package migration provides the primitives for migration in LXD.
//
// See https://github.com/lxc/lxd/blob/master/specs/migration.md for a complete
// description.

package migration

import (
	"bufio"
	"fmt"
	"io/ioutil"
	"net/http"
	"net/url"
	"os"
	"os/exec"
	"path"
	"path/filepath"
	"reflect"
	"strings"
	"time"

	"github.com/golang/protobuf/proto"
	"github.com/gorilla/websocket"
	"gopkg.in/lxc/go-lxc.v2"

	"github.com/lxc/lxd"
	"github.com/lxc/lxd/shared"
)

type migrationFields struct {
	live bool

	controlSecret string
	controlConn   *websocket.Conn

	criuSecret string
	criuConn   *websocket.Conn

	fsSecret string
	fsConn   *websocket.Conn

	container *lxc.Container
	idmapset  *shared.IdmapSet
}

func (c *migrationFields) send(m proto.Message) error {
	w, err := c.controlConn.NextWriter(websocket.BinaryMessage)
	if err != nil {
		return err
	}
	defer w.Close()

	data, err := proto.Marshal(m)
	if err != nil {
		return err
	}

	return shared.WriteAll(w, data)
}

func (c *migrationFields) recv(m proto.Message) error {
	mt, r, err := c.controlConn.NextReader()
	if err != nil {
		return err
	}

	if mt != websocket.BinaryMessage {
		return fmt.Errorf("Only binary messages allowed")
	}

	buf, err := ioutil.ReadAll(r)
	if err != nil {
		return err
	}

	return proto.Unmarshal(buf, m)
}

func (c *migrationFields) disconnect() {
	closeMsg := websocket.FormatCloseMessage(websocket.CloseNormalClosure, "")
	if c.controlConn != nil {
		c.controlConn.WriteMessage(websocket.CloseMessage, closeMsg)
	}

	if c.fsConn != nil {
		c.fsConn.WriteMessage(websocket.CloseMessage, closeMsg)
	}

	if c.criuConn != nil {
		c.criuConn.WriteMessage(websocket.CloseMessage, closeMsg)
	}
}

func (c *migrationFields) sendControl(err error) {
	message := ""
	if err != nil {
		message = err.Error()
	}

	msg := MigrationControl{
		Success: proto.Bool(err == nil),
		Message: proto.String(message),
	}
	c.send(&msg)

	if err != nil {
		c.disconnect()
	}
}

func (c *migrationFields) controlChannel() <-chan MigrationControl {
	ch := make(chan MigrationControl)
	go func() {
		msg := MigrationControl{}
		err := c.recv(&msg)
		if err != nil {
			shared.Debugf("Got error reading migration control socket %s", err)
			close(ch)
			return
		}
		ch <- msg
	}()

	return ch
}

func CollectCRIULogFile(c *lxc.Container, imagesDir string, function string, method string) error {
	t := time.Now().Format(time.RFC3339)
<<<<<<< HEAD
	newPath := shared.LogPath(c.Name(), fmt.Sprintf("migration_%s_%s.log", method, t))
	return shared.FileCopy(filepath.Join(imagesDir, fmt.Sprintf("%s.log", method)), newPath)
=======
	newPath := shared.LogPath(c.Name(), fmt.Sprintf("%s_%s_%s.log", function, method, t))
	return shared.FileCopy(filepath.Join(imagesDir, fmt.Sprintf("%s.log", method)), newPath)
}

func GetCRIULogErrors(imagesDir string, method string) string {
	f, err := os.Open(path.Join(imagesDir, fmt.Sprintf("%s.log", method)))
	if err != nil {
		return fmt.Sprintf("Problem accessing CRIU log: %s", err)
	}

	defer f.Close()

	scanner := bufio.NewScanner(f)
	ret := []string{}
	for scanner.Scan() {
		line := scanner.Text()
		if strings.Contains(line, "Error") {
			ret = append(ret, scanner.Text())
		}
	}

	return strings.Join(ret, "\n")
>>>>>>> dd87f756
}

type migrationSourceWs struct {
	migrationFields

	allConnected chan bool
}

func NewMigrationSource(c *lxc.Container, idmapset *shared.IdmapSet) (shared.OperationWebsocket, error) {
	ret := migrationSourceWs{migrationFields{container: c, idmapset: idmapset}, make(chan bool, 1)}

	var err error
	ret.controlSecret, err = shared.RandomCryptoString()
	if err != nil {
		return nil, err
	}

	ret.fsSecret, err = shared.RandomCryptoString()
	if err != nil {
		return nil, err
	}

	if c.Running() {
		ret.live = true
		ret.criuSecret, err = shared.RandomCryptoString()
		if err != nil {
			return nil, err
		}
	}

	return &ret, nil
}

func (s *migrationSourceWs) Metadata() interface{} {
	secrets := shared.Jmap{
		"control": s.controlSecret,
		"fs":      s.fsSecret,
	}

	if s.criuSecret != "" {
		secrets["criu"] = s.criuSecret
	}

	return secrets
}

func (s *migrationSourceWs) Connect(secret string, r *http.Request, w http.ResponseWriter) error {
	var conn **websocket.Conn

	switch secret {
	case s.controlSecret:
		conn = &s.controlConn
	case s.criuSecret:
		conn = &s.criuConn
	case s.fsSecret:
		conn = &s.fsConn
	default:
		/* If we didn't find the right secret, the user provided a bad one,
		 * which 403, not 404, since this operation actually exists */
		return os.ErrPermission
	}

	c, err := shared.WebsocketUpgrader.Upgrade(w, r, nil)
	if err != nil {
		return err
	}

	*conn = c

	if s.controlConn != nil && (!s.live || s.criuConn != nil) && s.fsConn != nil {
		s.allConnected <- true
	}

	return nil
}

func (s *migrationSourceWs) Do() shared.OperationResult {
	<-s.allConnected

	criuType := CRIUType_CRIU_RSYNC.Enum()
	if !s.live {
		criuType = nil
	}

	idmaps := make([]*IDMapType, 0)

	for _, ctnIdmap := range s.idmapset.Idmap {
		idmap := IDMapType{
			Isuid:    proto.Bool(ctnIdmap.Isuid),
			Isgid:    proto.Bool(ctnIdmap.Isgid),
			Hostid:   proto.Int(ctnIdmap.Hostid),
			Nsid:     proto.Int(ctnIdmap.Nsid),
			Maprange: proto.Int(ctnIdmap.Maprange),
		}

		idmaps = append(idmaps, &idmap)
	}

	header := MigrationHeader{
		Fs:    MigrationFSType_RSYNC.Enum(),
		Criu:  criuType,
		Idmap: idmaps,
	}

	if err := s.send(&header); err != nil {
		s.sendControl(err)
		return shared.OperationError(err)
	}

	if err := s.recv(&header); err != nil {
		s.sendControl(err)
		return shared.OperationError(err)
	}

	if *header.Fs != MigrationFSType_RSYNC {
		err := fmt.Errorf("Formats other than rsync not understood")
		s.sendControl(err)
		return shared.OperationError(err)
	}

	if s.live {
		if header.Criu == nil {
			err := fmt.Errorf("Got no CRIU socket type for live migration")
			s.sendControl(err)
			return shared.OperationError(err)
		} else if *header.Criu != CRIUType_CRIU_RSYNC {
			err := fmt.Errorf("Formats other than criu rsync not understood")
			s.sendControl(err)
			return shared.OperationError(err)
		}

		checkpointDir, err := ioutil.TempDir("", "lxd_migration_")
		if err != nil {
			s.sendControl(err)
			return shared.OperationError(err)
		}
		defer os.RemoveAll(checkpointDir)

		opts := lxc.CheckpointOptions{Stop: true, Directory: checkpointDir, Verbose: true}
		err = s.container.Checkpoint(opts)

		if err2 := CollectCRIULogFile(s.container, checkpointDir, "migration", "dump"); err2 != nil {
			shared.Debugf("Error collecting checkpoint log file %s", err)
		}

		if err != nil {
			log := GetCRIULogErrors(checkpointDir, "dump")

			err = fmt.Errorf("checkpoint failed:\n%s", log)
			s.sendControl(err)
			return shared.OperationError(err)
		}

		/*
		 * We do the serially right now, but there's really no reason for us
		 * to; since we have separate websockets, we can do it in parallel if
		 * we wanted to. However, assuming we're network bound, there's really
		 * no reason to do these in parallel. In the future when we're using
		 * p.haul's protocol, it will make sense to do these in parallel.
		 */
		if err := RsyncSend(shared.AddSlash(checkpointDir), s.criuConn); err != nil {
			s.sendControl(err)
			return shared.OperationError(err)
		}
	}

	fsDir := s.container.ConfigItem("lxc.rootfs")[0]
	if err := RsyncSend(shared.AddSlash(fsDir), s.fsConn); err != nil {
		s.sendControl(err)
		return shared.OperationError(err)
	}

	msg := MigrationControl{}
	if err := s.recv(&msg); err != nil {
		s.disconnect()
		return shared.OperationError(err)
	}

	// TODO: should we add some config here about automatically restarting
	// the container migrate failure? What about the failures above?
	if !*msg.Success {
		return shared.OperationError(fmt.Errorf(*msg.Message))
	}

	return shared.OperationSuccess
}

type migrationSink struct {
	migrationFields

	url      string
	dialer   websocket.Dialer
	IdmapSet *shared.IdmapSet
}

type MigrationSinkArgs struct {
	Url       string
	Dialer    websocket.Dialer
	Container *lxc.Container
	Secrets   map[string]string
	IdMapSet  *shared.IdmapSet
}

func NewMigrationSink(args *MigrationSinkArgs) (func() error, error) {
	sink := migrationSink{
		migrationFields{container: args.Container},
		args.Url,
		args.Dialer,
		args.IdMapSet,
	}

	var ok bool
	sink.controlSecret, ok = args.Secrets["control"]
	if !ok {
		return nil, fmt.Errorf("Missing control secret")
	}

	sink.fsSecret, ok = args.Secrets["fs"]
	if !ok {
		return nil, fmt.Errorf("Missing fs secret")
	}

	sink.criuSecret, ok = args.Secrets["criu"]
	sink.live = ok

	return sink.do, nil
}

func (c *migrationSink) connectWithSecret(secret string) (*websocket.Conn, error) {
	query := url.Values{"secret": []string{secret}}

	// TODO: we shouldn't assume this is a HTTP URL
	url := c.url + "?" + query.Encode()

	return lxd.WebsocketDial(c.dialer, url)
}

func (c *migrationSink) do() error {
	var err error
	c.controlConn, err = c.connectWithSecret(c.controlSecret)
	if err != nil {
		return err
	}
	defer c.disconnect()

	c.fsConn, err = c.connectWithSecret(c.fsSecret)
	if err != nil {
		c.sendControl(err)
		return err
	}

	if c.live {
		c.criuConn, err = c.connectWithSecret(c.criuSecret)
		if err != nil {
			c.sendControl(err)
			return err
		}
	}

	// For now, we just ignore whatever the server sends us. We only
	// support RSYNC, so that's what we respond with.
	header := MigrationHeader{}
	if err := c.recv(&header); err != nil {
		c.sendControl(err)
		return err
	}

	criuType := CRIUType_CRIU_RSYNC.Enum()
	if !c.live {
		criuType = nil
	}

	resp := MigrationHeader{Fs: MigrationFSType_RSYNC.Enum(), Criu: criuType}
	if err := c.send(&resp); err != nil {
		c.sendControl(err)
		return err
	}

	restore := make(chan error)
	go func(c *migrationSink) {
		imagesDir := ""
		srcIdmap := new(shared.IdmapSet)
		dstIdmap := c.IdmapSet

		if c.live {
			var err error
			imagesDir, err = ioutil.TempDir("", "lxd_migration_")
			if err != nil {
				os.RemoveAll(imagesDir)
				c.sendControl(err)
				return
			}

			defer func() {
				err := CollectCRIULogFile(c.container, imagesDir, "migration", "restore")
				/*
				 * If the checkpoint fails, we won't have any log to collect,
				 * so don't warn about that.
				 */
				if err != nil && !os.IsNotExist(err) {
					shared.Debugf("Error collectiong migration log file %s", err)
				}

				os.RemoveAll(imagesDir)
			}()

			if err := RsyncRecv(shared.AddSlash(imagesDir), c.criuConn); err != nil {
				restore <- err
				os.RemoveAll(imagesDir)
				c.sendControl(err)
				return
			}

			/*
			 * For unprivileged containers we need to shift the
			 * perms on the images images so that they can be
			 * opened by the process after it is in its user
			 * namespace.
			 */
			if dstIdmap != nil {
				if err := dstIdmap.ShiftRootfs(imagesDir); err != nil {
					restore <- err
					os.RemoveAll(imagesDir)
					c.sendControl(err)
					return
				}
			}
		}

		fsDir := c.container.ConfigItem("lxc.rootfs")[0]
		if err := RsyncRecv(shared.AddSlash(fsDir), c.fsConn); err != nil {
			restore <- err
			c.sendControl(err)
			return
		}

<<<<<<< HEAD
		if c.IdmapSet != nil {
			if err := c.IdmapSet.ShiftRootfs(shared.VarPath("containers", c.container.Name())); err != nil {
=======
		for _, idmap := range header.Idmap {
			e := shared.IdmapEntry{
				Isuid:    *idmap.Isuid,
				Isgid:    *idmap.Isgid,
				Nsid:     int(*idmap.Nsid),
				Hostid:   int(*idmap.Hostid),
				Maprange: int(*idmap.Maprange)}
			srcIdmap.Idmap = shared.Extend(srcIdmap.Idmap, e)
		}

		if !reflect.DeepEqual(srcIdmap, dstIdmap) {
			if err := srcIdmap.UnshiftRootfs(shared.VarPath("containers", c.container.Name())); err != nil {
				restore <- err
				c.sendControl(err)
				return
			}

			if err := dstIdmap.ShiftRootfs(shared.VarPath("containers", c.container.Name())); err != nil {
>>>>>>> dd87f756
				restore <- err
				c.sendControl(err)
				return
			}
		}

		if c.live {
			f, err := ioutil.TempFile("", "lxd_lxc_migrateconfig_")
			if err != nil {
				restore <- err
				return
			}

			if err = f.Chmod(0600); err != nil {
				f.Close()
				os.Remove(f.Name())
				return
			}
			f.Close()

			if err := c.container.SaveConfigFile(f.Name()); err != nil {
				restore <- err
				return
			}

			cmd := exec.Command(
				os.Args[0],
				"forkmigrate",
				c.container.Name(),
				c.container.ConfigPath(),
				f.Name(),
				imagesDir,
			)

			err = cmd.Run()
			if err != nil {
				log := GetCRIULogErrors(imagesDir, "restore")
				err = fmt.Errorf("restore failed:\n%s", log)
			}

			restore <- err
		} else {
			restore <- nil
		}
	}(c)

	source := c.controlChannel()

	for {
		select {
		case err = <-restore:
			c.sendControl(err)
			return err
		case msg, ok := <-source:
			if !ok {
				c.disconnect()
				return fmt.Errorf("Got error reading source")
			}
			if !*msg.Success {
				c.disconnect()
				return fmt.Errorf(*msg.Message)
			} else {
				// The source can only tell us it failed (e.g. if
				// checkpointing failed). We have to tell the source
				// whether or not the restore was successful.
				shared.Debugf("Unknown message %v from source", msg)
			}
		}
	}
}

/*
 * Similar to forkstart, this is called when lxd is invoked as:
 *
 *    lxd forkmigrate <container> <lxcpath> <path_to_config> <path_to_criu_images>
 *
 * liblxc's restore() sets up the processes in such a way that the monitor ends
 * up being a child of the process that calls it, in our case lxd. However, we
 * really want the monitor to be daemonized, so we fork again. Additionally, we
 * want to fork for the same reasons we do forkstart (i.e. reduced memory
 * footprint when we fork tasks that will never free golang's memory, etc.)
 */
func MigrateContainer(args []string) error {
	if len(args) != 5 {
		return fmt.Errorf("Bad arguments %q", args)
	}

	name := args[1]
	lxcpath := args[2]
	configPath := args[3]
	imagesDir := args[4]

	defer os.Remove(configPath)

	c, err := lxc.NewContainer(name, lxcpath)
	if err != nil {
		return err
	}

	if err := c.LoadConfigFile(configPath); err != nil {
		return err
	}

	return c.Restore(lxc.RestoreOptions{
		Directory: imagesDir,
		Verbose:   true,
	})
}<|MERGE_RESOLUTION|>--- conflicted
+++ resolved
@@ -126,10 +126,6 @@
 
 func CollectCRIULogFile(c *lxc.Container, imagesDir string, function string, method string) error {
 	t := time.Now().Format(time.RFC3339)
-<<<<<<< HEAD
-	newPath := shared.LogPath(c.Name(), fmt.Sprintf("migration_%s_%s.log", method, t))
-	return shared.FileCopy(filepath.Join(imagesDir, fmt.Sprintf("%s.log", method)), newPath)
-=======
 	newPath := shared.LogPath(c.Name(), fmt.Sprintf("%s_%s_%s.log", function, method, t))
 	return shared.FileCopy(filepath.Join(imagesDir, fmt.Sprintf("%s.log", method)), newPath)
 }
@@ -152,7 +148,6 @@
 	}
 
 	return strings.Join(ret, "\n")
->>>>>>> dd87f756
 }
 
 type migrationSourceWs struct {
@@ -489,10 +484,6 @@
 			return
 		}
 
-<<<<<<< HEAD
-		if c.IdmapSet != nil {
-			if err := c.IdmapSet.ShiftRootfs(shared.VarPath("containers", c.container.Name())); err != nil {
-=======
 		for _, idmap := range header.Idmap {
 			e := shared.IdmapEntry{
 				Isuid:    *idmap.Isuid,
@@ -511,7 +502,6 @@
 			}
 
 			if err := dstIdmap.ShiftRootfs(shared.VarPath("containers", c.container.Name())); err != nil {
->>>>>>> dd87f756
 				restore <- err
 				c.sendControl(err)
 				return
