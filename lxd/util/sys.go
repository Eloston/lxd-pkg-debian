--- conflicted
+++ resolved
@@ -152,14 +152,11 @@
 }
 
 func GetExecPath() string {
-<<<<<<< HEAD
-=======
 	execPath := os.Getenv("LXD_EXEC_PATH")
 	if execPath != "" {
 		return execPath
 	}
 
->>>>>>> 27176ef6
 	execPath, err := os.Readlink("/proc/self/exe")
 	if err != nil {
 		execPath = "bad-exec-path"
