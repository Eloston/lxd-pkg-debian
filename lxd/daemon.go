--- conflicted
+++ resolved
@@ -21,8 +21,6 @@
 
 	"golang.org/x/crypto/scrypt"
 
-	"golang.org/x/crypto/scrypt"
-
 	"github.com/gorilla/mux"
 	_ "github.com/mattn/go-sqlite3"
 	"github.com/stgraber/lxd-go-systemd/activation"
@@ -55,11 +53,6 @@
 
 	Storage storage
 
-<<<<<<< HEAD
-	Storage storage
-
-=======
->>>>>>> dd87f756
 	Sockets []net.Listener
 
 	tlsconfig *tls.Config
@@ -67,14 +60,11 @@
 	devlxd *net.UnixListener
 
 	configValues map[string]string
-<<<<<<< HEAD
-=======
 
 	IsMock bool
 
 	imagesDownloading     map[string]chan bool
 	imagesDownloadingLock sync.RWMutex
->>>>>>> dd87f756
 }
 
 // Command is the basic structure for every API call.
@@ -171,11 +161,7 @@
 func readMyCert() (string, string, error) {
 	certf := shared.VarPath("server.crt")
 	keyf := shared.VarPath("server.key")
-<<<<<<< HEAD
-	shared.Log.Info("looking for existing certificates:", log.Ctx{"cert": certf, "key": keyf})
-=======
 	shared.Log.Info("Looking for existing certificates:", log.Ctx{"cert": certf, "key": keyf})
->>>>>>> dd87f756
 
 	err := shared.FindOrGenCert(certf, keyf)
 
@@ -356,8 +342,6 @@
 	return nil
 }
 
-<<<<<<< HEAD
-=======
 func (d *Daemon) ListenAddresses() ([]string, error) {
 	addresses := make([]string, 0)
 
@@ -417,7 +401,6 @@
 	return addresses, nil
 }
 
->>>>>>> dd87f756
 func (d *Daemon) UpdateHTTPsPort(oldAddress string, newAddress string) error {
 	var sockets []net.Listener
 
@@ -462,11 +445,6 @@
 	return nil
 }
 
-<<<<<<< HEAD
-// StartDaemon starts the shared daemon with the provided configuration.
-func StartDaemon() (*Daemon, error) {
-	d := &Daemon{}
-=======
 func (d *Daemon) pruneExpiredImages() {
 	shared.Debugf("Pruning expired images\n")
 	expiry, err := dbImageExpiryGet(d.db)
@@ -503,7 +481,6 @@
 		imagesDownloading:     map[string]chan bool{},
 		imagesDownloadingLock: sync.RWMutex{},
 	}
->>>>>>> dd87f756
 
 	if err := d.Init(); err != nil {
 		return nil, err
@@ -518,9 +495,6 @@
 		shared.SetLogger("", "", true, true)
 	}
 
-<<<<<<< HEAD
-	shared.Log.Info("LXD is starting.")
-=======
 	if !d.IsMock {
 		shared.Log.Info("LXD is starting",
 			log.Ctx{"path": shared.VarPath("")})
@@ -528,7 +502,6 @@
 		shared.Log.Info("Mock LXD is starting",
 			log.Ctx{"path": shared.VarPath("")})
 	}
->>>>>>> dd87f756
 
 	/* Get the list of supported architectures */
 	var architectures = []int{}
@@ -565,19 +538,18 @@
 	d.lxcpath = shared.VarPath("containers")
 	err = os.MkdirAll(d.lxcpath, 0755)
 	if err != nil {
-<<<<<<< HEAD
-		return nil, err
+		return err
 	}
 
 	// Create default directories
 	if err := os.MkdirAll(shared.VarPath("images"), 0700); err != nil {
-		return nil, err
+		return err
 	}
 	if err := os.MkdirAll(shared.VarPath("snapshots"), 0700); err != nil {
-		return nil, err
+		return err
 	}
 	if err := os.MkdirAll(shared.VarPath("devlxd"), 0755); err != nil {
-		return nil, err
+		return err
 	}
 
 	/* Detect the filesystem */
@@ -586,46 +558,6 @@
 		shared.Log.Error("Error detecting backing fs", log.Ctx{"err": err})
 	}
 
-	/* Read the uid/gid allocation */
-	d.IdmapSet, err = shared.DefaultIdmapSet()
-	if err != nil {
-		shared.Log.Warn("error reading idmap", log.Ctx{"err": err.Error()})
-		shared.Log.Warn("operations requiring idmap will not be available")
-	} else {
-		shared.Log.Info("Default uid/gid map:")
-		for _, lxcmap := range d.IdmapSet.ToLxcString() {
-			shared.Log.Info(strings.TrimRight(" - "+lxcmap, "\n"))
-		}
-	}
-
-	/* Initialize the database */
-	err = initDb(d)
-	if err != nil {
-		return nil, err
-=======
-		return err
-	}
-
-	// Create default directories
-	if err := os.MkdirAll(shared.VarPath("images"), 0700); err != nil {
-		return err
-	}
-	if err := os.MkdirAll(shared.VarPath("snapshots"), 0700); err != nil {
-		return err
->>>>>>> dd87f756
-	}
-	if err := os.MkdirAll(shared.VarPath("devlxd"), 0755); err != nil {
-		return err
-	}
-
-	/* Detect the filesystem */
-	d.BackingFs, err = filesystemDetect(d.lxcpath)
-	if err != nil {
-		shared.Log.Error("Error detecting backing fs", log.Ctx{"err": err})
-	}
-
-<<<<<<< HEAD
-=======
 	/* Read the uid/gid allocation */
 	d.IdmapSet, err = shared.DefaultIdmapSet()
 	if err != nil {
@@ -677,7 +609,6 @@
 		}
 	}()
 
->>>>>>> dd87f756
 	/* Setup /dev/lxd */
 	d.devlxd, err = createAndBindDevLxd()
 	if err != nil {
@@ -688,15 +619,6 @@
 		return err
 	}
 
-<<<<<<< HEAD
-	if err := setupSharedMounts(); err != nil {
-		return nil, err
-	}
-
-	/* Restart containers */
-	containersRestart(d)
-	containersWatch(d)
-=======
 	var tlsConfig *tls.Config
 	if !d.IsMock {
 		err = d.SetupStorageDriver()
@@ -721,12 +643,6 @@
 		if err != nil {
 			return err
 		}
-	}
->>>>>>> dd87f756
-
-	err = d.SetupStorageDriver()
-	if err != nil {
-		return nil, fmt.Errorf("Failed to setup storage: %s", err)
 	}
 
 	/* Setup the web server */
@@ -755,11 +671,7 @@
 	var sockets []net.Listener
 
 	if len(listeners) > 0 {
-<<<<<<< HEAD
-		shared.Log.Info("LXD is socket activated.")
-=======
 		shared.Log.Info("LXD is socket activated")
->>>>>>> dd87f756
 
 		for _, listener := range listeners {
 			if shared.PathExists(listener.Addr().String()) {
@@ -770,11 +682,7 @@
 			}
 		}
 	} else {
-<<<<<<< HEAD
-		shared.Log.Info("LXD isn't socket activated.")
-=======
 		shared.Log.Info("LXD isn't socket activated")
->>>>>>> dd87f756
 
 		localSocketPath := shared.VarPath("unix.socket")
 
@@ -822,15 +730,6 @@
 
 	listenAddr, err := d.ConfigValueGet("core.https_address")
 	if err != nil {
-<<<<<<< HEAD
-		return nil, err
-	}
-
-	if listenAddr != "" {
-		tcpl, err := tls.Listen("tcp", listenAddr, tlsConfig)
-		if err != nil {
-			return nil, fmt.Errorf("cannot listen on https socket: %v", err)
-=======
 		return err
 	}
 
@@ -843,17 +742,11 @@
 		tcpl, err := tls.Listen("tcp", listenAddr, tlsConfig)
 		if err != nil {
 			return fmt.Errorf("cannot listen on https socket: %v", err)
->>>>>>> dd87f756
 		}
 
 		sockets = append(sockets, tcpl)
 	}
 
-<<<<<<< HEAD
-	d.Sockets = sockets
-
-	d.tomb.Go(func() error {
-=======
 	if !d.IsMock {
 		d.Sockets = sockets
 	} else {
@@ -862,7 +755,6 @@
 
 	d.tomb.Go(func() error {
 		shared.Log.Info("REST API daemon:")
->>>>>>> dd87f756
 		for _, socket := range d.Sockets {
 			shared.Log.Info(" - binding socket", log.Ctx{"socket": socket.Addr()})
 			current_socket := socket
@@ -891,30 +783,8 @@
 	return false
 }
 
-<<<<<<< HEAD
-func (d *Daemon) ListRegularContainers() ([]string, error) {
-	q := fmt.Sprintf("SELECT name FROM containers WHERE type=?")
-	inargs := []interface{}{cTypeRegular}
-	var name string
-	outfmt := []interface{}{name}
-
-	list := []string{}
-	result, err := dbQueryScan(d.db, q, inargs, outfmt)
-	if err != nil {
-		return list, err
-	}
-	for _, r := range result {
-		list = append(list, r[0].(string))
-	}
-	return list, nil
-}
-
-func (d *Daemon) numRunningContainers() (int, error) {
-	results, err := d.ListRegularContainers()
-=======
 func (d *Daemon) numRunningContainers() (int, error) {
 	results, err := dbContainersList(d.db, cTypeRegular)
->>>>>>> dd87f756
 	if err != nil {
 		return 0, err
 	}
@@ -944,13 +814,6 @@
 	}
 
 	if n, err := d.numRunningContainers(); err != nil || n == 0 {
-<<<<<<< HEAD
-		shared.Debugf("daemon.Stop: unmounting shmounts: err %s n %d", err, n)
-		syscall.Unmount(shared.VarPath("shmounts"), syscall.MNT_DETACH)
-		os.RemoveAll(shared.VarPath("shmounts"))
-	} else {
-		shared.Debugf("daemon.Stop: not unmounting shmounts")
-=======
 		shared.Log.Debug(
 			"Unmounting shmounts",
 			log.Ctx{"err": err, "n": n})
@@ -959,7 +822,6 @@
 		os.RemoveAll(shared.VarPath("shmounts"))
 	} else {
 		shared.Debugf("Not unmounting shmounts (containers are still running)")
->>>>>>> dd87f756
 	}
 
 	d.db.Close()
@@ -973,12 +835,8 @@
 		}
 		return err
 	}
-<<<<<<< HEAD
-	return err
-=======
 
 	return nil
->>>>>>> dd87f756
 }
 
 // ConfigKeyIsValid returns if the given key is a known config value.
@@ -992,11 +850,8 @@
 		return true
 	case "core.lvm_thinpool_name":
 		return true
-<<<<<<< HEAD
-=======
 	case "images.remote_cache_expiry":
 		return true
->>>>>>> dd87f756
 	}
 
 	return false
@@ -1056,11 +911,7 @@
 
 // PasswordSet sets the password to the new value.
 func (d *Daemon) PasswordSet(password string) error {
-<<<<<<< HEAD
-	shared.Log.Info("setting new password")
-=======
 	shared.Log.Info("Setting new https password")
->>>>>>> dd87f756
 	var value = password
 	if password != "" {
 		buf := make([]byte, pwSaltBytes)
