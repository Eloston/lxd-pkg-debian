package main

import (
	"bytes"
	"crypto/rand"
	"crypto/tls"
	"crypto/x509"
	"database/sql"
	"encoding/hex"
	"fmt"
	"io"
	"net"
	"net/http"
	"os"
	"os/exec"
	"runtime"
	"strconv"
	"strings"
	"sync"
	"syscall"
	"time"

	"golang.org/x/crypto/scrypt"

	"github.com/gorilla/mux"
	_ "github.com/mattn/go-sqlite3"
	"github.com/stgraber/lxd-go-systemd/activation"
	"github.com/syndtr/gocapability/capability"
	"gopkg.in/tomb.v2"

	"github.com/lxc/lxd"
	"github.com/lxc/lxd/shared"

	log "gopkg.in/inconshreveable/log15.v2"
)

var aaEnabled = true
var runningInUserns = false

const (
	pwSaltBytes = 32
	pwHashBytes = 64
)

type Socket struct {
	Socket      net.Listener
	CloseOnExit bool
}

// A Daemon can respond to requests from a shared client.
type Daemon struct {
	architectures []int
	BackingFs     string
	certf         string
	clientCerts   []x509.Certificate
	db            *sql.DB
	IdmapSet      *shared.IdmapSet
	keyf          string
	lxcpath       string
	mux           *mux.Router
	tomb          tomb.Tomb
	pruneChan     chan bool

	Storage storage

	Sockets []Socket

	tlsconfig *tls.Config

	devlxd *net.UnixListener

	configValues map[string]string

	IsMock bool

	imagesDownloading     map[string]chan bool
	imagesDownloadingLock sync.RWMutex
}

// Command is the basic structure for every API call.
type Command struct {
	name          string
	untrustedGet  bool
	untrustedPost bool
	get           func(d *Daemon, r *http.Request) Response
	put           func(d *Daemon, r *http.Request) Response
	post          func(d *Daemon, r *http.Request) Response
	delete        func(d *Daemon, r *http.Request) Response
}

func (d *Daemon) httpGetSync(url string) (*lxd.Response, error) {
	var err error
	if d.tlsconfig == nil {
		d.tlsconfig, err = shared.GetTLSConfig(d.certf, d.keyf)
		if err != nil {
			return nil, err
		}
	}
	tr := &http.Transport{
		TLSClientConfig: d.tlsconfig,
		Dial:            shared.RFC3493Dialer,
	}
	myhttp := http.Client{
		Transport: tr,
	}

	req, err := http.NewRequest("GET", url, nil)
	if err != nil {
		return nil, err
	}

	req.Header.Set("User-Agent", shared.UserAgent)

	r, err := myhttp.Do(req)
	if err != nil {
		return nil, err
	}

	resp, err := lxd.ParseResponse(r)
	if err != nil {
		return nil, err
	}

	if resp.Type != lxd.Sync {
		return nil, fmt.Errorf("unexpected non-sync response")
	}

	return resp, nil
}

func (d *Daemon) httpGetFile(url string) (*http.Response, error) {
	var err error
	if d.tlsconfig == nil {
		d.tlsconfig, err = shared.GetTLSConfig(d.certf, d.keyf)
		if err != nil {
			return nil, err
		}
	}
	tr := &http.Transport{
		TLSClientConfig: d.tlsconfig,
		Dial:            shared.RFC3493Dialer,
	}
	myhttp := http.Client{
		Transport: tr,
	}

	req, err := http.NewRequest("GET", url, nil)
	if err != nil {
		return nil, err
	}

	req.Header.Set("User-Agent", shared.UserAgent)

	raw, err := myhttp.Do(req)
	if err != nil {
		return nil, err
	}

	if raw.StatusCode != 200 {
		_, err := lxd.HoistResponse(raw, lxd.Error)
		if err != nil {
			return nil, err
		}

		return nil, fmt.Errorf("non-200 status with no error response?")
	}

	return raw, nil
}

func readMyCert() (string, string, error) {
	certf := shared.VarPath("server.crt")
	keyf := shared.VarPath("server.key")
	shared.Log.Info("Looking for existing certificates", log.Ctx{"cert": certf, "key": keyf})

	err := shared.FindOrGenCert(certf, keyf)

	return certf, keyf, err
}

func (d *Daemon) isTrustedClient(r *http.Request) bool {
	if r.RemoteAddr == "@" {
		// Unix socket
		return true
	}
	if r.TLS == nil {
		return false
	}
	for i := range r.TLS.PeerCertificates {
		if d.CheckTrustState(*r.TLS.PeerCertificates[i]) {
			return true
		}
	}
	return false
}

func isJSONRequest(r *http.Request) bool {
	for k, vs := range r.Header {
		if strings.ToLower(k) == "content-type" &&
			len(vs) == 1 && strings.ToLower(vs[0]) == "application/json" {
			return true
		}
	}

	return false
}

func (d *Daemon) isRecursionRequest(r *http.Request) bool {
	recursionStr := r.FormValue("recursion")
	recursion, err := strconv.Atoi(recursionStr)
	if err != nil {
		return false
	}

	return recursion == 1
}

func (d *Daemon) createCmd(version string, c Command) {
	var uri string
	if c.name == "" {
		uri = fmt.Sprintf("/%s", version)
	} else {
		uri = fmt.Sprintf("/%s/%s", version, c.name)
	}

	d.mux.HandleFunc(uri, func(w http.ResponseWriter, r *http.Request) {
		w.Header().Set("Content-Type", "application/json")

		if d.isTrustedClient(r) {
			shared.Log.Info(
				"handling",
				log.Ctx{"method": r.Method, "url": r.URL.RequestURI(), "ip": r.RemoteAddr})
		} else if r.Method == "GET" && c.untrustedGet {
			shared.Log.Info(
				"allowing untrusted GET",
				log.Ctx{"url": r.URL.RequestURI(), "ip": r.RemoteAddr})
		} else if r.Method == "POST" && c.untrustedPost {
			shared.Log.Info(
				"allowing untrusted POST",
				log.Ctx{"url": r.URL.RequestURI(), "ip": r.RemoteAddr})
		} else {
			shared.Log.Warn(
				"rejecting request from untrusted client",
				log.Ctx{"ip": r.RemoteAddr})
			Forbidden.Render(w)
			return
		}

		if *debug && r.Method != "GET" && isJSONRequest(r) {
			newBody := &bytes.Buffer{}
			captured := &bytes.Buffer{}
			multiW := io.MultiWriter(newBody, captured)
			if _, err := io.Copy(multiW, r.Body); err != nil {
				InternalError(err).Render(w)
				return
			}

			r.Body = shared.BytesReadCloser{Buf: newBody}
			shared.DebugJson(captured)
		}

		var resp Response
		resp = NotImplemented

		switch r.Method {
		case "GET":
			if c.get != nil {
				resp = c.get(d, r)
			}
		case "PUT":
			if c.put != nil {
				resp = c.put(d, r)
			}
		case "POST":
			if c.post != nil {
				resp = c.post(d, r)
			}
		case "DELETE":
			if c.delete != nil {
				resp = c.delete(d, r)
			}
		default:
			resp = NotFound
		}

		if err := resp.Render(w); err != nil {
			err := InternalError(err).Render(w)
			if err != nil {
				shared.Log.Error("Failed writing error for error, giving up")
			}
		}

		/*
		 * When we create a new lxc.Container, it adds a finalizer (via
		 * SetFinalizer) that frees the struct. However, it sometimes
		 * takes the go GC a while to actually free the struct,
		 * presumably since it is a small amount of memory.
		 * Unfortunately, the struct also keeps the log fd open, so if
		 * we leave too many of these around, we end up running out of
		 * fds. So, let's explicitly do a GC to collect these at the
		 * end of each request.
		 */
		runtime.GC()
	})
}

func (d *Daemon) SetupStorageDriver() error {
	lvmVgName, err := d.ConfigValueGet("storage.lvm_vg_name")
	if err != nil {
		return fmt.Errorf("Couldn't read config: %s", err)
	}

	zfsPoolName, err := d.ConfigValueGet("storage.zfs_pool_name")
	if err != nil {
		return fmt.Errorf("Couldn't read config: %s", err)
	}

	if lvmVgName != "" {
		d.Storage, err = newStorage(d, storageTypeLvm)
		if err != nil {
			shared.Logf("Could not initialize storage type LVM: %s - falling back to dir", err)
		} else {
			return nil
		}
	} else if zfsPoolName != "" {
		d.Storage, err = newStorage(d, storageTypeZfs)
		if err != nil {
			shared.Logf("Could not initialize storage type ZFS: %s - falling back to dir", err)
		} else {
			return nil
		}
	} else if d.BackingFs == "btrfs" {
		d.Storage, err = newStorage(d, storageTypeBtrfs)
		if err != nil {
			shared.Logf("Could not initialize storage type btrfs: %s - falling back to dir", err)
		} else {
			return nil
		}
	}

	d.Storage, err = newStorage(d, storageTypeDir)

	return err
}

func setupSharedMounts() error {
	path := shared.VarPath("shmounts")
	if shared.IsOnSharedMount(path) {
		// / may already be ms-shared, or shmounts may have
		// been mounted by a previous lxd run
		return nil
	}
	if !shared.PathExists(path) {
		if err := os.Mkdir(path, 0755); err != nil {
			return err
		}
	}
	if err := syscall.Mount(path, path, "none", syscall.MS_BIND, ""); err != nil {
		return err
	}
	var flags uintptr = syscall.MS_SHARED | syscall.MS_REC
	if err := syscall.Mount(path, path, "none", flags, ""); err != nil {
		return err
	}
	return nil
}

func (d *Daemon) ListenAddresses() ([]string, error) {
	addresses := make([]string, 0)

	value, err := d.ConfigValueGet("core.https_address")
	if err != nil || value == "" {
		return addresses, err
	}

	localHost, localPort, err := net.SplitHostPort(value)
	if err != nil {
		localHost = value
		localPort = shared.DefaultPort
	}

	if localHost == "0.0.0.0" || localHost == "::" || localHost == "[::]" {
		ifaces, err := net.Interfaces()
		if err != nil {
			return addresses, err
		}

		for _, i := range ifaces {
			addrs, err := i.Addrs()
			if err != nil {
				continue
			}

			for _, addr := range addrs {
				var ip net.IP
				switch v := addr.(type) {
				case *net.IPNet:
					ip = v.IP
				case *net.IPAddr:
					ip = v.IP
				}

				if !ip.IsGlobalUnicast() {
					continue
				}

				if ip.To4() == nil {
					if localHost == "0.0.0.0" {
						continue
					}
					addresses = append(addresses, fmt.Sprintf("[%s]:%s", ip, localPort))
				} else {
					addresses = append(addresses, fmt.Sprintf("%s:%s", ip, localPort))
				}
			}
		}
	} else {
		addresses = append(addresses, value)
	}

	return addresses, nil
}

func bytesZero(x []byte) bool {
	for _, b := range x {
		if b != 0 {
			return false
		}
	}
	return true
}

func bytesEqual(x, y []byte) bool {
	if len(x) != len(y) {
		return false
	}
	for i, b := range x {
		if y[i] != b {
			return false
		}
	}
	return true
}

func isZeroIP(x []byte) bool {
	if x == nil {
		return false
	}

	if bytesZero(x) {
		return true
	}

	if len(x) != net.IPv6len {
		return false
	}

	var v4InV6Prefix = []byte{0, 0, 0, 0, 0, 0, 0, 0, 0, 0, 0xff, 0xff}
	return bytesEqual(x[0:12], v4InV6Prefix) && bytesZero(x[12:])
}

func IpsEqual(ip1 net.IP, ip2 net.IP) bool {
	if ip1.Equal(ip2) {
		return true
	}

	/* the go std library Equal doesn't recognize [::] == 0.0.0.0, since it
	 * tests for the ipv4 prefix, which isn't present in [::]. However,
	 * they are in fact equal. Let's test for this case too.
	 */
	return isZeroIP(ip1) && isZeroIP(ip2)
}

func (d *Daemon) UpdateHTTPsPort(oldAddress string, newAddress string) error {
	var sockets []Socket

	if oldAddress == newAddress {
		return nil
	}

	if oldAddress != "" {
		oldHost, oldPort, err := net.SplitHostPort(oldAddress)
		if err != nil {
			oldHost = oldAddress
			oldPort = shared.DefaultPort
		}

		// Strip brackets around IPv6 once we've gotten rid of the port
		oldHost = strings.TrimLeft(oldHost, "[")
		oldHost = strings.TrimRight(oldHost, "]")

		for _, socket := range d.Sockets {
			host, port, err := net.SplitHostPort(socket.Socket.Addr().String())
			if err != nil {
				host = socket.Socket.Addr().String()
				port = shared.DefaultPort
			}

<<<<<<< HEAD
			if IpsEqual(net.ParseIP(host), net.ParseIP(oldHost)) && port == oldPort {
=======
			// Strip brackets around IPv6 once we've gotten rid of the port
			host = strings.TrimLeft(host, "[")
			host = strings.TrimRight(host, "]")

			if !shared.PathExists(host) && IpsEqual(net.ParseIP(host), net.ParseIP(oldHost)) && port == oldPort {
>>>>>>> 3c8e9c20
				socket.Socket.Close()
			} else {
				sockets = append(sockets, socket)
			}
		}
	} else {
		sockets = d.Sockets
	}

	if newAddress != "" {
		_, _, err := net.SplitHostPort(newAddress)
		if err != nil {
			ip := net.ParseIP(newAddress)
			if ip != nil && ip.To4() == nil {
				newAddress = fmt.Sprintf("[%s]:%s", newAddress, shared.DefaultPort)
			} else {
				newAddress = fmt.Sprintf("%s:%s", newAddress, shared.DefaultPort)
			}
		}

		tlsConfig, err := shared.GetTLSConfig(d.certf, d.keyf)
		if err != nil {
			return err
		}

		tcpl, err := tls.Listen("tcp", newAddress, tlsConfig)
		if err != nil {
			return fmt.Errorf("cannot listen on https socket: %v", err)
		}

		d.tomb.Go(func() error { return http.Serve(tcpl, d.mux) })
		sockets = append(sockets, Socket{Socket: tcpl, CloseOnExit: true})
	}

	d.Sockets = sockets
	return nil
}

func (d *Daemon) pruneExpiredImages() {
	shared.Debugf("Pruning expired images")
	expiry, err := dbImageExpiryGet(d.db)
	if err != nil { // no expiry
		shared.Debugf("Failed getting the cached image expiry timeout")
		return
	}

	q := `
SELECT fingerprint FROM images WHERE cached=1 AND last_use_date<=strftime('%s', 'now', '-` + expiry + ` day')`
	inargs := []interface{}{}
	var fingerprint string
	outfmt := []interface{}{fingerprint}

	result, err := dbQueryScan(d.db, q, inargs, outfmt)
	if err != nil {
		shared.Debugf("Error making cache expiry query: %s", err)
		return
	}
	shared.Debugf("Found %d expired images", len(result))

	for _, r := range result {
		if err := doDeleteImage(d, r[0].(string)); err != nil {
			shared.Debugf("Error deleting image: %s", err)
		}
	}
	shared.Debugf("Done pruning expired images")
}

// StartDaemon starts the shared daemon with the provided configuration.
func startDaemon() (*Daemon, error) {
	d := &Daemon{
		IsMock:                false,
		imagesDownloading:     map[string]chan bool{},
		imagesDownloadingLock: sync.RWMutex{},
	}

	if err := d.Init(); err != nil {
		return nil, err
	}

	return d, nil
}

func haveMacAdmin() bool {
	c, err := capability.NewPid(0)
	if err != nil {
		return false
	}
	if c.Get(capability.EFFECTIVE, capability.CAP_MAC_ADMIN) {
		return true
	}
	return false
}

func (d *Daemon) Init() error {
	/* Setup logging */
	if shared.Log == nil {
		shared.SetLogger("", "", true, true)
	}

	if !d.IsMock {
		shared.Log.Info("LXD is starting",
			log.Ctx{"path": shared.VarPath("")})
	} else {
		shared.Log.Info("Mock LXD is starting",
			log.Ctx{"path": shared.VarPath("")})
	}

	/* Detect user namespaces */
	runningInUserns = shared.RunningInUserNS()

	/* Detect apparmor support */
	if aaEnabled && os.Getenv("LXD_SECURITY_APPARMOR") == "false" {
		aaEnabled = false
		shared.Log.Warn("Per-container AppArmor profiles have been manually disabled")
	}

	if aaEnabled && !shared.IsDir("/sys/kernel/security/apparmor") {
		aaEnabled = false
		shared.Log.Warn("Per-container AppArmor profiles disabled because of lack of kernel support")
	}

	if aaEnabled && !haveMacAdmin() {
		shared.Log.Warn("Per-container AppArmor profiles are disabled because mac_admin capability is missing.")
		aaEnabled = false
	}

	_, err := exec.LookPath("apparmor_parser")
	if aaEnabled && err != nil {
		aaEnabled = false
		shared.Log.Warn("Per-container AppArmor profiles disabled because 'apparmor_parser' couldn't be found")
	}

	if aaEnabled && runningInUserns {
		aaEnabled = false
		shared.Log.Warn("Per-container AppArmor profiles disabled because LXD is running inside a user namespace")
	}

	/* Get the list of supported architectures */
	var architectures = []int{}

	uname := syscall.Utsname{}
	if err := syscall.Uname(&uname); err != nil {
		return err
	}

	architectureName := ""
	for _, c := range uname.Machine {
		if c == 0 {
			break
		}
		architectureName += string(byte(c))
	}

	architecture, err := shared.ArchitectureId(architectureName)
	if err != nil {
		return err
	}
	architectures = append(architectures, architecture)

	personalities, err := shared.ArchitecturePersonalities(architecture)
	if err != nil {
		return err
	}
	for _, personality := range personalities {
		architectures = append(architectures, personality)
	}
	d.architectures = architectures

	/* Create required paths */
	d.lxcpath = shared.VarPath("containers")
	err = os.MkdirAll(d.lxcpath, 0755)
	if err != nil {
		return err
	}

	// Create default directories
	if err := os.MkdirAll(shared.VarPath("images"), 0700); err != nil {
		return err
	}
	if err := os.MkdirAll(shared.VarPath("snapshots"), 0700); err != nil {
		return err
	}
	if err := os.MkdirAll(shared.VarPath("devlxd"), 0755); err != nil {
		return err
	}

	/* Detect the filesystem */
	d.BackingFs, err = filesystemDetect(d.lxcpath)
	if err != nil {
		shared.Log.Error("Error detecting backing fs", log.Ctx{"err": err})
	}

	/* Read the uid/gid allocation */
	d.IdmapSet, err = shared.DefaultIdmapSet()
	if err != nil {
		shared.Log.Warn("Error reading idmap", log.Ctx{"err": err.Error()})
		shared.Log.Warn("Only privileged containers will be able to run")
	} else {
		shared.Log.Info("Default uid/gid map:")
		for _, lxcmap := range d.IdmapSet.ToLxcString() {
			shared.Log.Info(strings.TrimRight(" - "+lxcmap, "\n"))
		}
	}

	/* Initialize the database */
	err = initializeDbObject(d, shared.VarPath("lxd.db"))
	if err != nil {
		return err
	}

	/* Prune images */
	d.pruneChan = make(chan bool)
	go func() {
		for {
			expiryStr, err := dbImageExpiryGet(d.db)
			var expiry int
			if err != nil {
				expiry = 10
			} else {
				expiry, err = strconv.Atoi(expiryStr)
				if err != nil {
					expiry = 10
				}
				if expiry <= 0 {
					expiry = 1
				}
			}
			timer := time.NewTimer(time.Duration(expiry) * 24 * time.Hour)
			timeChan := timer.C
			select {
			case <-timeChan:
				d.pruneExpiredImages()
			case <-d.pruneChan:
				d.pruneExpiredImages()
				timer.Stop()
			}
		}
	}()

	/* Setup /dev/lxd */
	d.devlxd, err = createAndBindDevLxd()
	if err != nil {
		return err
	}

	if err := setupSharedMounts(); err != nil {
		return err
	}

	var tlsConfig *tls.Config
	if !d.IsMock {
		err = d.SetupStorageDriver()
		if err != nil {
			return fmt.Errorf("Failed to setup storage: %s", err)
		}

		/* Restart containers */
		go func() {
			containersWatch(d)
			containersRestart(d)
		}()

		/* Setup the TLS authentication */
		certf, keyf, err := readMyCert()
		if err != nil {
			return err
		}
		d.certf = certf
		d.keyf = keyf
		readSavedClientCAList(d)

		tlsConfig, err = shared.GetTLSConfig(d.certf, d.keyf)
		if err != nil {
			return err
		}
	}

	/* Setup the web server */
	d.mux = mux.NewRouter()

	d.mux.HandleFunc("/", func(w http.ResponseWriter, r *http.Request) {
		w.Header().Set("Content-Type", "application/json")
		SyncResponse(true, []string{"/1.0"}).Render(w)
	})

	for _, c := range api10 {
		d.createCmd("1.0", c)
	}

	d.mux.NotFoundHandler = http.HandlerFunc(func(w http.ResponseWriter, r *http.Request) {
		shared.Log.Debug("Sending top level 404", log.Ctx{"url": r.URL})
		w.Header().Set("Content-Type", "application/json")
		NotFound.Render(w)
	})

	listeners, err := activation.Listeners(false)
	if err != nil {
		return err
	}

	var sockets []Socket

	if len(listeners) > 0 {
		shared.Log.Info("LXD is socket activated")

		for _, listener := range listeners {
			if shared.PathExists(listener.Addr().String()) {
				sockets = append(sockets, Socket{Socket: listener, CloseOnExit: false})
			} else {
				tlsListener := tls.NewListener(listener, tlsConfig)
				sockets = append(sockets, Socket{Socket: tlsListener, CloseOnExit: false})
			}
		}
	} else {
		shared.Log.Info("LXD isn't socket activated")

		localSocketPath := shared.VarPath("unix.socket")

		// If the socket exists, let's try to connect to it and see if there's
		// a lxd running.
		if shared.PathExists(localSocketPath) {
			c := &lxd.Config{Remotes: map[string]lxd.RemoteConfig{}}
			_, err := lxd.NewClient(c, "")
			if err != nil {
				shared.Log.Debug("Detected stale unix socket, deleting")
				// Connecting failed, so let's delete the socket and
				// listen on it ourselves.
				err = os.Remove(localSocketPath)
				if err != nil {
					return err
				}
			}
		}

		unixAddr, err := net.ResolveUnixAddr("unix", localSocketPath)
		if err != nil {
			return fmt.Errorf("cannot resolve unix socket address: %v", err)
		}

		unixl, err := net.ListenUnix("unix", unixAddr)
		if err != nil {
			return fmt.Errorf("cannot listen on unix socket: %v", err)
		}

		if err := os.Chmod(localSocketPath, 0660); err != nil {
			return err
		}

		gid, err := shared.GroupId(*group)
		if err != nil {
			return err
		}

		if err := os.Chown(localSocketPath, os.Getuid(), gid); err != nil {
			return err
		}

		sockets = append(sockets, Socket{Socket: unixl, CloseOnExit: true})
	}

	listenAddr, err := d.ConfigValueGet("core.https_address")
	if err != nil {
		return err
	}

	if listenAddr != "" {
		_, _, err := net.SplitHostPort(listenAddr)
		if err != nil {
			listenAddr = fmt.Sprintf("%s:%s", listenAddr, shared.DefaultPort)
		}

		tcpl, err := tls.Listen("tcp", listenAddr, tlsConfig)
		if err != nil {
			shared.Log.Error("cannot listen on https socket, skipping...", log.Ctx{"err": err})
		} else {
			sockets = append(sockets, Socket{Socket: tcpl, CloseOnExit: true})
		}
	}

	if !d.IsMock {
		d.Sockets = sockets
	} else {
		d.Sockets = []Socket{}
	}

	d.tomb.Go(func() error {
		shared.Log.Info("REST API daemon:")
		for _, socket := range d.Sockets {
			shared.Log.Info(" - binding socket", log.Ctx{"socket": socket.Socket.Addr()})
			current_socket := socket
			d.tomb.Go(func() error { return http.Serve(current_socket.Socket, d.mux) })
		}

		d.tomb.Go(func() error {
			server := devLxdServer(d)
			return server.Serve(d.devlxd)
		})
		return nil
	})

	return nil
}

// CheckTrustState returns True if the client is trusted else false.
func (d *Daemon) CheckTrustState(cert x509.Certificate) bool {
	for k, v := range d.clientCerts {
		if bytes.Compare(cert.Raw, v.Raw) == 0 {
			shared.Log.Debug("Found cert", log.Ctx{"k": k})
			return true
		}
		shared.Log.Debug("Client cert != key", log.Ctx{"k": k})
	}
	return false
}

func (d *Daemon) numRunningContainers() (int, error) {
	results, err := dbContainersList(d.db, cTypeRegular)
	if err != nil {
		return 0, err
	}

	count := 0
	for _, r := range results {
		container, err := containerLXDLoad(d, r)
		if err != nil {
			continue
		}

		if container.IsRunning() {
			count = count + 1
		}
	}

	return count, nil
}

var errStop = fmt.Errorf("requested stop")

// Stop stops the shared daemon.
func (d *Daemon) Stop() error {
	forceStop := false

	d.tomb.Kill(errStop)
	shared.Log.Info("Stopping REST API handler:")
	for _, socket := range d.Sockets {
		if socket.CloseOnExit {
			shared.Log.Info(" - closing socket", log.Ctx{"socket": socket.Socket.Addr()})
			socket.Socket.Close()
		} else {
			shared.Log.Info(" - skipping socket-activated socket", log.Ctx{"socket": socket.Socket.Addr()})
			forceStop = true
		}
	}

	if n, err := d.numRunningContainers(); err != nil || n == 0 {
		shared.Log.Debug("Unmounting shmounts")

		syscall.Unmount(shared.VarPath("shmounts"), syscall.MNT_DETACH)
		os.RemoveAll(shared.VarPath("shmounts"))
	} else {
		shared.Debugf("Not unmounting shmounts (containers are still running)")
	}

	shared.Log.Debug("Closing the database")
	d.db.Close()

	shared.Log.Debug("Stopping /dev/lxd handler")
	d.devlxd.Close()

	if d.IsMock || forceStop {
		return nil
	}

	err := d.tomb.Wait()
	if err == errStop {
		return nil
	}

	return err
}

// ConfigKeyIsValid returns if the given key is a known config value.
func (d *Daemon) ConfigKeyIsValid(key string) bool {
	switch key {
	case "core.https_address":
		return true
	case "core.trust_password":
		return true
	case "storage.lvm_vg_name":
		return true
	case "storage.lvm_thinpool_name":
		return true
	case "storage.zfs_pool_name":
		return true
	case "images.remote_cache_expiry":
		return true
	}

	return false
}

// ConfigValueGet returns a config value from the memory,
// calls ConfigValuesGet if required.
// It returns a empty result if the config key isn't given.
func (d *Daemon) ConfigValueGet(key string) (string, error) {
	if d.configValues == nil {
		if _, err := d.ConfigValuesGet(); err != nil {
			return "", err
		}
	}

	if val, ok := d.configValues[key]; ok {
		return val, nil
	}

	return "", nil
}

// ConfigValuesGet fetches all config values and stores them in memory.
func (d *Daemon) ConfigValuesGet() (map[string]string, error) {
	if d.configValues == nil {
		var err error
		d.configValues, err = dbConfigValuesGet(d.db)
		if err != nil {
			return d.configValues, err
		}
	}

	return d.configValues, nil
}

// ConfigValueSet sets a new or updates a config value,
// it updates the value in the DB and in memory.
func (d *Daemon) ConfigValueSet(key string, value string) error {
	if err := dbConfigValueSet(d.db, key, value); err != nil {
		return err
	}

	if d.configValues == nil {
		if _, err := d.ConfigValuesGet(); err != nil {
			return err
		}
	}

	if value == "" {
		delete(d.configValues, key)
	} else {
		d.configValues[key] = value
	}

	return nil
}

// PasswordSet sets the password to the new value.
func (d *Daemon) PasswordSet(password string) error {
	shared.Log.Info("Setting new https password")
	var value = password
	if password != "" {
		buf := make([]byte, pwSaltBytes)
		_, err := io.ReadFull(rand.Reader, buf)
		if err != nil {
			return err
		}

		hash, err := scrypt.Key([]byte(password), buf, 1<<14, 8, 1, pwHashBytes)
		if err != nil {
			return err
		}

		buf = append(buf, hash...)
		value = hex.EncodeToString(buf)
	}

	err := d.ConfigValueSet("core.trust_password", value)
	if err != nil {
		return err
	}

	return nil
}

// PasswordCheck checks if the given password is the same
// as we have in the DB.
func (d *Daemon) PasswordCheck(password string) bool {
	value, err := d.ConfigValueGet("core.trust_password")
	if err != nil {
		shared.Log.Error("verifyAdminPwd", log.Ctx{"err": err})
		return false
	}

	// No password set
	if value == "" {
		return false
	}

	buff, err := hex.DecodeString(value)
	if err != nil {
		shared.Log.Error("hex decode failed", log.Ctx{"err": err})
		return false
	}

	salt := buff[0:pwSaltBytes]
	hash, err := scrypt.Key([]byte(password), salt, 1<<14, 8, 1, pwHashBytes)
	if err != nil {
		shared.Log.Error("Failed to create hash to check", log.Ctx{"err": err})
		return false
	}
	if !bytes.Equal(hash, buff[pwSaltBytes:]) {
		shared.Log.Error("Bad password received", log.Ctx{"err": err})
		return false
	}
	shared.Log.Debug("Verified the admin password")
	return true
}<|MERGE_RESOLUTION|>--- conflicted
+++ resolved
@@ -496,15 +496,11 @@
 				port = shared.DefaultPort
 			}
 
-<<<<<<< HEAD
-			if IpsEqual(net.ParseIP(host), net.ParseIP(oldHost)) && port == oldPort {
-=======
 			// Strip brackets around IPv6 once we've gotten rid of the port
 			host = strings.TrimLeft(host, "[")
 			host = strings.TrimRight(host, "]")
 
 			if !shared.PathExists(host) && IpsEqual(net.ParseIP(host), net.ParseIP(oldHost)) && port == oldPort {
->>>>>>> 3c8e9c20
 				socket.Socket.Close()
 			} else {
 				sockets = append(sockets, socket)
