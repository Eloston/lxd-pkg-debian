--- conflicted
+++ resolved
@@ -27,10 +27,7 @@
 
 	"github.com/lxc/lxd/lxd/db"
 	"github.com/lxc/lxd/lxd/endpoints"
-<<<<<<< HEAD
-=======
 	"github.com/lxc/lxd/lxd/maas"
->>>>>>> 27176ef6
 	"github.com/lxc/lxd/lxd/state"
 	"github.com/lxc/lxd/lxd/sys"
 	"github.com/lxc/lxd/lxd/task"
@@ -47,10 +44,7 @@
 	clientCerts  []x509.Certificate
 	os           *sys.OS
 	db           *db.Node
-<<<<<<< HEAD
-=======
 	maas         *maas.Controller
->>>>>>> 27176ef6
 	readyChan    chan bool
 	shutdownChan chan bool
 
@@ -73,7 +67,6 @@
 type externalAuth struct {
 	endpoint string
 	bakery   *identchecker.Bakery
-<<<<<<< HEAD
 }
 
 // DaemonConfig holds configuration values for Daemon.
@@ -81,15 +74,6 @@
 	Group string // Group name the local unix socket should be chown'ed to
 }
 
-=======
-}
-
-// DaemonConfig holds configuration values for Daemon.
-type DaemonConfig struct {
-	Group string // Group name the local unix socket should be chown'ed to
-}
-
->>>>>>> 27176ef6
 // NewDaemon returns a new Daemon object with the given configuration.
 func NewDaemon(config *DaemonConfig, os *sys.OS) *Daemon {
 	return &Daemon{
@@ -156,7 +140,6 @@
 func writeMacaroonsRequiredResponse(b *identchecker.Bakery, r *http.Request, w http.ResponseWriter, derr *bakery.DischargeRequiredError) {
 	ctx := httpbakery.ContextWithRequest(context.TODO(), r)
 	caveats := append(derr.Caveats, checkers.TimeBeforeCaveat(time.Now().Add(5*time.Minute)))
-<<<<<<< HEAD
 
 	// Mint an appropriate macaroon and send it back to the client.
 	m, err := b.Oven.NewMacaroon(
@@ -167,18 +150,6 @@
 		return
 	}
 
-=======
-
-	// Mint an appropriate macaroon and send it back to the client.
-	m, err := b.Oven.NewMacaroon(
-		ctx, httpbakery.RequestVersion(r), caveats, derr.Ops...)
-	if err != nil {
-		resp := errorResponse{http.StatusInternalServerError, err.Error()}
-		resp.Render(w)
-		return
-	}
-
->>>>>>> 27176ef6
 	herr := httpbakery.NewDischargeRequiredError(
 		httpbakery.DischargeRequiredErrorParams{
 			Macaroon:      m,
@@ -212,15 +183,6 @@
 	return filepath.Join(d.os.VarDir, "unix.socket")
 }
 
-<<<<<<< HEAD
-// UnixSocket returns the full path to the unix.socket file that this daemon is
-// listening on. Used by tests.
-func (d *Daemon) UnixSocket() string {
-	return filepath.Join(d.os.VarDir, "unix.socket")
-}
-
-=======
->>>>>>> 27176ef6
 func (d *Daemon) createCmd(restAPI *mux.Router, version string, c Command) {
 	var uri string
 	if c.name == "" {
@@ -456,8 +418,6 @@
 	err = d.setupExternalAuthentication(daemonConfig["core.macaroon.endpoint"].Get())
 	if err != nil {
 		return err
-<<<<<<< HEAD
-=======
 	}
 
 	err = d.setupMAASController(
@@ -466,7 +426,6 @@
 		daemonConfig["maas.machine"].Get())
 	if err != nil {
 		return err
->>>>>>> 27176ef6
 	}
 
 	/* Setup the web server */
@@ -603,7 +562,6 @@
 	if authEndpoint == "" {
 		d.externalAuth = nil
 		return nil
-<<<<<<< HEAD
 	}
 
 	idmClient, err := idmclient.New(idmclient.NewParams{
@@ -635,38 +593,6 @@
 	d.externalAuth = &externalAuth{
 		endpoint: authEndpoint,
 		bakery:   bakery,
-=======
-	}
-
-	idmClient, err := idmclient.New(idmclient.NewParams{
-		BaseURL: authEndpoint,
-	})
-	if err != nil {
-		return err
-	}
-	key, err := bakery.GenerateKey()
-	if err != nil {
-		return err
-	}
-	pkLocator := httpbakery.NewThirdPartyLocator(nil, nil)
-	if strings.HasPrefix(authEndpoint, "http://") {
-		pkLocator.AllowInsecure()
-	}
-	bakery := identchecker.NewBakery(identchecker.BakeryParams{
-		Key:            key,
-		Location:       authEndpoint,
-		Locator:        pkLocator,
-		Checker:        httpbakery.NewChecker(),
-		IdentityClient: idmClient,
-		Authorizer: identchecker.ACLAuthorizer{
-			GetACL: func(ctx context.Context, op bakery.Op) ([]string, bool, error) {
-				return []string{identchecker.Everyone}, false, nil
-			},
-		},
-	})
-	d.externalAuth = &externalAuth{
-		endpoint: authEndpoint,
-		bakery:   bakery,
 	}
 	return nil
 }
@@ -694,18 +620,12 @@
 	if err != nil {
 		d.maas = nil
 		return err
->>>>>>> 27176ef6
-	}
-	return nil
-}
-
-<<<<<<< HEAD
-=======
+	}
+
 	d.maas = controller
 	return nil
 }
 
->>>>>>> 27176ef6
 // Create a database connection and perform any updates needed.
 func initializeDbObject(d *Daemon) error {
 	// NOTE: we use the legacyPatches parameter to run a few
