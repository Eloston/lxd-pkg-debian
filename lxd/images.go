package main

import (
	"bytes"
	"crypto/sha256"
	"encoding/json"
	"fmt"
	"io"
	"io/ioutil"
	"mime"
	"mime/multipart"
	"net/http"
	"net/url"
	"os"
	"os/exec"
	"strconv"
	"strings"

	"github.com/gorilla/mux"
	"gopkg.in/yaml.v2"

	"github.com/lxc/lxd/shared"

	log "gopkg.in/inconshreveable/log15.v2"
)

func detectCompression(fname string) ([]string, string, error) {
	f, err := os.Open(fname)
	if err != nil {
		return []string{""}, "", err
	}
	defer f.Close()

	// read header parts to detect compression method
	// bz2 - 2 bytes, 'BZ' signature/magic number
	// gz - 2 bytes, 0x1f 0x8b
	// lzma - 6 bytes, { [0x000, 0xE0], '7', 'z', 'X', 'Z', 0x00 } -
	// xy - 6 bytes,  header format { 0xFD, '7', 'z', 'X', 'Z', 0x00 }
	// tar - 263 bytes, trying to get ustar from 257 - 262
	header := make([]byte, 263)
	_, err = f.Read(header)
	if err != nil {
		return []string{""}, "", err
	}

	switch {
	case bytes.Equal(header[0:2], []byte{'B', 'Z'}):
		return []string{"--jxf"}, ".tar.bz2", nil
	case bytes.Equal(header[0:2], []byte{0x1f, 0x8b}):
		return []string{"-zxf"}, ".tar.gz", nil
	case (bytes.Equal(header[1:5], []byte{'7', 'z', 'X', 'Z'}) && header[0] == 0xFD):
		return []string{"-Jxf"}, ".tar.xz", nil
	case (bytes.Equal(header[1:5], []byte{'7', 'z', 'X', 'Z'}) && header[0] != 0xFD):
		return []string{"--lzma", "-xf"}, ".tar.lzma", nil
	case bytes.Equal(header[257:262], []byte{'u', 's', 't', 'a', 'r'}):
		return []string{"-xf"}, ".tar", nil
	default:
		return []string{""}, "", fmt.Errorf("Unsupported compression.")
	}

}

func untar(tarball string, path string) error {
	extractArgs, _, err := detectCompression(tarball)
	if err != nil {
		return err
	}

	args := []string{"-C", path, "--numeric-owner"}
	args = append(args, extractArgs...)
	args = append(args, tarball)

	output, err := exec.Command("tar", args...).CombinedOutput()
	if err != nil {
		shared.Debugf("Unpacking failed\n")
		shared.Debugf(string(output))
		return err
	}

	return nil
}

func untarImage(imagefname string, destpath string) error {
	err := untar(imagefname, destpath)
	if err != nil {
		return err
	}

	if shared.PathExists(imagefname + ".rootfs") {
		rootfsPath := fmt.Sprintf("%s/rootfs", destpath)
		err = os.MkdirAll(rootfsPath, 0755)
		if err != nil {
			return fmt.Errorf("Error creating rootfs directory")
		}

		err = untar(imagefname+".rootfs", rootfsPath)
		if err != nil {
			return err
		}
	}

	return nil
}

type templateEntry struct {
	When       []string
	Template   string
	Properties map[string]string
}

type imagePostReq struct {
	Filename   string            `json:"filename"`
	Public     bool              `json:"public"`
	Source     map[string]string `json:"source"`
	Properties map[string]string `json:"properties"`
}

type imageMetadata struct {
	Architecture string                    `yaml:"architecture"`
	CreationDate int64                     `yaml:"creation_date"`
	ExpiryDate   int64                     `yaml:"expiry_date"`
	Properties   map[string]string         `yaml:"properties"`
	Templates    map[string]*templateEntry `yaml:"templates"`
}

/*
 * This function takes a container or snapshot from the local image server and
 * exports it as an image.
 */
func imgPostContInfo(d *Daemon, r *http.Request, req imagePostReq,
	builddir string) (info shared.ImageInfo, err error) {

	info.Properties = map[string]string{}
	name := req.Source["name"]
	ctype := req.Source["type"]
	if ctype == "" || name == "" {
		return info, fmt.Errorf("No source provided")
	}

	switch ctype {
	case "snapshot":
		if !shared.IsSnapshot(name) {
			return info, fmt.Errorf("Not a snapshot")
		}
	case "container":
		if shared.IsSnapshot(name) {
			return info, fmt.Errorf("This is a snapshot")
		}
	default:
		return info, fmt.Errorf("Bad type")
	}

	info.Filename = req.Filename
	switch req.Public {
	case true:
		info.Public = 1
	case false:
		info.Public = 0
	}

	snap := ""
	if ctype == "snapshot" {
		fields := strings.SplitN(name, "/", 2)
		if len(fields) != 2 {
			return info, fmt.Errorf("Not a snapshot")
		}
		name = fields[0]
		snap = fields[1]
	}

	c, err := containerLXDLoad(d, name)
	if err != nil {
		return info, err
	}

	// Build the actual image file
	tarfile, err := ioutil.TempFile(builddir, "lxd_build_tar_")
	if err != nil {
		return info, err
	}

	if err := c.ExportToTar(snap, tarfile); err != nil {
		tarfile.Close()
		return info, fmt.Errorf("imgPostContInfo: exportToTar failed: %s\n", err)
	}
	tarfile.Close()

	_, err = exec.Command("gzip", tarfile.Name()).CombinedOutput()
	if err != nil {
		return info, err
	}
	gztarpath := fmt.Sprintf("%s.gz", tarfile.Name())

	sha256 := sha256.New()
	tarf, err := os.Open(gztarpath)
	if err != nil {
		return info, err
	}
	info.Size, err = io.Copy(sha256, tarf)
	tarf.Close()
	if err != nil {
		return info, err
	}
	info.Fingerprint = fmt.Sprintf("%x", sha256.Sum(nil))

	/* rename the the file to the expected name so our caller can use it */
	finalName := shared.VarPath("images", info.Fingerprint)
	err = shared.FileMove(gztarpath, finalName)
	if err != nil {
		return info, err
	}

	info.Architecture = c.ArchitectureGet()
	info.Properties = req.Properties

	return info, nil
}

func imgPostRemoteInfo(d *Daemon, req imagePostReq) Response {
	var err error
	var hash string

	if req.Source["alias"] != "" {
		if req.Source["mode"] == "pull" && req.Source["server"] != "" {
			hash, err = remoteGetImageFingerprint(d, req.Source["server"], req.Source["alias"])
			if err != nil {
				return InternalError(err)
			}
		} else {

			hash, err = dbImageAliasGet(d.db, req.Source["alias"])
			if err != nil {
				return InternalError(err)
			}
		}
	} else if req.Source["fingerprint"] != "" {
		hash = req.Source["fingerprint"]
	} else {
		return BadRequest(fmt.Errorf("must specify one of alias or fingerprint for init from image"))
	}

	err = d.ImageDownload(
		req.Source["server"], hash, req.Source["secret"], false)

	if err != nil {
		return InternalError(err)
	}

	info, err := dbImageGet(d.db, hash, false, false)
	if err != nil {
		return InternalError(err)
	}

	metadata := make(map[string]string)
	metadata["fingerprint"] = info.Fingerprint
	metadata["size"] = strconv.FormatInt(info.Size, 10)

	return SyncResponse(true, metadata)
}

func getImgPostInfo(d *Daemon, r *http.Request,
	builddir string, post *os.File) (info shared.ImageInfo, err error) {

	var imageMeta *imageMetadata
	logger := shared.Log.New(log.Ctx{"function": "getImgPostInfo"})

	info.Public, _ = strconv.Atoi(r.Header.Get("X-LXD-public"))
	propHeaders := r.Header[http.CanonicalHeaderKey("X-LXD-properties")]
	ctype, ctypeParams, err := mime.ParseMediaType(r.Header.Get("Content-Type"))
	if err != nil {
		ctype = "application/octet-stream"
	}

	sha256 := sha256.New()
	var size int64

	// Create a temporary file for the image tarball
	imageTarf, err := ioutil.TempFile(builddir, "lxd_tar_")
	if err != nil {
		return info, err
	}

	if ctype == "multipart/form-data" {
		// Parse the POST data
		post.Seek(0, 0)
		mr := multipart.NewReader(post, ctypeParams["boundary"])

		// Get the metadata tarball
		part, err := mr.NextPart()
		if err != nil {
			return info, err
		}

		if part.FormName() != "metadata" {
			return info, fmt.Errorf("Invalid multipart image")
		}

		size, err = io.Copy(io.MultiWriter(imageTarf, sha256), part)
		info.Size += size

		imageTarf.Close()
		if err != nil {
			logger.Error(
				"Failed to copy the image tarfile",
				log.Ctx{"err": err})
			return info, err
		}

		// Get the rootfs tarball
		part, err = mr.NextPart()
		if err != nil {
			logger.Error(
				"Failed to get the next part",
				log.Ctx{"err": err})
			return info, err
		}

		if part.FormName() != "rootfs" {
			logger.Error(
				"Invalid multipart image")

			return info, fmt.Errorf("Invalid multipart image")
		}

		// Create a temporary file for the rootfs tarball
		rootfsTarf, err := ioutil.TempFile(builddir, "lxd_tar_")
		if err != nil {
			return info, err
		}

		size, err = io.Copy(io.MultiWriter(rootfsTarf, sha256), part)
		info.Size += size

		rootfsTarf.Close()
		if err != nil {
			logger.Error(
				"Failed to copy the rootfs tarfile",
				log.Ctx{"err": err})
			return info, err
		}

		info.Filename = part.FileName()
		info.Fingerprint = fmt.Sprintf("%x", sha256.Sum(nil))

		expectedFingerprint := r.Header.Get("X-LXD-fingerprint")
		if expectedFingerprint != "" && info.Fingerprint != expectedFingerprint {
			err = fmt.Errorf("fingerprints don't match, got %s expected %s", info.Fingerprint, expectedFingerprint)
			return info, err
		}

		imgfname := shared.VarPath("images", info.Fingerprint)
		err = shared.FileMove(imageTarf.Name(), imgfname)
		if err != nil {
			logger.Error(
				"Failed to move the image tarfile",
				log.Ctx{
					"err":    err,
					"source": imageTarf.Name(),
					"dest":   imgfname})
			return info, err
		}

		rootfsfname := shared.VarPath("images", info.Fingerprint+".rootfs")
		err = shared.FileMove(rootfsTarf.Name(), rootfsfname)
		if err != nil {
			logger.Error(
				"Failed to move the rootfs tarfile",
				log.Ctx{
					"err":    err,
					"source": rootfsTarf.Name(),
					"dest":   imgfname})
			return info, err
		}

		imageMeta, err = getImageMetadata(imgfname)
		if err != nil {
			logger.Error(
				"Failed to get image metadata",
				log.Ctx{"err": err})
			return info, err
		}
	} else {
		post.Seek(0, 0)
		size, err = io.Copy(io.MultiWriter(imageTarf, sha256), post)
		info.Size = size
		imageTarf.Close()
		logger.Debug("Tar size", log.Ctx{"size": size})
		if err != nil {
			logger.Error(
				"Failed to copy the tarfile",
				log.Ctx{"err": err})
			return info, err
		}

		info.Filename = r.Header.Get("X-LXD-filename")
		info.Fingerprint = fmt.Sprintf("%x", sha256.Sum(nil))

		expectedFingerprint := r.Header.Get("X-LXD-fingerprint")
		if expectedFingerprint != "" && info.Fingerprint != expectedFingerprint {
			logger.Error(
				"Fingerprints don't match",
				log.Ctx{
					"got":      info.Fingerprint,
					"expected": expectedFingerprint})
			err = fmt.Errorf(
				"fingerprints don't match, got %s expected %s",
				info.Fingerprint,
				expectedFingerprint)
			return info, err
		}

		imgfname := shared.VarPath("images", info.Fingerprint)
		err = shared.FileMove(imageTarf.Name(), imgfname)
		if err != nil {
			logger.Error(
				"Failed to move the tarfile",
				log.Ctx{
					"err":    err,
					"source": imageTarf.Name(),
					"dest":   imgfname})
			return info, err
		}

		imageMeta, err = getImageMetadata(imgfname)
		if err != nil {
			logger.Error(
				"Failed to get image metadata",
				log.Ctx{"err": err})
			return info, err
		}
	}

	info.Architecture, _ = shared.ArchitectureId(imageMeta.Architecture)
	info.CreationDate = imageMeta.CreationDate
	info.ExpiryDate = imageMeta.ExpiryDate

	info.Properties = imageMeta.Properties
	if len(propHeaders) > 0 {
		for _, ph := range propHeaders {
			p, _ := url.ParseQuery(ph)
			for pkey, pval := range p {
				info.Properties[pkey] = pval[0]
			}
		}
	}

	return info, nil
}

func dbInsertImage(d *Daemon, fp string, fname string, sz int64, public int,
	arch int, creationDate int64, expiryDate int64, properties map[string]string) error {
	tx, err := dbBegin(d.db)
	if err != nil {
		return err
	}

	stmt, err := tx.Prepare(`INSERT INTO images (fingerprint, filename, size, public, architecture, creation_date, expiry_date, upload_date) VALUES (?, ?, ?, ?, ?, ?, ?, strftime("%s"))`)
	if err != nil {
		tx.Rollback()
		return err
	}
	defer stmt.Close()

	result, err := stmt.Exec(fp, fname, sz, public, arch, creationDate, expiryDate)
	if err != nil {
		tx.Rollback()
		return err
	}

	if len(properties) > 0 {

		id64, err := result.LastInsertId()
		if err != nil {
			tx.Rollback()
			return err
		}
		id := int(id64)

		pstmt, err := tx.Prepare(`INSERT INTO images_properties (image_id, type, key, value) VALUES (?, 0, ?, ?)`)
		if err != nil {
			tx.Rollback()
			return err
		}
		defer pstmt.Close()

		for k, v := range properties {

			// we can assume, that there is just one
			// value per key
			_, err = pstmt.Exec(id, k, v)
			if err != nil {
				tx.Rollback()
				return err
			}
		}

	}

	if err := txCommit(tx); err != nil {
		return err
	}

	return nil
}

func imageBuildFromInfo(d *Daemon, info shared.ImageInfo) (metadata map[string]string, err error) {
	err = d.Storage.ImageCreate(info.Fingerprint)
	if err != nil {
		return metadata, err
	}

	err = dbInsertImage(
		d,
		info.Fingerprint,
		info.Filename,
		info.Size,
		info.Public,
		info.Architecture,
		info.CreationDate,
		info.ExpiryDate,
		info.Properties)
	if err != nil {
		return metadata, err
	}

	metadata = make(map[string]string)
	metadata["fingerprint"] = info.Fingerprint
	metadata["size"] = strconv.FormatInt(info.Size, 10)

	return metadata, nil
}

func imagesPost(d *Daemon, r *http.Request) Response {
	var err error
	var info shared.ImageInfo

	dirname := shared.VarPath("images")
	if err := os.MkdirAll(dirname, 0700); err != nil {
		return InternalError(err)
	}

	// create a directory under which we keep everything while building
	builddir, err := ioutil.TempDir(dirname, "lxd_build_")
	if err != nil {
		return InternalError(err)
	}

	/* remove the builddir when done */
	defer func() {
		if err := os.RemoveAll(builddir); err != nil {
			shared.Debugf("Error deleting temporary directory: %s", err)
		}
	}()

	// Store the post data to disk
	post, err := ioutil.TempFile(builddir, "lxd_post_")
	if err != nil {
		return InternalError(err)
	}

	os.Remove(post.Name())
	defer post.Close()

	_, err = io.Copy(post, r.Body)
	if err != nil {
		return InternalError(err)
	}

	// Is this a container request?
	post.Seek(0, 0)
	decoder := json.NewDecoder(post)
	req := imagePostReq{}
	err = decoder.Decode(&req)

	if err == nil {
		/* Processing image request */
		if req.Source["type"] == "container" || req.Source["type"] == "snapshot" {
			info, err = imgPostContInfo(d, r, req, builddir)
			if err != nil {
				return SmartError(err)
			}
		} else if req.Source["type"] == "image" {
			return imgPostRemoteInfo(d, req)
		} else {
			return InternalError(fmt.Errorf("Invalid images JSON"))
		}
	} else {
		/* Processing image upload */
		info, err = getImgPostInfo(d, r, builddir, post)
		if err != nil {
			return SmartError(err)
		}
	}

	defer func() {
		if err := os.RemoveAll(builddir); err != nil {
			shared.Log.Error(
				"Deleting temporary directory",
				log.Ctx{"builddir": builddir, "err": err})
		}
	}()

	metadata, err := imageBuildFromInfo(d, info)
	if err != nil {
		return SmartError(err)
	}

	return SyncResponse(true, metadata)
}

func getImageMetadata(fname string) (*imageMetadata, error) {
	metadataName := "metadata.yaml"

	compressionArgs, _, err := detectCompression(fname)

	if err != nil {
		return nil, fmt.Errorf(
			"detectCompression failed, err='%v', tarfile='%s'",
			err,
			fname)
	}

	args := []string{"-O"}
	args = append(args, compressionArgs...)
	args = append(args, fname, metadataName)

	shared.Debugf("Extracting metadata.yaml using command: tar %s", strings.Join(args, " "))

	// read the metadata.yaml
	output, err := exec.Command("tar", args...).CombinedOutput()

	if err != nil {
		outputLines := strings.Split(string(output), "\n")
		return nil, fmt.Errorf("Could not extract image metadata %s from tar: %v (%s)", metadataName, err, outputLines[0])
	}

	metadata := new(imageMetadata)
	err = yaml.Unmarshal(output, &metadata)

	if err != nil {
		return nil, fmt.Errorf("Could not parse %s: %v", metadataName, err)
	}

	return metadata, nil
}

func doImagesGet(d *Daemon, recursion bool, public bool) (interface{}, error) {
	results, err := dbImagesGet(d.db, public)
	if err != nil {
		return []string{}, err
	}

	resultString := make([]string, len(results))
	resultMap := make([]shared.ImageInfo, len(results))
	i := 0
	for _, name := range results {
		if !recursion {
			url := fmt.Sprintf("/%s/images/%s", shared.APIVersion, name)
			resultString[i] = url
		} else {
			image, response := doImageGet(d, name, public)
			if response != nil {
				continue
			}
			resultMap[i] = image
		}

		i++
	}

	if !recursion {
		return resultString, nil
	}

	return resultMap, nil
}

func imagesGet(d *Daemon, r *http.Request) Response {
	public := !d.isTrustedClient(r)

	result, err := doImagesGet(d, d.isRecursionRequest(r), public)
	if err != nil {
		return SmartError(err)
	}
	return SyncResponse(true, result)
}

<<<<<<< HEAD
	if err = dbImageDelete(d.db, imgInfo.Id); err != nil {
		return SmartError(err)
=======
var imagesCmd = Command{name: "images", post: imagesPost, untrustedGet: true, get: imagesGet}

func doDeleteImage(d *Daemon, fingerprint string) error {
	imgInfo, err := dbImageGet(d.db, fingerprint, false, false)
	if err != nil {
		return err
	}

	if err = dbImageDelete(d.db, imgInfo.Id); err != nil {
		return err
>>>>>>> dd87f756
	}

	// get storage before deleting images/$fp because we need to
	// look at the path
	s, err := storageForImage(d, imgInfo)
	if err != nil {
<<<<<<< HEAD
		return InternalError(err)
	}

	fname := shared.VarPath("images", imgInfo.Fingerprint)
	err = os.Remove(fname)
	if err != nil {
		shared.Debugf("Error deleting image file %s: %s\n", fname, err)
	}

	if err = s.ImageDelete(imgInfo.Fingerprint); err != nil {
		return InternalError(err)
=======
		return err
	}

	fname := shared.VarPath("images", imgInfo.Fingerprint)
	err = os.Remove(fname)
	if err != nil {
		shared.Debugf("Error deleting image file %s: %s\n", fname, err)
	}

	if err = s.ImageDelete(imgInfo.Fingerprint); err != nil {
		return err
	}

	return nil
}

func imageDelete(d *Daemon, r *http.Request) Response {
	fingerprint := mux.Vars(r)["fingerprint"]

	if err := doDeleteImage(d, fingerprint); err != nil {
		return SmartError(err)
>>>>>>> dd87f756
	}

	return EmptySyncResponse
}

func doImageGet(d *Daemon, fingerprint string, public bool) (shared.ImageInfo, Response) {
	imgInfo, err := dbImageGet(d.db, fingerprint, public, false)
	if err != nil {
		return shared.ImageInfo{}, SmartError(err)
	}

	q := "SELECT key, value FROM images_properties where image_id=?"
	var key, value, name, desc string
	inargs := []interface{}{imgInfo.Id}
	outfmt := []interface{}{key, value}
	results, err := dbQueryScan(d.db, q, inargs, outfmt)
	if err != nil {
		return shared.ImageInfo{}, SmartError(err)
	}
	properties := map[string]string{}
	for _, r := range results {
		key = r[0].(string)
		value = r[1].(string)
		properties[key] = value
	}

	q = "SELECT name, description FROM images_aliases WHERE image_id=?"
	inargs = []interface{}{imgInfo.Id}
	outfmt = []interface{}{name, desc}
	results, err = dbQueryScan(d.db, q, inargs, outfmt)
	if err != nil {
		return shared.ImageInfo{}, InternalError(err)
	}
	aliases := shared.ImageAliases{}
	for _, r := range results {
		name = r[0].(string)
		desc = r[0].(string)
		a := shared.ImageAlias{Name: name, Description: desc}
		aliases = append(aliases, a)
	}

	info := shared.ImageInfo{Fingerprint: imgInfo.Fingerprint,
		Filename:     imgInfo.Filename,
		Properties:   properties,
		Aliases:      aliases,
		Public:       imgInfo.Public,
		Size:         imgInfo.Size,
		Architecture: imgInfo.Architecture,
		CreationDate: imgInfo.CreationDate,
		ExpiryDate:   imgInfo.ExpiryDate,
		UploadDate:   imgInfo.UploadDate}

	return info, nil
}

func imageValidSecret(fingerprint string, secret string) bool {
	lock.Lock()
	for _, op := range operations {
		if op.Resources == nil {
			continue
		}

		opImages, ok := op.Resources["images"]
		if ok == false {
			continue
		}

		found := false
		for img := range opImages {
			toScan := strings.Replace(opImages[img], "/", " ", -1)
			imgVersion := ""
			imgFingerprint := ""
			count, err := fmt.Sscanf(toScan, " %s images %s", &imgVersion, &imgFingerprint)
			if err != nil || count != 2 {
				continue
			}

			if imgFingerprint == fingerprint {
				found = true
				break
			}
		}

		if found == false {
			continue
		}

		opMetadata, err := op.MetadataAsMap()
		if err != nil {
			continue
		}

		opSecret, err := opMetadata.GetString("secret")
		if err != nil {
			continue
		}

		if opSecret == secret {
			lock.Unlock()
			return true
		}
	}
	lock.Unlock()

	return false
}

func imageGet(d *Daemon, r *http.Request) Response {
	fingerprint := mux.Vars(r)["fingerprint"]
	public := !d.isTrustedClient(r)
	secret := r.FormValue("secret")

	if public == true && imageValidSecret(fingerprint, secret) == true {
		public = false
	}

	info, response := doImageGet(d, fingerprint, public)
	if response != nil {
		return response
	}

	return SyncResponse(true, info)
}

type imagePutReq struct {
	Properties map[string]string `json:"properties"`
}

func imagePut(d *Daemon, r *http.Request) Response {
	fingerprint := mux.Vars(r)["fingerprint"]

	imageRaw := imagePutReq{}
	if err := json.NewDecoder(r.Body).Decode(&imageRaw); err != nil {
		return BadRequest(err)
	}

	imgInfo, err := dbImageGet(d.db, fingerprint, false, false)
	if err != nil {
		return SmartError(err)
	}

	tx, err := dbBegin(d.db)
	if err != nil {
		return InternalError(err)
	}

	_, err = tx.Exec(`DELETE FROM images_properties WHERE image_id=?`, imgInfo.Id)

	stmt, err := tx.Prepare(`INSERT INTO images_properties (image_id, type, key, value) VALUES (?, ?, ?, ?)`)
	if err != nil {
		tx.Rollback()
		return InternalError(err)
	}

	for key, value := range imageRaw.Properties {
		_, err = stmt.Exec(imgInfo.Id, 0, key, value)
		if err != nil {
			tx.Rollback()
			return InternalError(err)
		}
	}

	if err := txCommit(tx); err != nil {
		return InternalError(err)
	}

	return EmptySyncResponse
}

var imageCmd = Command{name: "images/{fingerprint}", untrustedGet: true, get: imageGet, put: imagePut, delete: imageDelete}

type aliasPostReq struct {
	Name        string `json:"name"`
	Description string `json:"description"`
	Target      string `json:"target"`
}

func aliasesPost(d *Daemon, r *http.Request) Response {
	req := aliasPostReq{}
	if err := json.NewDecoder(r.Body).Decode(&req); err != nil {
		return BadRequest(err)
	}

	if req.Name == "" || req.Target == "" {
		return BadRequest(fmt.Errorf("name and target are required"))
	}
	if req.Description == "" {
		req.Description = req.Name
	}

	// This is just to see if the alias name already exists.
	_, err := dbImageAliasGet(d.db, req.Name)
	if err == nil {
		return Conflict
	}

	imgInfo, err := dbImageGet(d.db, req.Target, false, false)
	if err != nil {
		return SmartError(err)
	}

	err = dbImageAliasAdd(d.db, req.Name, imgInfo.Id, req.Description)
	if err != nil {
		return InternalError(err)
	}

	return EmptySyncResponse
}

func aliasesGet(d *Daemon, r *http.Request) Response {
	recursion := d.isRecursionRequest(r)

	q := "SELECT name FROM images_aliases"
	var name string
	inargs := []interface{}{}
	outfmt := []interface{}{name}
	results, err := dbQueryScan(d.db, q, inargs, outfmt)
	if err != nil {
		return BadRequest(err)
	}
	responseStr := []string{}
	responseMap := []shared.ImageAlias{}
	for _, res := range results {
		name = res[0].(string)
		if !recursion {
			url := fmt.Sprintf("/%s/images/aliases/%s", shared.APIVersion, name)
			responseStr = append(responseStr, url)

		} else {
			alias, err := doAliasGet(d, name, d.isTrustedClient(r))
			if err != nil {
				continue
			}
			responseMap = append(responseMap, alias)
		}
	}

	if !recursion {
		return SyncResponse(true, responseStr)
	}

	return SyncResponse(true, responseMap)
}

func aliasGet(d *Daemon, r *http.Request) Response {
	name := mux.Vars(r)["name"]

	alias, err := doAliasGet(d, name, d.isTrustedClient(r))
	if err != nil {
		return SmartError(err)
	}

	return SyncResponse(true, alias)
}

func doAliasGet(d *Daemon, name string, isTrustedClient bool) (shared.ImageAlias, error) {
	q := `SELECT images.fingerprint, images_aliases.description
			 FROM images_aliases
			 INNER JOIN images
			 ON images_aliases.image_id=images.id
			 WHERE images_aliases.name=?`
	if !isTrustedClient {
		q = q + ` AND images.public=1`
	}

	var fingerprint, description string
	arg1 := []interface{}{name}
	arg2 := []interface{}{&fingerprint, &description}
	err := dbQueryRowScan(d.db, q, arg1, arg2)
	if err != nil {
		return shared.ImageAlias{}, err
	}

	return shared.ImageAlias{Name: fingerprint, Description: description}, nil
}

func aliasDelete(d *Daemon, r *http.Request) Response {
	name := mux.Vars(r)["name"]
	_, _ = dbExec(d.db, "DELETE FROM images_aliases WHERE name=?", name)

	return EmptySyncResponse
}

func imageExport(d *Daemon, r *http.Request) Response {
	fingerprint := mux.Vars(r)["fingerprint"]

	public := !d.isTrustedClient(r)
	secret := r.FormValue("secret")

	if public == true && imageValidSecret(fingerprint, secret) == true {
		public = false
	}

	imgInfo, err := dbImageGet(d.db, fingerprint, public, false)
	if err != nil {
		return SmartError(err)
	}

	filename := imgInfo.Filename
	imagePath := shared.VarPath("images", imgInfo.Fingerprint)
	rootfsPath := imagePath + ".rootfs"
	if filename == "" {
		_, ext, err := detectCompression(imagePath)
		if err != nil {
			ext = ""
		}
		filename = fmt.Sprintf("%s%s", fingerprint, ext)
	}

	if shared.PathExists(rootfsPath) {
		files := make([]fileResponseEntry, 2)

		files[0].identifier = "metadata"
		files[0].path = imagePath
		files[0].filename = "meta-" + filename

		files[1].identifier = "rootfs"
		files[1].path = rootfsPath
		files[1].filename = filename

		return FileResponse(r, files, nil, false)
	}

	files := make([]fileResponseEntry, 1)
	files[0].identifier = filename
	files[0].path = imagePath
	files[0].filename = filename

	return FileResponse(r, files, nil, false)
}

func imageSecret(d *Daemon, r *http.Request) Response {
	fingerprint := mux.Vars(r)["fingerprint"]
	_, err := dbImageGet(d.db, fingerprint, false, false)
	if err != nil {
		return SmartError(err)
	}

	secret, err := shared.RandomCryptoString()

	if err != nil {
		return InternalError(err)
	}

	meta := shared.Jmap{}
	meta["secret"] = secret

	resources := make(map[string][]string)
	resources["images"] = []string{fingerprint}
	return &asyncResponse{resources: resources, metadata: meta}
}

var imagesExportCmd = Command{name: "images/{fingerprint}/export", untrustedGet: true, get: imageExport}
var imagesSecretCmd = Command{name: "images/{fingerprint}/secret", post: imageSecret}

var aliasesCmd = Command{name: "images/aliases", post: aliasesPost, get: aliasesGet}

var aliasCmd = Command{name: "images/aliases/{name:.*}", untrustedGet: true, get: aliasGet, delete: aliasDelete}<|MERGE_RESOLUTION|>--- conflicted
+++ resolved
@@ -685,10 +685,6 @@
 	return SyncResponse(true, result)
 }
 
-<<<<<<< HEAD
-	if err = dbImageDelete(d.db, imgInfo.Id); err != nil {
-		return SmartError(err)
-=======
 var imagesCmd = Command{name: "images", post: imagesPost, untrustedGet: true, get: imagesGet}
 
 func doDeleteImage(d *Daemon, fingerprint string) error {
@@ -699,15 +695,13 @@
 
 	if err = dbImageDelete(d.db, imgInfo.Id); err != nil {
 		return err
->>>>>>> dd87f756
 	}
 
 	// get storage before deleting images/$fp because we need to
 	// look at the path
 	s, err := storageForImage(d, imgInfo)
 	if err != nil {
-<<<<<<< HEAD
-		return InternalError(err)
+		return err
 	}
 
 	fname := shared.VarPath("images", imgInfo.Fingerprint)
@@ -717,18 +711,6 @@
 	}
 
 	if err = s.ImageDelete(imgInfo.Fingerprint); err != nil {
-		return InternalError(err)
-=======
-		return err
-	}
-
-	fname := shared.VarPath("images", imgInfo.Fingerprint)
-	err = os.Remove(fname)
-	if err != nil {
-		shared.Debugf("Error deleting image file %s: %s\n", fname, err)
-	}
-
-	if err = s.ImageDelete(imgInfo.Fingerprint); err != nil {
 		return err
 	}
 
@@ -740,7 +722,6 @@
 
 	if err := doDeleteImage(d, fingerprint); err != nil {
 		return SmartError(err)
->>>>>>> dd87f756
 	}
 
 	return EmptySyncResponse
