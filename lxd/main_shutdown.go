--- conflicted
+++ resolved
@@ -18,11 +18,7 @@
 	}
 
 	_, _, err = c.RawQuery("PUT", "/internal/shutdown", nil, "")
-<<<<<<< HEAD
-	if err != nil && strings.HasSuffix(err.Error(), ": EOF") {
-=======
 	if err != nil && !strings.HasSuffix(err.Error(), ": EOF") {
->>>>>>> 62511d9c
 		// NOTE: if we got an EOF error here it means that the daemon
 		// has shutdown so quickly that it already closed the unix
 		// socket. We consider the daemon dead in this case.
