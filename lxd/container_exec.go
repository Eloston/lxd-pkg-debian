package main

import (
	"encoding/json"
	"fmt"
	"io/ioutil"
	"net/http"
	"os"
	"strconv"
	"strings"

	"github.com/gorilla/mux"
	"github.com/gorilla/websocket"
	"github.com/lxc/lxd/shared"
	"gopkg.in/lxc/go-lxc.v2"
)

func runCommand(container *lxc.Container, command []string, options lxc.AttachOptions) shared.OperationResult {
	status, err := container.RunCommandStatus(command, options)
	if err != nil {
		shared.Debugf("Failed running command: %q", err.Error())
		return shared.OperationError(err)
	}

	metadata, err := json.Marshal(shared.Jmap{"return": status})
	if err != nil {
		return shared.OperationError(err)
	}

	return shared.OperationResult{Metadata: metadata, Error: nil}
}

func (s *execWs) Metadata() interface{} {
	fds := shared.Jmap{}
	for fd, secret := range s.fds {
		if fd == -1 {
			fds["control"] = secret
		} else {
			fds[strconv.Itoa(fd)] = secret
		}
	}

	return shared.Jmap{"fds": fds}
}

func (s *execWs) Connect(secret string, r *http.Request, w http.ResponseWriter) error {
	for fd, fdSecret := range s.fds {
		if secret == fdSecret {
			conn, err := shared.WebsocketUpgrader.Upgrade(w, r, nil)
			if err != nil {
				return err
			}

			s.conns[fd] = conn

			if fd == -1 {
				s.controlConnected <- true
				return nil
			}

			for i, c := range s.conns {
				if i != -1 && c == nil {
					return nil
				}
			}
			s.allConnected <- true
			return nil
		}
	}

	/* If we didn't find the right secret, the user provided a bad one,
	 * which 403, not 404, since this operation actually exists */
	return os.ErrPermission
}

func (s *execWs) Do() shared.OperationResult {
	<-s.allConnected

	var err error
	var ttys []*os.File
	var ptys []*os.File

	if s.interactive {
		ttys = make([]*os.File, 1)
		ptys = make([]*os.File, 1)
		ptys[0], ttys[0], err = shared.OpenPty(s.rootUid, s.rootGid)
		s.options.StdinFd = ttys[0].Fd()
		s.options.StdoutFd = ttys[0].Fd()
		s.options.StderrFd = ttys[0].Fd()
	} else {
		ttys = make([]*os.File, 3)
		ptys = make([]*os.File, 3)
		for i := 0; i < len(ttys); i++ {
			ptys[i], ttys[i], err = shared.Pipe()
			if err != nil {
				return shared.OperationError(err)
			}
		}
		s.options.StdinFd = ptys[0].Fd()
		s.options.StdoutFd = ttys[1].Fd()
		s.options.StderrFd = ttys[2].Fd()
	}

	controlExit := make(chan bool)
	stdEOF := make(chan bool)

	if s.interactive {
		go func() {
			select {
			case <-s.controlConnected:
				break

			case <-controlExit:
				return
			}

			for {
				mt, r, err := s.conns[-1].NextReader()
				if mt == websocket.CloseMessage {
					break
				}

				if err != nil {
					shared.Debugf("Got error getting next reader %s", err)
					break
				}

				buf, err := ioutil.ReadAll(r)
				if err != nil {
					shared.Debugf("Failed to read message %s", err)
					break
				}

				command := shared.ContainerExecControl{}

				if err := json.Unmarshal(buf, &command); err != nil {
					shared.Debugf("Failed to unmarshal control socket command: %s", err)
					continue
				}

				if command.Command == "window-resize" {
					winchWidth, err := strconv.Atoi(command.Args["width"])
					if err != nil {
						shared.Debugf("Unable to extract window width: %s", err)
						continue
					}

					winchHeight, err := strconv.Atoi(command.Args["height"])
					if err != nil {
						shared.Debugf("Unable to extract window height: %s", err)
						continue
					}

					err = shared.SetSize(int(ptys[0].Fd()), winchWidth, winchHeight)
					if err != nil {
						shared.Debugf("Failed to set window size to: %dx%d", winchWidth, winchHeight)
						continue
					}
				}

				if err != nil {
					shared.Debugf("Got error writing to writer %s", err)
					break
				}
			}
		}()

		shared.WebsocketMirror(s.conns[0], ptys[0], ptys[0])
	} else {
		for i := 0; i < len(ttys); i++ {
			go func(i int) {
				if i == 0 {
					<-shared.WebsocketRecvStream(ttys[i], s.conns[i])
					ttys[i].Close()
				} else {
					<-shared.WebsocketSendStream(s.conns[i], ptys[i])
					ptys[i].Close()
					stdEOF <- true
				}
			}(i)
		}
	}

	result := runCommand(
		s.container,
		s.command,
		s.options,
	)

	if !s.interactive {
		ttys[0].Close()
		ttys[1].Close()
		ttys[2].Close()
		<-stdEOF
	}

	for _, tty := range ttys {
		tty.Close()
	}

	for _, pty := range ptys {
		pty.Close()
	}

	if s.interactive && s.conns[-1] == nil {
		controlExit <- true
	}

	return result
}

func containerExecPost(d *Daemon, r *http.Request) Response {
	name := mux.Vars(r)["name"]
	c, err := containerLXDLoad(d, name)
	if err != nil {
		return SmartError(err)
	}

	if !c.IsRunning() {
		return BadRequest(fmt.Errorf("Container is not running."))
	}

	post := commandPostContent{}
	buf, err := ioutil.ReadAll(r.Body)
	if err != nil {
		return BadRequest(err)
	}

	if err := json.Unmarshal(buf, &post); err != nil {
		return BadRequest(err)
	}

	opts := lxc.DefaultAttachOptions
	opts.ClearEnv = true
	opts.Env = []string{}

<<<<<<< HEAD
	for k, v := range c.ConfigGet().Config {
=======
	for k, v := range c.ConfigGet() {
>>>>>>> dd87f756
		if strings.HasPrefix(k, "environment.") {
			opts.Env = append(opts.Env, fmt.Sprintf("%s=%s", strings.TrimPrefix(k, "environment."), v))
		}
	}

	if post.Environment != nil {
		for k, v := range post.Environment {
			if k == "HOME" {
				opts.Cwd = v
			}
			opts.Env = append(opts.Env, fmt.Sprintf("%s=%s", k, v))
		}
	}

	if post.WaitForWS {
		ws := &execWs{}
		ws.fds = map[int]string{}
		idmapset, err := c.IdmapSetGet()
		if idmapset != nil {
			ws.rootUid, ws.rootGid = idmapset.ShiftIntoNs(0, 0)
		}
		ws.conns = map[int]*websocket.Conn{}
		ws.conns[-1] = nil
		ws.conns[0] = nil
		if !post.Interactive {
			ws.conns[1] = nil
			ws.conns[2] = nil
		}
		ws.allConnected = make(chan bool, 1)
		ws.controlConnected = make(chan bool, 1)
		ws.interactive = post.Interactive
		ws.done = make(chan shared.OperationResult, 1)
		ws.options = opts
		for i := -1; i < len(ws.conns)-1; i++ {
			ws.fds[i], err = shared.RandomCryptoString()
			if err != nil {
				return InternalError(err)
			}
		}

		ws.command = post.Command
		lxContainer, err := c.LXContainerGet()
		if err != nil {
			return InternalError(err)
		}
		ws.container = lxContainer

		return AsyncResponseWithWs(ws, nil)
	}

	run := func() shared.OperationResult {

		nullDev, err := os.OpenFile(os.DevNull, os.O_RDWR, 0666)
		if err != nil {
			return shared.OperationError(err)
		}
		defer nullDev.Close()
		nullfd := nullDev.Fd()

		opts.StdinFd = nullfd
		opts.StdoutFd = nullfd
		opts.StderrFd = nullfd

		lxContainer, err := c.LXContainerGet()
		if err != nil {
			return shared.OperationError(err)
		}

		return runCommand(lxContainer, post.Command, opts)
	}

	return AsyncResponse(run, nil)
}<|MERGE_RESOLUTION|>--- conflicted
+++ resolved
@@ -234,11 +234,7 @@
 	opts.ClearEnv = true
 	opts.Env = []string{}
 
-<<<<<<< HEAD
-	for k, v := range c.ConfigGet().Config {
-=======
 	for k, v := range c.ConfigGet() {
->>>>>>> dd87f756
 		if strings.HasPrefix(k, "environment.") {
 			opts.Env = append(opts.Env, fmt.Sprintf("%s=%s", strings.TrimPrefix(k, "environment."), v))
 		}
