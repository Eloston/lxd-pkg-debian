--- conflicted
+++ resolved
@@ -29,19 +29,10 @@
 
 	if body.Migration {
 		lxc, err := c.LXContainerGet()
-<<<<<<< HEAD
-		if err != nil {
-			return InternalError(err)
-		}
-		ws, err := migration.NewMigrationSource(lxc)
-=======
->>>>>>> dd87f756
 		if err != nil {
 			return InternalError(err)
 		}
 
-<<<<<<< HEAD
-=======
 		idmapset, err := c.IdmapSetGet()
 		if err != nil {
 			return InternalError(err)
@@ -52,7 +43,6 @@
 			return InternalError(err)
 		}
 
->>>>>>> dd87f756
 		return AsyncResponseWithWs(ws, nil)
 	}
 
