--- conflicted
+++ resolved
@@ -41,11 +41,7 @@
 	case "GET":
 		return containerFileGet(initPid, r, targetPath)
 	case "POST":
-<<<<<<< HEAD
-		idmapset, err := c.IdmapSetGet()
-=======
 		idmapset, err := c.LastIdmapSetGet()
->>>>>>> dd87f756
 		if err != nil {
 			return InternalError(err)
 		}
