package main

import (
	"crypto/rand"
	"database/sql"
	"encoding/hex"
	"fmt"
	"os"
	"os/exec"
	"strings"
	"syscall"

	_ "github.com/mattn/go-sqlite3"

	"github.com/lxc/lxd/shared"
	"gopkg.in/lxc/go-lxc.v2"
)

func addBlockDev(dev string) ([]string, error) {
	stat := syscall.Stat_t{}
	err := syscall.Stat(dev, &stat)
	if err != nil {
		return []string{}, err
	}
	k := "lxc.cgroup.devices.allow"
	v := fmt.Sprintf("b %d:%d rwm", uint(stat.Rdev/256), uint(stat.Rdev%256))
	line := []string{k, v}
	return line, err
}

<<<<<<< HEAD
func DeviceToLxc(d shared.Device) ([][]string, error) {
=======
func deviceToLxc(d shared.Device) ([][]string, error) {
>>>>>>> dd87f756
	switch d["type"] {
	case "unix-char":
		return nil, fmt.Errorf("Not implemented")
	case "unix-block":
		return nil, fmt.Errorf("Not implemented")
	case "nic":
		if d["nictype"] != "bridged" && d["nictype"] != "" {
			return nil, fmt.Errorf("Bad nic type: %s\n", d["nictype"])
		}
		var l1 = []string{"lxc.network.type", "veth"}
		var lines = [][]string{l1}
		var l2 []string
		if d["hwaddr"] != "" {
			l2 = []string{"lxc.network.hwaddr", d["hwaddr"]}
			lines = append(lines, l2)
		}
		if d["mtu"] != "" {
			l2 = []string{"lxc.network.mtu", d["mtu"]}
			lines = append(lines, l2)
		}
		if d["parent"] != "" {
			l2 = []string{"lxc.network.link", d["parent"]}
			lines = append(lines, l2)
		}
		if d["name"] != "" {
			l2 = []string{"lxc.network.name", d["name"]}
			lines = append(lines, l2)
		}
		return lines, nil
	case "disk":
		var p string
		configLines := [][]string{}
		if d["path"] == "/" || d["path"] == "" {
			p = ""
		} else if d["path"][0:1] == "/" {
			p = d["path"][1:]
		} else {
			p = d["path"]
		}
		/* TODO - check whether source is a disk, loopback, btrfs subvol, etc */
		/* for now we only handle directory bind mounts */
		source := d["source"]
		fstype := "none"
		options := []string{}
		var err error
		if shared.IsBlockdevPath(d["source"]) {
			fstype, err = shared.BlockFsDetect(d["source"])
			if err != nil {
				return nil, fmt.Errorf("Error setting up %s: %s\n", d["name"], err)
			}
			l, err := addBlockDev(d["source"])
			if err != nil {
				return nil, fmt.Errorf("Error adding blockdev: %s\n", err)
			}
			configLines = append(configLines, l)
		} else if shared.IsDir(source) {
			options = append(options, "bind")
			options = append(options, "create=dir")
		} else /* file bind mount */ {
			/* Todo - can we distinguish between file bind mount and
			 * a qcow2 (or other fs container) file? */
			options = append(options, "bind")
			options = append(options, "create=file")
		}
		if d["readonly"] == "1" || d["readonly"] == "true" {
			options = append(options, "ro")
		}
		if d["optional"] == "1" || d["optional"] == "true" {
			options = append(options, "optional")
		}
		opts := strings.Join(options, ",")
		if opts == "" {
			opts = "defaults"
		}
		l := []string{"lxc.mount.entry", fmt.Sprintf("%s %s %s %s 0 0", source, p, fstype, opts)}
		configLines = append(configLines, l)
		return configLines, nil
	case "none":
		return nil, nil
	default:
		return nil, fmt.Errorf("Bad device type")
	}
}

func dbDeviceTypeToString(t int) (string, error) {
	switch t {
	case 0:
		return "none", nil
	case 1:
		return "nic", nil
	case 2:
		return "disk", nil
	case 3:
		return "unix-char", nil
	case 4:
		return "unix-block", nil
	default:
		return "", fmt.Errorf("Invalid device type %d\n", t)
	}
}

<<<<<<< HEAD
func DeviceTypeToDbType(t string) (int, error) {
=======
func deviceTypeToDbType(t string) (int, error) {
>>>>>>> dd87f756
	switch t {
	case "none":
		return 0, nil
	case "nic":
		return 1, nil
	case "disk":
		return 2, nil
	case "unix-char":
		return 3, nil
	case "unix-block":
		return 4, nil
	default:
		return -1, fmt.Errorf("Invalid device type %s\n", t)
	}
}

func validDeviceConfig(t, k, v string) bool {
	if k == "type" {
		return false
	}
	switch t {
	case "unix-char":
		switch k {
		case "path":
			return true
		case "major":
			return true
		case "minor":
			return true
		case "uid":
			return true
		case "gid":
			return true
		case "mode":
			return true
		default:
			return false
		}
	case "unix-block":
		switch k {
		case "path":
			return true
		case "major":
			return true
		case "minor":
			return true
		case "uid":
			return true
		case "gid":
			return true
		case "mode":
			return true
		default:
			return false
		}
	case "nic":
		switch k {
		case "parent":
			return true
		case "name":
			return true
		case "hwaddr":
			return true
		case "mtu":
			return true
		case "nictype":
			if v != "bridged" && v != "" {
				return false
			}
			return true
		default:
			return false
		}
	case "disk":
		switch k {
		case "path":
			return true
		case "source":
			return true
		case "readonly", "optional":
			return true
		default:
			return false
		}
	case "none":
		return false
	default:
		return false
	}
}

func tempNic() string {
	randBytes := make([]byte, 4)
	rand.Read(randBytes)
	return "lxd" + hex.EncodeToString(randBytes)
}

func inList(l []string, s string) bool {
	for _, ls := range l {
		if ls == s {
			return true
		}
	}
	return false
}

func nextUnusedNic(c container) string {
	lxContainer, err := c.LXContainerGet()
	if err != nil {
		return ""
	}

	list, err := lxContainer.Interfaces()
	if err != nil || len(list) == 0 {
		return "eth0"
	}
	i := 0
	// is it worth sorting list?
	for {
		nic := fmt.Sprintf("eth%d", i)
		if !inList(list, nic) {
			return nic
		}
		i = i + 1
	}
}

func setupNic(c container, d map[string]string) (string, error) {
	if d["nictype"] != "bridged" {
		return "", fmt.Errorf("Unsupported nic type: %s\n", d["nictype"])
	}
	if d["parent"] == "" {
		return "", fmt.Errorf("No bridge given\n")
	}
	if d["name"] == "" {
		d["name"] = nextUnusedNic(c)
	}

	n1 := tempNic()
	n2 := tempNic()

	err := exec.Command("ip", "link", "add", n1, "type", "veth", "peer", "name", n2).Run()
	if err != nil {
		return "", err
	}
	err = exec.Command("brctl", "addif", d["parent"], n1).Run()
	if err != nil {
<<<<<<< HEAD
		RemoveInterface(n2)
=======
		removeInterface(n2)
>>>>>>> dd87f756
		return "", err
	}

	return n2, nil
}

<<<<<<< HEAD
func RemoveInterface(nic string) {
=======
func removeInterface(nic string) {
>>>>>>> dd87f756
	_ = exec.Command("ip", "link", "del", nic).Run()
}

/*
 * Detach an interface in a container
 * The thing is, there doesn't seem to be a good way of doing
 * this without relying on /sys in the container or /sbin/ip
 * in the container being reliable.  We can look at the
 * /sys/devices/virtual/net/$name/ifindex (i.e. if 7, then delete 8 on host)
 * we can just ip link del $name in the container.
 *
 * if we just did a lxc config device add of this nic, then
 * lxc simply doesn't know the peername for this nic
 *
 * probably the thing to do is re-exec ourselves asking to
 * setns into the container's netns (only) and remove the nic.  for
 * now just don't do it, but don't fail either.
 */
func detachInterface(c container, key string) error {
	options := lxc.DefaultAttachOptions
	options.ClearEnv = false
	options.Namespaces = syscall.CLONE_NEWNET
	nullDev, err := os.OpenFile(os.DevNull, os.O_RDWR, 0666)
	if err != nil {
		return err
	}
	defer nullDev.Close()
	nullfd := nullDev.Fd()
	options.StdinFd = nullfd
	options.StdoutFd = nullfd
	options.StderrFd = nullfd
	command := []string{"ip", "link", "del", key}
	lxContainer, err := c.LXContainerGet()
	if err != nil {
		return err
	}
	_, err = lxContainer.RunCommand(command, options)
	return err
}

func txUpdateNic(tx *sql.Tx, cId int, devname string, nicname string) error {
	q := `
	SELECT id FROM containers_devices
	WHERE container_id == ? AND type == 1 AND name == ?`
	var dId int
	err := tx.QueryRow(q, cId, devname).Scan(&dId)
	if err != nil {
		return err
	}

<<<<<<< HEAD
	stmt := `INSERT into containers_devices_config (container_device_id, key, value) VALUES (?, ?, ?)`
=======
	stmt := `INSERT OR REPLACE into containers_devices_config (container_device_id, key, value) VALUES (?, ?, ?)`
>>>>>>> dd87f756
	_, err = tx.Exec(stmt, dId, "name", nicname)
	return err
}

/*
 * Given a running container and a list of devices before and after a
 * config change, update the devices in the container.
 *
 * Currently we only support nics.  Disks will be supported once we
 * decide how best to insert them.
 */
func devicesApplyDeltaLive(tx *sql.Tx, c container, preDevList shared.Devices, postDevList shared.Devices) error {
	rmList, addList := preDevList.Update(postDevList)
	var err error

<<<<<<< HEAD
	// note - currently Devices.Update() only returns nics
=======
>>>>>>> dd87f756
	for key, dev := range rmList {
		switch dev["type"] {
		case "nic":
			if dev["name"] == "" {
				return fmt.Errorf("Do not know a name for the nic for device %s\n", key)
			}
			if err := detachInterface(c, dev["name"]); err != nil {
				return fmt.Errorf("Error removing device %s (nic %s) from container %s: %s", key, dev["name"], c.NameGet(), err)
			}
		case "disk":
			return c.DetachMount(dev)
		}
	}

	lxContainer, err := c.LXContainerGet()
	if err != nil {
		return err
	}

	for key, dev := range addList {
		switch dev["type"] {
		case "nic":
			var tmpName string
			if tmpName, err = setupNic(c, dev); err != nil {
				return fmt.Errorf("Unable to create nic %s for container %s: %s", dev["name"], c.NameGet(), err)
			}
			if err := lxContainer.AttachInterface(tmpName, dev["name"]); err != nil {
<<<<<<< HEAD
				RemoveInterface(tmpName)
				return fmt.Errorf("Unable to move nic %s into container %s as %s: %s", tmpName, c.NameGet(), dev["name"], err)
			}
			// Now we need to add the name to the database
			if err := txUpdateNic(tx, c.IDGet(), key, dev["name"]); err != nil {
				shared.Debugf("Warning: failed to update database entry for new nic %s: %s\n", key, err)
			}
		case "disk":
			if dev["source"] == "" || dev["path"] == "" {
				return fmt.Errorf("no source or destination given")
			}
=======
				removeInterface(tmpName)
				return fmt.Errorf("Unable to move nic %s into container %s as %s: %s", tmpName, c.NameGet(), dev["name"], err)
			}

			if err := txUpdateNic(tx, c.IDGet(), key, dev["name"]); err != nil {
				shared.Debugf("Warning: failed to update database entry for new nic %s: %s\n", key, err)
				return err
			}
		case "disk":
			if dev["source"] == "" || dev["path"] == "" {
				return fmt.Errorf("no source or destination given")
			}
>>>>>>> dd87f756
			return c.AttachMount(dev)
		}
	}

	return nil
}

func validateConfig(c container, devs shared.Devices) error {
	for _, dev := range devs {
		if dev["type"] == "disk" && shared.IsBlockdevPath(dev["source"]) {
			if !c.IsPrivileged() {
				return fmt.Errorf("Only privileged containers may mount block devices")
			}
		}
	}
	return nil
}<|MERGE_RESOLUTION|>--- conflicted
+++ resolved
@@ -28,11 +28,7 @@
 	return line, err
 }
 
-<<<<<<< HEAD
-func DeviceToLxc(d shared.Device) ([][]string, error) {
-=======
 func deviceToLxc(d shared.Device) ([][]string, error) {
->>>>>>> dd87f756
 	switch d["type"] {
 	case "unix-char":
 		return nil, fmt.Errorf("Not implemented")
@@ -134,11 +130,7 @@
 	}
 }
 
-<<<<<<< HEAD
-func DeviceTypeToDbType(t string) (int, error) {
-=======
 func deviceTypeToDbType(t string) (int, error) {
->>>>>>> dd87f756
 	switch t {
 	case "none":
 		return 0, nil
@@ -286,22 +278,14 @@
 	}
 	err = exec.Command("brctl", "addif", d["parent"], n1).Run()
 	if err != nil {
-<<<<<<< HEAD
-		RemoveInterface(n2)
-=======
 		removeInterface(n2)
->>>>>>> dd87f756
 		return "", err
 	}
 
 	return n2, nil
 }
 
-<<<<<<< HEAD
-func RemoveInterface(nic string) {
-=======
 func removeInterface(nic string) {
->>>>>>> dd87f756
 	_ = exec.Command("ip", "link", "del", nic).Run()
 }
 
@@ -352,11 +336,7 @@
 		return err
 	}
 
-<<<<<<< HEAD
-	stmt := `INSERT into containers_devices_config (container_device_id, key, value) VALUES (?, ?, ?)`
-=======
 	stmt := `INSERT OR REPLACE into containers_devices_config (container_device_id, key, value) VALUES (?, ?, ?)`
->>>>>>> dd87f756
 	_, err = tx.Exec(stmt, dId, "name", nicname)
 	return err
 }
@@ -372,10 +352,6 @@
 	rmList, addList := preDevList.Update(postDevList)
 	var err error
 
-<<<<<<< HEAD
-	// note - currently Devices.Update() only returns nics
-=======
->>>>>>> dd87f756
 	for key, dev := range rmList {
 		switch dev["type"] {
 		case "nic":
@@ -403,32 +379,18 @@
 				return fmt.Errorf("Unable to create nic %s for container %s: %s", dev["name"], c.NameGet(), err)
 			}
 			if err := lxContainer.AttachInterface(tmpName, dev["name"]); err != nil {
-<<<<<<< HEAD
-				RemoveInterface(tmpName)
+				removeInterface(tmpName)
 				return fmt.Errorf("Unable to move nic %s into container %s as %s: %s", tmpName, c.NameGet(), dev["name"], err)
 			}
-			// Now we need to add the name to the database
+
 			if err := txUpdateNic(tx, c.IDGet(), key, dev["name"]); err != nil {
 				shared.Debugf("Warning: failed to update database entry for new nic %s: %s\n", key, err)
+				return err
 			}
 		case "disk":
 			if dev["source"] == "" || dev["path"] == "" {
 				return fmt.Errorf("no source or destination given")
 			}
-=======
-				removeInterface(tmpName)
-				return fmt.Errorf("Unable to move nic %s into container %s as %s: %s", tmpName, c.NameGet(), dev["name"], err)
-			}
-
-			if err := txUpdateNic(tx, c.IDGet(), key, dev["name"]); err != nil {
-				shared.Debugf("Warning: failed to update database entry for new nic %s: %s\n", key, err)
-				return err
-			}
-		case "disk":
-			if dev["source"] == "" || dev["path"] == "" {
-				return fmt.Errorf("no source or destination given")
-			}
->>>>>>> dd87f756
 			return c.AttachMount(dev)
 		}
 	}
