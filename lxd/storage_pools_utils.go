package main

import (
	"database/sql"
	"fmt"
	"strings"

	"github.com/lxc/lxd/lxd/db"
	"github.com/lxc/lxd/shared"
	"github.com/lxc/lxd/shared/version"
)

func storagePoolUpdate(d *Daemon, name, newDescription string, newConfig map[string]string) error {
	s, err := storagePoolInit(d, name)
	if err != nil {
		return err
	}

	oldWritable := s.GetStoragePoolWritable()
	newWritable := oldWritable

	// Backup the current state
	oldDescription := oldWritable.Description
	oldConfig := map[string]string{}
	err = shared.DeepCopy(&oldWritable.Config, &oldConfig)
	if err != nil {
		return err
	}

	// Define a function which reverts everything.  Defer this function
	// so that it doesn't need to be explicitly called in every failing
	// return path. Track whether or not we want to undo the changes
	// using a closure.
	undoChanges := true
	defer func() {
		if undoChanges {
			s.SetStoragePoolWritable(&oldWritable)
		}
	}()

	changedConfig, userOnly := storageConfigDiff(oldConfig, newConfig)
	// Apply config changes if there are any
	if len(changedConfig) != 0 {
		newWritable.Description = newDescription
		newWritable.Config = newConfig

		// Update the storage pool
		if !userOnly {
			if shared.StringInSlice("driver", changedConfig) {
				return fmt.Errorf("the \"driver\" property of a storage pool cannot be changed")
			}

			err = s.StoragePoolUpdate(&newWritable, changedConfig)
			if err != nil {
				return err
			}
		}

		// Apply the new configuration
		s.SetStoragePoolWritable(&newWritable)
	}

	// Update the database if something changed
	if len(changedConfig) != 0 || newDescription != oldDescription {
		err = db.StoragePoolUpdate(d.db, name, newDescription, newConfig)
		if err != nil {
			return err
		}
	}

	// Success, update the closure to mark that the changes should be kept.
	undoChanges = false

	return nil
}

// Report all LXD objects that are currently using the given storage pool.
// Volumes of type "custom" are not reported.
// /1.0/containers/alp1
// /1.0/containers/alp1/snapshots/snap0
// /1.0/images/cedce20b5b236f1071134beba7a5fd2aa923fda49eea4c66454dd559a5d6e906
// /1.0/profiles/default
func storagePoolUsedByGet(dbOb *sql.DB, poolID int64, poolName string) ([]string, error) {
	// Retrieve all non-custom volumes that exist on this storage pool.
<<<<<<< HEAD
	volumes, err := dbStoragePoolVolumesGet(db, poolID, []int{storagePoolVolumeTypeContainer, storagePoolVolumeTypeImage, storagePoolVolumeTypeCustom})
	if err != nil && err != NoSuchObjectError {
=======
	volumes, err := db.StoragePoolVolumesGet(dbOb, poolID, []int{storagePoolVolumeTypeContainer, storagePoolVolumeTypeImage, storagePoolVolumeTypeCustom})
	if err != nil && err != db.NoSuchObjectError {
>>>>>>> 9f61812f
		return []string{}, err
	}

	// Retrieve all profiles that exist on this storage pool.
	profiles, err := profilesUsingPoolGetNames(dbOb, poolName)

	if err != nil {
		return []string{}, err
	}

	slicelen := len(volumes) + len(profiles)
	if slicelen == 0 {
		return []string{}, nil
	}

	// Save some allocation cycles by preallocating the correct len.
	poolUsedBy := make([]string, slicelen)
	for i := 0; i < len(volumes); i++ {
		apiEndpoint, _ := storagePoolVolumeTypeNameToAPIEndpoint(volumes[i].Type)
		switch apiEndpoint {
		case storagePoolVolumeAPIEndpointContainers:
			if strings.Index(volumes[i].Name, shared.SnapshotDelimiter) > 0 {
				parentName, snapOnlyName, _ := containerGetParentAndSnapshotName(volumes[i].Name)
				poolUsedBy[i] = fmt.Sprintf("/%s/containers/%s/snapshots/%s", version.APIVersion, parentName, snapOnlyName)
			} else {
				poolUsedBy[i] = fmt.Sprintf("/%s/containers/%s", version.APIVersion, volumes[i].Name)
			}
		case storagePoolVolumeAPIEndpointImages:
			poolUsedBy[i] = fmt.Sprintf("/%s/images/%s", version.APIVersion, volumes[i].Name)
		case storagePoolVolumeAPIEndpointCustom:
			poolUsedBy[i] = fmt.Sprintf("/%s/storage-pools/%s/volumes/%s/%s", version.APIVersion, poolName, volumes[i].Type, volumes[i].Name)
		default:
			// If that happens the db is busted, so report an error.
			return []string{}, fmt.Errorf("invalid storage type for storage volume \"%s\"", volumes[i].Name)
		}
	}

	for i := 0; i < len(profiles); i++ {
		poolUsedBy[i+len(volumes)] = fmt.Sprintf("/%s/profiles/%s", version.APIVersion, profiles[i])
	}

	return poolUsedBy, err
}

func profilesUsingPoolGetNames(dbOb *sql.DB, poolName string) ([]string, error) {
	usedBy := []string{}

	profiles, err := db.Profiles(dbOb)
	if err != nil {
		return usedBy, err
	}

	for _, pName := range profiles {
		_, profile, err := db.ProfileGet(dbOb, pName)
		if err != nil {
			return usedBy, err
		}

		for _, v := range profile.Devices {
			if v["type"] != "disk" {
				continue
			}

			if v["pool"] == poolName {
				usedBy = append(usedBy, pName)
			}
		}
	}

	return usedBy, nil
}

func storagePoolDBCreate(d *Daemon, poolName, poolDescription string, driver string, config map[string]string) error {
	// Check if the storage pool name is valid.
	err := storageValidName(poolName)
	if err != nil {
		return err
	}

	// Check that the storage pool does not already exist.
	_, err = db.StoragePoolGetID(d.db, poolName)
	if err == nil {
		return fmt.Errorf("The storage pool already exists")
	}

	// Make sure that we don't pass a nil to the next function.
	if config == nil {
		config = map[string]string{}
	}

	// Validate the requested storage pool configuration.
	err = storagePoolValidateConfig(poolName, driver, config)
	if err != nil {
		return err
	}

	// Fill in the defaults
	err = storagePoolFillDefault(poolName, driver, config)
	if err != nil {
		return err
	}

	// Create the database entry for the storage pool.
	_, err = dbStoragePoolCreateAndUpdateCache(d.db, poolName, poolDescription, driver, config)
	if err != nil {
		return fmt.Errorf("Error inserting %s into database: %s", poolName, err)
	}

	return nil
}

func storagePoolCreateInternal(d *Daemon, poolName, poolDescription string, driver string, config map[string]string) error {
	err := storagePoolDBCreate(d, poolName, poolDescription, driver, config)
	if err != nil {
		return err
	}
	// Define a function which reverts everything.  Defer this function
	// so that it doesn't need to be explicitly called in every failing
	// return path. Track whether or not we want to undo the changes
	// using a closure.
	tryUndo := true
	defer func() {
		if !tryUndo {
			return
		}
		dbStoragePoolDeleteAndUpdateCache(d.db, poolName)
	}()

	s, err := storagePoolInit(d, poolName)
	if err != nil {
		return err
	}

	err = s.StoragePoolCreate()
	if err != nil {
		return err
	}
	defer func() {
		if !tryUndo {
			return
		}
		s.StoragePoolDelete()
	}()

	// In case the storage pool config was changed during the pool creation,
	// we need to update the database to reflect this change. This can e.g.
	// happen, when we create a loop file image. This means we append ".img"
	// to the path the user gave us and update the config in the storage
	// callback. So diff the config here to see if something like this has
	// happened.
	postCreateConfig := s.GetStoragePoolWritable().Config
	configDiff, _ := storageConfigDiff(config, postCreateConfig)
	if len(configDiff) > 0 {
		// Create the database entry for the storage pool.
		err = db.StoragePoolUpdate(d.db, poolName, poolDescription, postCreateConfig)
		if err != nil {
			return fmt.Errorf("Error inserting %s into database: %s", poolName, err)
		}
	}

	// Success, update the closure to mark that the changes should be kept.
	tryUndo = false

	return nil
}

// Helper around the low-level DB API, which also updates the driver names
// cache.
func dbStoragePoolCreateAndUpdateCache(dbObj *sql.DB, poolName string, poolDescription string, poolDriver string, poolConfig map[string]string) (int64, error) {
	id, err := db.StoragePoolCreate(dbObj, poolName, poolDescription, poolDriver, poolConfig)
	if err != nil {
		return id, err
	}

	// Update the storage drivers cache in api_1.0.go.
	storagePoolDriversCacheLock.Lock()
	drivers := readStoragePoolDriversCache()
	if !shared.StringInSlice(poolDriver, drivers) {
		drivers = append(drivers, poolDriver)
	}
	storagePoolDriversCacheVal.Store(drivers)
	storagePoolDriversCacheLock.Unlock()

	return id, nil
}

// Helper around the low-level DB API, which also updates the driver names
// cache.
func dbStoragePoolDeleteAndUpdateCache(dbObj *sql.DB, poolName string) error {
	pool, err := db.StoragePoolDelete(dbObj, poolName)
	if err != nil {
		return err
	}

	// Update the storage drivers cache in api_1.0.go.
	storagePoolDriversCacheLock.Lock()
	drivers := readStoragePoolDriversCache()
	for i := 0; i < len(drivers); i++ {
		if drivers[i] == pool.Driver {
			drivers[i] = drivers[len(drivers)-1]
			drivers[len(drivers)-1] = ""
			drivers = drivers[:len(drivers)-1]
			break
		}
	}
	storagePoolDriversCacheVal.Store(drivers)
	storagePoolDriversCacheLock.Unlock()

	return err
}<|MERGE_RESOLUTION|>--- conflicted
+++ resolved
@@ -82,13 +82,8 @@
 // /1.0/profiles/default
 func storagePoolUsedByGet(dbOb *sql.DB, poolID int64, poolName string) ([]string, error) {
 	// Retrieve all non-custom volumes that exist on this storage pool.
-<<<<<<< HEAD
-	volumes, err := dbStoragePoolVolumesGet(db, poolID, []int{storagePoolVolumeTypeContainer, storagePoolVolumeTypeImage, storagePoolVolumeTypeCustom})
-	if err != nil && err != NoSuchObjectError {
-=======
 	volumes, err := db.StoragePoolVolumesGet(dbOb, poolID, []int{storagePoolVolumeTypeContainer, storagePoolVolumeTypeImage, storagePoolVolumeTypeCustom})
 	if err != nil && err != db.NoSuchObjectError {
->>>>>>> 9f61812f
 		return []string{}, err
 	}
 
