--- conflicted
+++ resolved
@@ -267,11 +267,7 @@
 // Helper around the low-level DB API, which also updates the driver names
 // cache.
 func dbStoragePoolDeleteAndUpdateCache(db *db.Node, poolName string) error {
-<<<<<<< HEAD
-	pool, err := db.StoragePoolDelete(poolName)
-=======
 	_, err := db.StoragePoolDelete(poolName)
->>>>>>> 27176ef6
 	if err != nil {
 		return err
 	}
