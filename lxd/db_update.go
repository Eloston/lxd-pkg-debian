--- conflicted
+++ resolved
@@ -14,8 +14,6 @@
 	log "gopkg.in/inconshreveable/log15.v2"
 )
 
-<<<<<<< HEAD
-=======
 func dbUpdateFromV16(db *sql.DB) error {
 	stmt := `
 UPDATE config SET key='storage.lvm_vg_name' WHERE key = 'core.lvm_vg_name';
@@ -25,7 +23,6 @@
 	return err
 }
 
->>>>>>> 6e481dcc
 func dbUpdateFromV15(d *Daemon) error {
 	// munge all LVM-backed containers' LV names to match what is
 	// required for snapshot support
@@ -35,11 +32,7 @@
 		return err
 	}
 
-<<<<<<< HEAD
-	vgName, err := d.ConfigValueGet("core.lvm_vg_name")
-=======
 	vgName, err := d.ConfigValueGet("storage.lvm_vg_name")
->>>>>>> 6e481dcc
 	if err != nil {
 		return fmt.Errorf("Error checking server config: %v", err)
 	}
@@ -60,19 +53,11 @@
 		newLVName = strings.Replace(newLVName, shared.SnapshotDelimiter, "-", -1)
 
 		if cName == newLVName {
-<<<<<<< HEAD
-			shared.Log.Debug("no need to rename, skipping", log.Ctx{"cName": cName, "newLVName": newLVName})
-			continue
-		}
-
-		shared.Log.Debug("about to rename cName in lv upgrade", log.Ctx{"lvLinkPath": lvLinkPath, "cName": cName, "newLVName": newLVName})
-=======
 			shared.Log.Debug("No need to rename, skipping", log.Ctx{"cName": cName, "newLVName": newLVName})
 			continue
 		}
 
 		shared.Log.Debug("About to rename cName in lv upgrade", log.Ctx{"lvLinkPath": lvLinkPath, "cName": cName, "newLVName": newLVName})
->>>>>>> 6e481dcc
 
 		output, err := exec.Command("lvrename", vgName, cName, newLVName).CombinedOutput()
 		if err != nil {
@@ -725,15 +710,12 @@
 			return err
 		}
 	}
-<<<<<<< HEAD
-=======
 	if prevVersion < 17 {
 		err = dbUpdateFromV16(db)
 		if err != nil {
 			return err
 		}
 	}
->>>>>>> 6e481dcc
 
 	return nil
 }