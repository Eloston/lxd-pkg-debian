package shared

type ServerStateEnvironment struct {
	Addresses          []string `json:"addresses"`
	Architectures      []int    `json:"architectures"`
	Driver             string   `json:"driver"`
	DriverVersion      string   `json:"driver_version"`
	Kernel             string   `json:"kernel"`
	KernelArchitecture string   `json:"kernel_architecture"`
	KernelVersion      string   `json:"kernel_version"`
<<<<<<< HEAD
	Storage            string   `json:"storage"`
	StorageVersion     string   `json:"storage_version"`
	Version            string   `json:"version"`
=======
	Server             string   `json:"server"`
	ServerPid          int      `json:"server_pid"`
	ServerVersion      string   `json:"server_version"`
	Storage            string   `json:"storage"`
	StorageVersion     string   `json:"storage_version"`
>>>>>>> 6e481dcc
}

type ServerState struct {
	APICompat   int                    `json:"api_compat"`
	Auth        string                 `json:"auth"`
	Environment ServerStateEnvironment `json:"environment"`
	Config      map[string]interface{} `json:"config"`
}

type BriefServerState struct {
	Config map[string]interface{} `json:"config"`
}

func (c *ServerState) BriefState() BriefServerState {
	retstate := BriefServerState{Config: c.Config}
	return retstate
}<|MERGE_RESOLUTION|>--- conflicted
+++ resolved
@@ -8,17 +8,11 @@
 	Kernel             string   `json:"kernel"`
 	KernelArchitecture string   `json:"kernel_architecture"`
 	KernelVersion      string   `json:"kernel_version"`
-<<<<<<< HEAD
-	Storage            string   `json:"storage"`
-	StorageVersion     string   `json:"storage_version"`
-	Version            string   `json:"version"`
-=======
 	Server             string   `json:"server"`
 	ServerPid          int      `json:"server_pid"`
 	ServerVersion      string   `json:"server_version"`
 	Storage            string   `json:"storage"`
 	StorageVersion     string   `json:"storage_version"`
->>>>>>> 6e481dcc
 }
 
 type ServerState struct {
