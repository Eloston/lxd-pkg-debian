--- conflicted
+++ resolved
@@ -144,21 +144,13 @@
 	}
 
 	if (strlen(realpath) < strlen(basepath)) {
-<<<<<<< HEAD
-		printf("Invalid path, source is outside of basepath.\n");
-=======
 		printf("Invalid path, source (%s) is outside of basepath (%s).\n", realpath, basepath);
->>>>>>> 3c8e9c20
 		close(fd);
 		return 1;
 	}
 
 	if (strncmp(realpath, basepath, strlen(basepath))) {
-<<<<<<< HEAD
-		printf("Invalid path, source is outside of basepath.\n");
-=======
 		printf("Invalid path, source (%s) is outside of basepath (%s).\n", realpath, basepath);
->>>>>>> 3c8e9c20
 		close(fd);
 		return 1;
 	}
