/* This is a FLEXible file which can be used by both client and daemon.
 * Teehee.
 */
package shared

<<<<<<< HEAD
var Version = "0.17"
=======
var Version = "0.18"
>>>>>>> 6e481dcc
var UserAgent = "LXD " + Version

/*
 * Please increment the api compat number every time you change the API.
 *
 * Version 1.0: ping
 */
var APICompat = 1
var APIVersion = "1.0"<|MERGE_RESOLUTION|>--- conflicted
+++ resolved
@@ -3,11 +3,7 @@
  */
 package shared
 
-<<<<<<< HEAD
-var Version = "0.17"
-=======
 var Version = "0.18"
->>>>>>> 6e481dcc
 var UserAgent = "LXD " + Version
 
 /*
