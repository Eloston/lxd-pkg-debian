--- conflicted
+++ resolved
@@ -3,11 +3,7 @@
  */
 package shared
 
-<<<<<<< HEAD
-var Version = "2.0.0.rc1"
-=======
 var Version = "2.0.0.rc2"
->>>>>>> c7d677cc
 var UserAgent = "LXD " + Version
 
 /*
