package cmd

import (
	"bufio"
	"fmt"
	"gopkg.in/yaml.v2"
	"io"
	"io/ioutil"
<<<<<<< HEAD
=======
	"os"
>>>>>>> 1e164d18
	"strconv"
	"strings"

	"github.com/lxc/lxd/shared"
)

// Context captures the environment the sub-command is being run in,
// such as in/out/err streams and command line arguments.
type Context struct {
	stdin  *bufio.Reader
	stdout io.Writer
	stderr io.Writer
}

// DefaultContext returns a new Context connected the stdin, stdout and stderr
// streams.
func DefaultContext() *Context {
	return NewContext(os.Stdin, os.Stderr, os.Stdout)
}

// NewContext creates a new command context with the given parameters.
func NewContext(stdin io.Reader, stdout, stderr io.Writer) *Context {
	return &Context{
		stdin:  bufio.NewReader(stdin),
		stdout: stdout,
		stderr: stderr,
	}
}

// Output prints a message on standard output.
func (c *Context) Output(format string, a ...interface{}) {
	fmt.Fprintf(c.stdout, format, a...)
}

// AskBool asks a question an expect a yes/no answer.
func (c *Context) AskBool(question string, defaultAnswer string) bool {
	for {
		answer := c.askQuestion(question, defaultAnswer)

		if shared.StringInSlice(strings.ToLower(answer), []string{"yes", "y"}) {
			return true
		} else if shared.StringInSlice(strings.ToLower(answer), []string{"no", "n"}) {
			return false
		}

		c.invalidInput()
	}
}

// AskChoice asks the user to select between a set of choices
func (c *Context) AskChoice(question string, choices []string, defaultAnswer string) string {
	for {
		answer := c.askQuestion(question, defaultAnswer)

		if shared.StringInSlice(answer, choices) {
			return answer
		}

		c.invalidInput()
	}
}

// AskInt asks the user to enter an integer between a min and max value
func (c *Context) AskInt(question string, min int64, max int64, defaultAnswer string) int64 {
	for {
		answer := c.askQuestion(question, defaultAnswer)

		result, err := strconv.ParseInt(answer, 10, 64)

		if err == nil && (min == -1 || result >= min) && (max == -1 || result <= max) {
			return result
		}

		c.invalidInput()
	}
}

// AskString asks the user to enter a string, which optionally
// conforms to a validation function.
func (c *Context) AskString(question string, defaultAnswer string, validate func(string) error) string {
	for {
		answer := c.askQuestion(question, defaultAnswer)

		if validate != nil {
			error := validate(answer)
			if error != nil {
				fmt.Fprintf(c.stderr, "Invalid input: %s\n\n", error)
				continue
			}
		}
		if len(answer) != 0 {
			return answer
		}

		c.invalidInput()
	}
}

// AskPassword asks the user to enter a password. The reader function used to
// read the password without echoing characters must be passed (usually
// terminal.ReadPassword from golang.org/x/crypto/ssh/terminal).
func (c *Context) AskPassword(question string, reader func(int) ([]byte, error)) string {
	for {
		fmt.Fprintf(c.stdout, question)

		pwd, _ := reader(0)
		fmt.Fprintf(c.stdout, "\n")
		inFirst := string(pwd)
		inFirst = strings.TrimSuffix(inFirst, "\n")

		fmt.Fprintf(c.stdout, "Again: ")
		pwd, _ = reader(0)
		fmt.Fprintf(c.stdout, "\n")
		inSecond := string(pwd)
		inSecond = strings.TrimSuffix(inSecond, "\n")

		if inFirst == inSecond {
			return inFirst
		}

		c.invalidInput()
	}
}

// InputYAML treats stdin as YAML content and returns the unmarshalled
// structure
func (c *Context) InputYAML(out interface{}) error {
	bytes, err := ioutil.ReadAll(c.stdin)
	if err != nil {
		return err
	}
	return yaml.Unmarshal(bytes, out)
}

// Ask a question on the output stream and read the answer from the input stream
func (c *Context) askQuestion(question, defaultAnswer string) string {
	fmt.Fprintf(c.stdout, question)
	return c.readAnswer(defaultAnswer)
}

// Print an invalid input message on the error stream
func (c *Context) invalidInput() {
	fmt.Fprintf(c.stderr, "Invalid input, try again.\n\n")
}

// Read the user's answer from the input stream, trimming newline and providing a default.
func (c *Context) readAnswer(defaultAnswer string) string {
	answer, _ := c.stdin.ReadString('\n')
	answer = strings.TrimSuffix(answer, "\n")
	if answer == "" {
		answer = defaultAnswer
	}
	return answer
}<|MERGE_RESOLUTION|>--- conflicted
+++ resolved
@@ -6,10 +6,7 @@
 	"gopkg.in/yaml.v2"
 	"io"
 	"io/ioutil"
-<<<<<<< HEAD
-=======
 	"os"
->>>>>>> 1e164d18
 	"strconv"
 	"strings"
 
