--- conflicted
+++ resolved
@@ -1,8 +1,4 @@
 package version
 
 // Version contains the LXD version number
-<<<<<<< HEAD
-var Version = "2.20"
-=======
-var Version = "2.21"
->>>>>>> 27176ef6
+var Version = "2.21"