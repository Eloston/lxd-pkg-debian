--- conflicted
+++ resolved
@@ -526,8 +526,6 @@
 func BlockFsDetect(dev string) (string, error) {
 	out, err := exec.Command("blkid", "-s", "TYPE", "-o", "value", dev).Output()
 	return strings.TrimSpace(string(out)), err
-<<<<<<< HEAD
-=======
 }
 
 // DeepCopy copies src to dest by using encoding/gob so its not that fast.
@@ -545,5 +543,4 @@
 	}
 
 	return nil
->>>>>>> dd87f756
 }