// +build linux
// +build cgo

package idmap

import (
	"fmt"
	"io/ioutil"
	"os"
	"os/exec"
	"syscall"
	"unsafe"

	"github.com/lxc/lxd/shared"
)

// #cgo LDFLAGS: -lacl
/*
#define _GNU_SOURCE
#include <byteswap.h>
#include <errno.h>
#include <fcntl.h>
#include <limits.h>
#include <stdio.h>
#include <stdlib.h>
#include <string.h>
#include <sys/capability.h>
#include <unistd.h>
#include <sys/stat.h>
#include <sys/types.h>
#include <sys/acl.h>

// Needs to be included at the end
#include <sys/xattr.h>

#ifndef VFS_CAP_REVISION_1
#define VFS_CAP_REVISION_1 0x01000000
#endif

#ifndef VFS_CAP_REVISION_2
#define VFS_CAP_REVISION_2 0x02000000
#endif

#ifndef VFS_CAP_REVISION_3
#define VFS_CAP_REVISION_3 0x03000000
struct vfs_ns_cap_data {
	__le32 magic_etc;
	struct {
		__le32 permitted;
		__le32 inheritable;
	} data[VFS_CAP_U32];
	__le32 rootid;
};
#endif

#if __BYTE_ORDER == __BIG_ENDIAN
#define BE32_TO_LE32(x) bswap_32(x)
#else
#define BE32_TO_LE32(x) (x)
#endif

int set_vfs_ns_caps(char *path, char *caps, ssize_t len, uint32_t uid)
{
	// Works because vfs_ns_cap_data is a superset of vfs_cap_data (rootid
	// field added to the end)
	struct vfs_ns_cap_data ns_xattr;

	memset(&ns_xattr, 0, sizeof(ns_xattr));
	memcpy(&ns_xattr, caps, len);
	ns_xattr.magic_etc &= ~(VFS_CAP_REVISION_1 | VFS_CAP_REVISION_2);
	ns_xattr.magic_etc |= VFS_CAP_REVISION_3;
	ns_xattr.rootid = BE32_TO_LE32(uid);

	return setxattr(path, "security.capability", &ns_xattr, sizeof(ns_xattr), 0);
}

int set_dummy_fs_ns_caps(const char *path)
{
	#define __raise_cap_permitted(x, ns_cap_data)   ns_cap_data.data[(x)>>5].permitted   |= (1<<((x)&31))

	struct vfs_ns_cap_data ns_xattr;

	memset(&ns_xattr, 0, sizeof(ns_xattr));
        __raise_cap_permitted(CAP_NET_RAW, ns_xattr);
	ns_xattr.magic_etc |= VFS_CAP_REVISION_3 | VFS_CAP_FLAGS_EFFECTIVE;
	ns_xattr.rootid = BE32_TO_LE32(1000000);

	return setxattr(path, "security.capability", &ns_xattr, sizeof(ns_xattr), 0);
}

int shiftowner(char *basepath, char *path, int uid, int gid)
{
	int fd, ret;
	char fdpath[PATH_MAX], realpath[PATH_MAX];
	struct stat sb;

	fd = open(path, O_PATH | O_NOFOLLOW);
	if (fd < 0) {
		perror("Failed open");
		return 1;
	}

	ret = sprintf(fdpath, "/proc/self/fd/%d", fd);
	if (ret < 0) {
		perror("Failed sprintf");
		close(fd);
		return 1;
	}

	ret = readlink(fdpath, realpath, PATH_MAX);
	if (ret < 0) {
		perror("Failed readlink");
		close(fd);
		return 1;
	}

	if (strlen(realpath) < strlen(basepath)) {
		printf("Invalid path, source (%s) is outside of basepath (%s)\n", realpath, basepath);
		close(fd);
		return 1;
	}

	if (strncmp(realpath, basepath, strlen(basepath))) {
		printf("Invalid path, source (%s) is outside of basepath " "(%s).\n", realpath, basepath);
		close(fd);
		return 1;
	}

	ret = fstat(fd, &sb);
	if (ret < 0) {
		perror("Failed fstat");
		close(fd);
		return 1;
	}

	ret = fchownat(fd, "", uid, gid, AT_EMPTY_PATH | AT_SYMLINK_NOFOLLOW);
	if (ret < 0) {
		perror("Failed chown");
		close(fd);
		return 1;
	}

	if (!S_ISLNK(sb.st_mode)) {
		ret = chmod(fdpath, sb.st_mode);
		if (ret < 0) {
			perror("Failed chmod");
			close(fd);
			return 1;
		}
	}

	close(fd);
	return 0;
}
*/
// #cgo CFLAGS: -std=gnu11 -Wvla
import "C"

// ShiftOwner updates uid and gid for a file when entering/exiting a namespace
func ShiftOwner(basepath string, path string, uid int, gid int) error {
	cbasepath := C.CString(basepath)
	defer C.free(unsafe.Pointer(cbasepath))

	cpath := C.CString(path)
	defer C.free(unsafe.Pointer(cpath))

	r := C.shiftowner(cbasepath, cpath, C.int(uid), C.int(gid))
	if r != 0 {
		return fmt.Errorf("Failed to change ownership of: %s", path)
	}

	return nil
}

// GetCaps extracts the list of capabilities effective on the file
func GetCaps(path string) ([]byte, error) {
	xattrs, err := shared.GetAllXattr(path)
	if err != nil {
		return nil, err
	}

	valueStr, ok := xattrs["security.capability"]
	if !ok {
		return nil, nil
	}

	return []byte(valueStr), nil
}

// SetCaps applies the caps for a particular root uid
func SetCaps(path string, caps []byte, uid int64) error {
	cpath := C.CString(path)
	defer C.free(unsafe.Pointer(cpath))

	ccaps := C.CString(string(caps))
	defer C.free(unsafe.Pointer(ccaps))

	r := C.set_vfs_ns_caps(cpath, ccaps, C.ssize_t(len(caps)), C.uint32_t(uid))
	if r != 0 {
		return fmt.Errorf("Failed to apply capabilities to: %s", path)
	}

	return nil
}

// ShiftACL updates uid and gid for file ACLs when entering/exiting a namespace
func ShiftACL(path string, shiftIds func(uid int64, gid int64) (int64, int64)) error {
	err := shiftAclType(path, C.ACL_TYPE_ACCESS, shiftIds)
	if err != nil {
		return err
	}

	err = shiftAclType(path, C.ACL_TYPE_DEFAULT, shiftIds)
	if err != nil {
		return err
	}

	return nil
}

func shiftAclType(path string, aclType _Ctype_acl_type_t, shiftIds func(uid int64, gid int64) (int64, int64)) error {
	// Convert the path to something usable with cgo
	cpath := C.CString(path)
	defer C.free(unsafe.Pointer(cpath))

	// Read the current ACL set for the requested type
	acl := C.acl_get_file(cpath, aclType)
	if acl == nil {
		return nil
	}
	defer C.acl_free(unsafe.Pointer(acl))

	newAcl := C.acl_init(0)
	defer C.acl_free(unsafe.Pointer(newAcl))

	// Iterate through all ACL entries
	update := false
	for entryId := C.ACL_FIRST_ENTRY; ; entryId = C.ACL_NEXT_ENTRY {
		var ent C.acl_entry_t
		var newEnt C.acl_entry_t
		var tag C.acl_tag_t

		// Get the ACL entry
		ret := C.acl_get_entry(acl, C.int(entryId), &ent)
		if ret == 0 {
			break
		} else if ret < 0 {
			return fmt.Errorf("Failed to get the ACL entry for %s", path)
		}

		// Setup the new entry
		ret = C.acl_create_entry(&newAcl, &newEnt)
		if ret == -1 {
			return fmt.Errorf("Failed to allocate a new ACL entry for %s", path)
		}

		ret = C.acl_copy_entry(newEnt, ent)
		if ret == -1 {
			return fmt.Errorf("Failed to copy the ACL entry for %s", path)
		}

		// Get the ACL type
		ret = C.acl_get_tag_type(newEnt, &tag)
		if ret == -1 {
			return fmt.Errorf("Failed to get the ACL type for %s", path)
		}

		// We only care about user and group ACLs, copy anything else
		if tag != C.ACL_USER && tag != C.ACL_GROUP {
			continue
		}

		// Get the value
		idp := (*C.id_t)(C.acl_get_qualifier(newEnt))
		if idp == nil {
			return fmt.Errorf("Failed to get current ACL value for %s", path)
		}

		// Shift the value
		newId, _ := shiftIds((int64)(*idp), -1)

		// Update the new entry with the shifted value
		ret = C.acl_set_qualifier(newEnt, unsafe.Pointer(&newId))
		if ret == -1 {
			return fmt.Errorf("Failed to set ACL qualifier on %s", path)
		}

		update = true
	}

	// Update the on-disk ACLs to match
	if update {
		ret := C.acl_set_file(cpath, aclType, newAcl)
		if ret == -1 {
			return fmt.Errorf("Failed to change ACLs on %s", path)
		}
	}

	return nil
}

<<<<<<< HEAD
func supportsV3Fcaps(prefix string) bool {
=======
func SupportsVFS3Fscaps(prefix string) bool {
>>>>>>> b0e7d2d6
	tmpfile, err := ioutil.TempFile(prefix, ".lxd_fcaps_v3_")
	if err != nil {
		return false
	}
	tmpfile.Close()
	defer os.Remove(tmpfile.Name())

	err = os.Chmod(tmpfile.Name(), 0001)
	if err != nil {
		return false
	}

	cpath := C.CString(tmpfile.Name())
	defer C.free(unsafe.Pointer(cpath))

	r := C.set_dummy_fs_ns_caps(cpath)
	if r != 0 {
		return false
	}

	cmd := exec.Command(tmpfile.Name())
	err = cmd.Run()
	if err != nil {
		errno, isErrno := shared.GetErrno(err)
		if isErrno && (errno == syscall.ERANGE || errno == syscall.EOVERFLOW) {
			return false
		}

		return true
	}

	return true
}<|MERGE_RESOLUTION|>--- conflicted
+++ resolved
@@ -299,11 +299,7 @@
 	return nil
 }
 
-<<<<<<< HEAD
-func supportsV3Fcaps(prefix string) bool {
-=======
 func SupportsVFS3Fscaps(prefix string) bool {
->>>>>>> b0e7d2d6
 	tmpfile, err := ioutil.TempFile(prefix, ".lxd_fcaps_v3_")
 	if err != nil {
 		return false
