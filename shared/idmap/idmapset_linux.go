package idmap

import (
	"bufio"
	"fmt"
	"os"
	"os/user"
	"path"
	"path/filepath"
	"reflect"
	"sort"
	"strconv"
	"strings"
	"sync/atomic"

	"github.com/lxc/lxd/shared"
	"github.com/lxc/lxd/shared/logger"
	"github.com/pkg/errors"
)

const VFS3FscapsUnsupported int32 = 0
const VFS3FscapsSupported int32 = 1
const VFS3FscapsUnknown int32 = -1

var VFS3Fscaps int32 = VFS3FscapsUnknown

type IdRange struct {
	Isuid   bool
	Isgid   bool
	Startid int64
	Endid   int64
}

func (i *IdRange) Contains(id int64) bool {
	return id >= i.Startid && id <= i.Endid
}

/*
 * One entry in id mapping set - a single range of either
 * uid or gid mappings.
 */
type IdmapEntry struct {
	Isuid    bool
	Isgid    bool
	Hostid   int64 // id as seen on the host - i.e. 100000
	Nsid     int64 // id as seen in the ns - i.e. 0
	Maprange int64
}

func (e *IdmapEntry) ToLxcString() []string {
	if e.Isuid && e.Isgid {
		return []string{
			fmt.Sprintf("u %d %d %d", e.Nsid, e.Hostid, e.Maprange),
			fmt.Sprintf("g %d %d %d", e.Nsid, e.Hostid, e.Maprange),
		}
	}

	if e.Isuid {
		return []string{fmt.Sprintf("u %d %d %d", e.Nsid, e.Hostid, e.Maprange)}
	}

	return []string{fmt.Sprintf("g %d %d %d", e.Nsid, e.Hostid, e.Maprange)}
}

func is_between(x, low, high int64) bool {
	return x >= low && x < high
}

func (e *IdmapEntry) HostidsIntersect(i IdmapEntry) bool {
	if (e.Isuid && i.Isuid) || (e.Isgid && i.Isgid) {
		switch {
		case is_between(e.Hostid, i.Hostid, i.Hostid+i.Maprange):
			return true
		case is_between(i.Hostid, e.Hostid, e.Hostid+e.Maprange):
			return true
		case is_between(e.Hostid+e.Maprange, i.Hostid, i.Hostid+i.Maprange):
			return true
		case is_between(i.Hostid+i.Maprange, e.Hostid, e.Hostid+e.Maprange):
			return true
		}
	}

	return false
}

func (e *IdmapEntry) Intersects(i IdmapEntry) bool {
	if (e.Isuid && i.Isuid) || (e.Isgid && i.Isgid) {
		switch {
		case is_between(e.Hostid, i.Hostid, i.Hostid+i.Maprange-1):
			return true
		case is_between(i.Hostid, e.Hostid, e.Hostid+e.Maprange-1):
			return true
		case is_between(e.Hostid+e.Maprange-1, i.Hostid, i.Hostid+i.Maprange-1):
			return true
		case is_between(i.Hostid+i.Maprange-1, e.Hostid, e.Hostid+e.Maprange-1):
			return true
		case is_between(e.Nsid, i.Nsid, i.Nsid+i.Maprange-1):
			return true
		case is_between(i.Nsid, e.Nsid, e.Nsid+e.Maprange-1):
			return true
		case is_between(e.Nsid+e.Maprange-1, i.Nsid, i.Nsid+i.Maprange-1):
			return true
		case is_between(i.Nsid+i.Maprange-1, e.Nsid, e.Nsid+e.Maprange-1):
			return true
		}
	}
	return false
}

func (e *IdmapEntry) Usable() error {
	kernelIdmap, err := CurrentIdmapSet()
	if err != nil {
		return err
	}

	kernelRanges, err := kernelIdmap.ValidRanges()
	if err != nil {
		return err
	}

	// Validate the uid map
	if e.Isuid {
		valid := false
		for _, kernelRange := range kernelRanges {
			if !kernelRange.Isuid {
				continue
			}

			if kernelRange.Contains(e.Hostid) && kernelRange.Contains(e.Hostid+e.Maprange-1) {
				valid = true
				break
			}
		}

		if !valid {
			return fmt.Errorf("The '%s' map can't work in the current user namespace", e.ToLxcString())
		}
	}

	// Validate the gid map
	if e.Isgid {
		valid := false
		for _, kernelRange := range kernelRanges {
			if !kernelRange.Isgid {
				continue
			}

			if kernelRange.Contains(e.Hostid) && kernelRange.Contains(e.Hostid+e.Maprange-1) {
				valid = true
				break
			}
		}

		if !valid {
			return fmt.Errorf("The '%s' map can't work in the current user namespace", e.ToLxcString())
		}
	}

	return nil
}

func (e *IdmapEntry) parse(s string) error {
	split := strings.Split(s, ":")
	var err error

	if len(split) != 4 {
		return fmt.Errorf("Bad idmap: %q", s)
	}

	switch split[0] {
	case "u":
		e.Isuid = true
	case "g":
		e.Isgid = true
	case "b":
		e.Isuid = true
		e.Isgid = true
	default:
		return fmt.Errorf("Bad idmap type in %q", s)
	}

	nsid, err := strconv.ParseUint(split[1], 10, 32)
	if err != nil {
		return err
	}
	e.Nsid = int64(nsid)

	hostid, err := strconv.ParseUint(split[2], 10, 32)
	if err != nil {
		return err
	}
	e.Hostid = int64(hostid)

	maprange, err := strconv.ParseUint(split[3], 10, 32)
	if err != nil {
		return err
	}
	e.Maprange = int64(maprange)

	// wraparound
	if e.Hostid+e.Maprange < e.Hostid || e.Nsid+e.Maprange < e.Nsid {
		return fmt.Errorf("Bad mapping: id wraparound")
	}

	return nil
}

/*
 * Shift a uid from the host into the container
 * I.e. 0 -> 1000 -> 101000
 */
func (e *IdmapEntry) shift_into_ns(id int64) (int64, error) {
	if id < e.Nsid || id >= e.Nsid+e.Maprange {
		// this mapping doesn't apply
		return 0, fmt.Errorf("ID mapping doesn't apply")
	}

	return id - e.Nsid + e.Hostid, nil
}

/*
 * Shift a uid from the container back to the host
 * I.e. 101000 -> 1000
 */
func (e *IdmapEntry) shift_from_ns(id int64) (int64, error) {
	if id < e.Hostid || id >= e.Hostid+e.Maprange {
		// this mapping doesn't apply
		return 0, fmt.Errorf("ID mapping doesn't apply")
	}

	return id - e.Hostid + e.Nsid, nil
}

type ByHostid []*IdmapEntry

func (s ByHostid) Len() int {
	return len(s)
}

func (s ByHostid) Swap(i, j int) {
	s[i], s[j] = s[j], s[i]
}

func (s ByHostid) Less(i, j int) bool {
	return s[i].Hostid < s[j].Hostid
}

/* taken from http://blog.golang.org/slices (which is under BSD licence) */
func Extend(slice []IdmapEntry, element IdmapEntry) []IdmapEntry {
	n := len(slice)
	if n == cap(slice) {
		// Slice is full; must grow.
		// We double its size and add 1, so if the size is zero we still grow.
		newSlice := make([]IdmapEntry, len(slice), 2*len(slice)+1)
		copy(newSlice, slice)
		slice = newSlice
	}
	slice = slice[0 : n+1]
	slice[n] = element
	return slice
}

type IdmapSet struct {
	Idmap []IdmapEntry
}

func (m IdmapSet) Len() int {
	return len(m.Idmap)
}

func (m IdmapSet) Swap(i, j int) {
	m.Idmap[i], m.Idmap[j] = m.Idmap[j], m.Idmap[i]
}

func (m IdmapSet) Less(i, j int) bool {
	if m.Idmap[i].Isuid != m.Idmap[j].Isuid {
		return m.Idmap[i].Isuid == true
	}

	if m.Idmap[i].Isgid != m.Idmap[j].Isgid {
		return m.Idmap[i].Isgid == true
	}

	return m.Idmap[i].Nsid < m.Idmap[j].Nsid
}

func (m IdmapSet) Intersects(i IdmapEntry) bool {
	for _, e := range m.Idmap {
		if i.Intersects(e) {
			return true
		}
	}
	return false
}

func (m IdmapSet) HostidsIntersect(i IdmapEntry) bool {
	for _, e := range m.Idmap {
		if i.HostidsIntersect(e) {
			return true
		}
	}
	return false
}

func (m IdmapSet) Usable() error {
	for _, e := range m.Idmap {
		err := e.Usable()
		if err != nil {
			return err
		}
	}

	return nil
}

func (m IdmapSet) ValidRanges() ([]*IdRange, error) {
	ranges := []*IdRange{}

	// Sort the map
	idmap := IdmapSet{}
	err := shared.DeepCopy(&m, &idmap)
	if err != nil {
		return nil, err
	}
	sort.Sort(idmap)

	for _, mapEntry := range idmap.Idmap {
		var entry *IdRange
		for _, idEntry := range ranges {
			if mapEntry.Isuid != idEntry.Isuid || mapEntry.Isgid != idEntry.Isgid {
				continue
			}

			if idEntry.Endid+1 == mapEntry.Nsid {
				entry = idEntry
				break
			}
		}

		if entry != nil {
			entry.Endid = entry.Endid + mapEntry.Maprange
			continue
		}

		ranges = append(ranges, &IdRange{
			Isuid:   mapEntry.Isuid,
			Isgid:   mapEntry.Isgid,
			Startid: mapEntry.Nsid,
			Endid:   mapEntry.Nsid + mapEntry.Maprange - 1,
		})
	}

	return ranges, nil
}

var ErrHostIdIsSubId = fmt.Errorf("Host id is in the range of subids")

/* AddSafe adds an entry to the idmap set, breaking apart any ranges that the
 * new idmap intersects with in the process.
 */
func (m *IdmapSet) AddSafe(i IdmapEntry) error {
	result := []IdmapEntry{}
	added := false
	for _, e := range m.Idmap {
		if !e.Intersects(i) {
			result = append(result, e)
			continue
		}

		if e.HostidsIntersect(i) {
			return ErrHostIdIsSubId
		}

		added = true

		lower := IdmapEntry{
			Isuid:    e.Isuid,
			Isgid:    e.Isgid,
			Hostid:   e.Hostid,
			Nsid:     e.Nsid,
			Maprange: i.Nsid - e.Nsid,
		}

		upper := IdmapEntry{
			Isuid:    e.Isuid,
			Isgid:    e.Isgid,
			Hostid:   e.Hostid + lower.Maprange + i.Maprange,
			Nsid:     i.Nsid + i.Maprange,
			Maprange: e.Maprange - i.Maprange - lower.Maprange,
		}

		if lower.Maprange > 0 {
			result = append(result, lower)
		}
		result = append(result, i)
		if upper.Maprange > 0 {
			result = append(result, upper)
		}
	}

	if !added {
		result = append(result, i)
	}

	m.Idmap = result
	return nil
}

func (m IdmapSet) ToLxcString() []string {
	var lines []string
	for _, e := range m.Idmap {
		for _, l := range e.ToLxcString() {
			if !shared.StringInSlice(l, lines) {
				lines = append(lines, l)
			}
		}
	}
	return lines
}

func (m IdmapSet) Append(s string) (IdmapSet, error) {
	e := IdmapEntry{}
	err := e.parse(s)
	if err != nil {
		return m, err
	}
	if m.Intersects(e) {
		return m, fmt.Errorf("Conflicting id mapping")
	}
	m.Idmap = Extend(m.Idmap, e)
	return m, nil
}

func (m IdmapSet) doShiftIntoNs(uid int64, gid int64, how string) (int64, int64) {
	u := int64(-1)
	g := int64(-1)

	for _, e := range m.Idmap {
		var err error
		var tmpu, tmpg int64
		if e.Isuid && u == -1 {
			switch how {
			case "in":
				tmpu, err = e.shift_into_ns(uid)
			case "out":
				tmpu, err = e.shift_from_ns(uid)
			}

			if err == nil {
				u = tmpu
			}
		}

		if e.Isgid && g == -1 {
			switch how {
			case "in":
				tmpg, err = e.shift_into_ns(gid)
			case "out":
				tmpg, err = e.shift_from_ns(gid)
			}

			if err == nil {
				g = tmpg
			}
		}
	}

	return u, g
}

func (m IdmapSet) ShiftIntoNs(uid int64, gid int64) (int64, int64) {
	return m.doShiftIntoNs(uid, gid, "in")
}

func (m IdmapSet) ShiftFromNs(uid int64, gid int64) (int64, int64) {
	return m.doShiftIntoNs(uid, gid, "out")
}

func (set *IdmapSet) doUidshiftIntoContainer(dir string, testmode bool, how string, skipper func(dir string, absPath string, fi os.FileInfo) bool) error {
<<<<<<< HEAD
	v3Caps := true
	if how == "in" {
		if !supportsV3Fcaps(dir) {
			logger.Debugf("System doesn't support unprivileged file capabilities")
			v3Caps = false
=======
	if how == "in" && atomic.LoadInt32(&VFS3Fscaps) == VFS3FscapsUnknown {
		if SupportsVFS3Fscaps(dir) {
			atomic.StoreInt32(&VFS3Fscaps, VFS3FscapsSupported)
		} else {
			atomic.StoreInt32(&VFS3Fscaps, VFS3FscapsUnsupported)
>>>>>>> b0e7d2d6
		}
	}

	// Expand any symlink before the final path component
	tmp := filepath.Dir(dir)
	tmp, err := filepath.EvalSymlinks(tmp)
	if err != nil {
		return errors.Wrap(err, "Expand symlinks")
	}
	dir = filepath.Join(tmp, filepath.Base(dir))
	dir = strings.TrimRight(dir, "/")

	hardLinks := []uint64{}
	convert := func(path string, fi os.FileInfo, err error) (e error) {
		if err != nil {
			return err
		}

		if skipper != nil && skipper(dir, path, fi) {
			return filepath.SkipDir
		}

		intUid, intGid, _, _, inode, nlink, err := shared.GetFileStat(path)
		if err != nil {
			return err
		}

		if nlink >= 2 {
			for _, linkInode := range hardLinks {
				// File was already shifted through hardlink
				if linkInode == inode {
					return nil
				}
			}

			hardLinks = append(hardLinks, inode)
		}

		uid := int64(intUid)
		gid := int64(intGid)
		caps := []byte{}

		var newuid, newgid int64
		switch how {
		case "in":
			newuid, newgid = set.ShiftIntoNs(uid, gid)
		case "out":
			newuid, newgid = set.ShiftFromNs(uid, gid)
		}

		if testmode {
			fmt.Printf("I would shift %q to %d %d\n", path, newuid, newgid)
		} else {
			// Dump capabilities
			if fi.Mode()&os.ModeSymlink == 0 {
				caps, err = GetCaps(path)
				if err != nil {
					return err
				}
			}

			// Shift owner
			err = ShiftOwner(dir, path, int(newuid), int(newgid))
			if err != nil {
				return err
			}

			if fi.Mode()&os.ModeSymlink == 0 {
				// Shift POSIX ACLs
				err = ShiftACL(path, func(uid int64, gid int64) (int64, int64) { return set.doShiftIntoNs(uid, gid, how) })
				if err != nil {
					return err
				}

				// Shift capabilities
				if len(caps) != 0 {
					rootUid := int64(0)
					if how == "in" {
						rootUid, _ = set.ShiftIntoNs(0, 0)
					}

<<<<<<< HEAD
					if how != "in" || v3Caps {
=======
					if how != "in" || atomic.LoadInt32(&VFS3Fscaps) == VFS3FscapsSupported {
>>>>>>> b0e7d2d6
						err = SetCaps(path, caps, rootUid)
						if err != nil {
							logger.Warnf("Unable to set file capabilities on %s", path)
						}
					}
				}
			}
		}

		return nil
	}

	if !shared.PathExists(dir) {
		return fmt.Errorf("No such file or directory: %q", dir)
	}

	return filepath.Walk(dir, convert)
}

func (set *IdmapSet) UidshiftIntoContainer(dir string, testmode bool) error {
	return set.doUidshiftIntoContainer(dir, testmode, "in", nil)
}

func (set *IdmapSet) UidshiftFromContainer(dir string, testmode bool) error {
	return set.doUidshiftIntoContainer(dir, testmode, "out", nil)
}

func (set *IdmapSet) ShiftRootfs(p string, skipper func(dir string, absPath string, fi os.FileInfo) bool) error {
	return set.doUidshiftIntoContainer(p, false, "in", skipper)
}

func (set *IdmapSet) UnshiftRootfs(p string, skipper func(dir string, absPath string, fi os.FileInfo) bool) error {
	return set.doUidshiftIntoContainer(p, false, "out", skipper)
}

func (set *IdmapSet) ShiftFile(p string) error {
	return set.ShiftRootfs(p, nil)
}

/*
 * get a uid or gid mapping from /etc/subxid
 */
func getFromShadow(fname string, username string) ([][]int64, error) {
	entries := [][]int64{}

	f, err := os.Open(fname)
	if err != nil {
		return nil, err
	}
	defer f.Close()

	scanner := bufio.NewScanner(f)
	for scanner.Scan() {
		// Skip comments
		s := strings.Split(scanner.Text(), "#")
		if len(s[0]) == 0 {
			continue
		}

		// Validate format
		s = strings.Split(s[0], ":")
		if len(s) < 3 {
			return nil, fmt.Errorf("Unexpected values in %q: %q", fname, s)
		}

		if strings.EqualFold(s[0], username) {
			// Get range start
			entryStart, err := strconv.ParseUint(s[1], 10, 32)
			if err != nil {
				continue
			}

			// Get range size
			entrySize, err := strconv.ParseUint(s[2], 10, 32)
			if err != nil {
				continue
			}

			entries = append(entries, []int64{int64(entryStart), int64(entrySize)})
		}
	}

	if len(entries) == 0 {
		return nil, fmt.Errorf("User %q has no %ss", username, path.Base(fname))
	}

	return entries, nil
}

/*
 * get a uid or gid mapping from /proc/self/{g,u}id_map
 */
func getFromProc(fname string) ([][]int64, error) {
	entries := [][]int64{}

	f, err := os.Open(fname)
	if err != nil {
		return nil, err
	}
	defer f.Close()

	scanner := bufio.NewScanner(f)
	for scanner.Scan() {
		// Skip comments
		s := strings.Split(scanner.Text(), "#")
		if len(s[0]) == 0 {
			continue
		}

		// Validate format
		s = strings.Fields(s[0])
		if len(s) < 3 {
			return nil, fmt.Errorf("Unexpected values in %q: %q", fname, s)
		}

		// Get range start
		entryStart, err := strconv.ParseUint(s[0], 10, 32)
		if err != nil {
			continue
		}

		// Get range size
		entryHost, err := strconv.ParseUint(s[1], 10, 32)
		if err != nil {
			continue
		}

		// Get range size
		entrySize, err := strconv.ParseUint(s[2], 10, 32)
		if err != nil {
			continue
		}

		entries = append(entries, []int64{int64(entryStart), int64(entryHost), int64(entrySize)})
	}

	if len(entries) == 0 {
		return nil, fmt.Errorf("Namespace doesn't have any map set")
	}

	return entries, nil
}

/*
 * Create a new default idmap
 */
func DefaultIdmapSet(rootfs string, username string) (*IdmapSet, error) {
	idmapset := new(IdmapSet)

	if username == "" {
		currentUser, err := user.Current()
		if err != nil {
			return nil, err
		}

		username = currentUser.Username
	}

	// Check if shadow's uidmap tools are installed
	subuidPath := path.Join(rootfs, "/etc/subuid")
	subgidPath := path.Join(rootfs, "/etc/subgid")
	if shared.PathExists(subuidPath) && shared.PathExists(subgidPath) {
		// Parse the shadow uidmap
		entries, err := getFromShadow(subuidPath, username)
		if err != nil {
			return nil, err
		}

		for _, entry := range entries {
			// Check that it's big enough to be useful
			if int(entry[1]) < 65536 {
				continue
			}

			e := IdmapEntry{Isuid: true, Nsid: 0, Hostid: entry[0], Maprange: entry[1]}
			idmapset.Idmap = Extend(idmapset.Idmap, e)

			// NOTE: Remove once LXD can deal with multiple shadow maps
			break
		}

		// Parse the shadow gidmap
		entries, err = getFromShadow(subgidPath, username)
		if err != nil {
			return nil, err
		}

		for _, entry := range entries {
			// Check that it's big enough to be useful
			if int(entry[1]) < 65536 {
				continue
			}

			e := IdmapEntry{Isgid: true, Nsid: 0, Hostid: entry[0], Maprange: entry[1]}
			idmapset.Idmap = Extend(idmapset.Idmap, e)

			// NOTE: Remove once LXD can deal with multiple shadow maps
			break
		}

		return idmapset, nil
	}

	// No shadow available, figure out a default map
	kernelMap, err := CurrentIdmapSet()
	if err != nil {
		// Hardcoded fallback map
		e := IdmapEntry{Isuid: true, Isgid: true, Nsid: 0, Hostid: 1000000, Maprange: 1000000000}
		idmapset.Idmap = Extend(idmapset.Idmap, e)
		return idmapset, nil
	}

	// Look for mapped ranges
	kernelRanges, err := kernelMap.ValidRanges()
	if err != nil {
		return nil, err
	}

	// Special case for when we have the full kernel range
	fullKernelRanges := []*IdRange{
		{true, false, int64(0), int64(4294967294)},
		{false, true, int64(0), int64(4294967294)}}

	if reflect.DeepEqual(kernelRanges, fullKernelRanges) {
		// Hardcoded fallback map
		e := IdmapEntry{Isuid: true, Isgid: true, Nsid: 0, Hostid: 1000000, Maprange: 1000000000}
		idmapset.Idmap = Extend(idmapset.Idmap, e)
		return idmapset, nil
	}

	// Find a suitable uid range
	for _, entry := range kernelRanges {
		// We only care about uids right now
		if !entry.Isuid {
			continue
		}

		// We want a map that's separate from the system's own POSIX allocation
		if entry.Endid < 100000 {
			continue
		}

		// Don't use the first 65536 ids
		if entry.Startid < 100000 {
			entry.Startid = 100000
		}

		// Check if we have enough ids
		if entry.Endid-entry.Startid < 65536 {
			continue
		}

		// Add the map
		e := IdmapEntry{Isuid: true, Isgid: false, Nsid: 0, Hostid: entry.Startid, Maprange: entry.Endid - entry.Startid + 1}
		idmapset.Idmap = Extend(idmapset.Idmap, e)

		// NOTE: Remove once LXD can deal with multiple shadow maps
		break
	}

	// Find a suitable gid range
	for _, entry := range kernelRanges {
		// We only care about gids right now
		if !entry.Isgid {
			continue
		}

		// We want a map that's separate from the system's own POSIX allocation
		if entry.Endid < 100000 {
			continue
		}

		// Don't use the first 65536 ids
		if entry.Startid < 100000 {
			entry.Startid = 100000
		}

		// Check if we have enough ids
		if entry.Endid-entry.Startid < 65536 {
			continue
		}

		// Add the map
		e := IdmapEntry{Isuid: false, Isgid: true, Nsid: 0, Hostid: entry.Startid, Maprange: entry.Endid - entry.Startid + 1}
		idmapset.Idmap = Extend(idmapset.Idmap, e)

		// NOTE: Remove once LXD can deal with multiple shadow maps
		break
	}

	return idmapset, nil
}

/*
 * Create an idmap of the current allocation
 */
func CurrentIdmapSet() (*IdmapSet, error) {
	idmapset := new(IdmapSet)

	if shared.PathExists("/proc/self/uid_map") {
		// Parse the uidmap
		entries, err := getFromProc("/proc/self/uid_map")
		if err != nil {
			return nil, err
		}

		for _, entry := range entries {
			e := IdmapEntry{Isuid: true, Nsid: entry[0], Hostid: entry[1], Maprange: entry[2]}
			idmapset.Idmap = Extend(idmapset.Idmap, e)
		}
	} else {
		// Fallback map
		e := IdmapEntry{Isuid: true, Nsid: 0, Hostid: 0, Maprange: 0}
		idmapset.Idmap = Extend(idmapset.Idmap, e)
	}

	if shared.PathExists("/proc/self/gid_map") {
		// Parse the gidmap
		entries, err := getFromProc("/proc/self/gid_map")
		if err != nil {
			return nil, err
		}

		for _, entry := range entries {
			e := IdmapEntry{Isgid: true, Nsid: entry[0], Hostid: entry[1], Maprange: entry[2]}
			idmapset.Idmap = Extend(idmapset.Idmap, e)
		}
	} else {
		// Fallback map
		e := IdmapEntry{Isgid: true, Nsid: 0, Hostid: 0, Maprange: 0}
		idmapset.Idmap = Extend(idmapset.Idmap, e)
	}

	return idmapset, nil
}<|MERGE_RESOLUTION|>--- conflicted
+++ resolved
@@ -477,19 +477,11 @@
 }
 
 func (set *IdmapSet) doUidshiftIntoContainer(dir string, testmode bool, how string, skipper func(dir string, absPath string, fi os.FileInfo) bool) error {
-<<<<<<< HEAD
-	v3Caps := true
-	if how == "in" {
-		if !supportsV3Fcaps(dir) {
-			logger.Debugf("System doesn't support unprivileged file capabilities")
-			v3Caps = false
-=======
 	if how == "in" && atomic.LoadInt32(&VFS3Fscaps) == VFS3FscapsUnknown {
 		if SupportsVFS3Fscaps(dir) {
 			atomic.StoreInt32(&VFS3Fscaps, VFS3FscapsSupported)
 		} else {
 			atomic.StoreInt32(&VFS3Fscaps, VFS3FscapsUnsupported)
->>>>>>> b0e7d2d6
 		}
 	}
 
@@ -571,11 +563,7 @@
 						rootUid, _ = set.ShiftIntoNs(0, 0)
 					}
 
-<<<<<<< HEAD
-					if how != "in" || v3Caps {
-=======
 					if how != "in" || atomic.LoadInt32(&VFS3Fscaps) == VFS3FscapsSupported {
->>>>>>> b0e7d2d6
 						err = SetCaps(path, caps, rootUid)
 						if err != nil {
 							logger.Warnf("Unable to set file capabilities on %s", path)
